--- conflicted
+++ resolved
@@ -14,16 +14,10 @@
 	"command.terminal.explainCommand.title": "Giải Thích Lệnh Này",
 	"command.terminal.fixCommandInCurrentTask.title": "Sửa Lệnh Này (Tác Vụ Hiện Tại)",
 	"command.terminal.explainCommandInCurrentTask.title": "Giải Thích Lệnh Này (Tác Vụ Hiện Tại)",
-<<<<<<< HEAD
+	"command.acceptInput.title": "Chấp Nhận Đầu Vào/Gợi Ý",
 	"views.activitybar.title": "Kilo Code",
 	"views.contextMenu.label": "Kilo Code",
 	"views.terminalMenu.label": "Kilo Code",
-=======
-	"command.acceptInput.title": "Chấp Nhận Đầu Vào/Gợi Ý",
-	"views.activitybar.title": "Roo Code",
-	"views.contextMenu.label": "Roo Code",
-	"views.terminalMenu.label": "Roo Code",
->>>>>>> ae2f98a6
 	"command.mcpServers.title": "Máy Chủ MCP",
 	"command.prompts.title": "Lời Nhắc",
 	"command.history.title": "Lịch Sử",
