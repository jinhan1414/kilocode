--- conflicted
+++ resolved
@@ -586,19 +586,16 @@
 					"default": false,
 					"description": "%settings.newTaskRequireTodos.description%"
 				},
-<<<<<<< HEAD
 				"kilo-code.enableSettingsSync": {
 					"type": "boolean",
 					"default": true,
 					"description": "%settings.enableSettingsSync.description%"
-=======
-				"kilo-code.codeIndex.embeddingBatchSize": {
+         "kilo-code.codeIndex.embeddingBatchSize": {
 					"type": "number",
 					"default": 60,
 					"minimum": 1,
 					"maximum": 200,
 					"description": "%settings.codeIndex.embeddingBatchSize.description%"
->>>>>>> a477d5d8
 				}
 			}
 		},
