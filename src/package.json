--- conflicted
+++ resolved
@@ -2,15 +2,9 @@
 	"name": "kilo-code",
 	"displayName": "%extension.displayName%",
 	"description": "%extension.description%",
-<<<<<<< HEAD
 	"publisher": "kilocode",
 	"version": "4.114.1",
 	"icon": "assets/icons/logo-outline-black.png",
-=======
-	"publisher": "RooVeterinaryInc",
-	"version": "3.30.0",
-	"icon": "assets/icons/icon.png",
->>>>>>> 00518662
 	"galleryBanner": {
 		"color": "#FFFFFF",
 		"theme": "light"
@@ -435,7 +429,6 @@
 		},
 		"keybindings": [
 			{
-<<<<<<< HEAD
 				"command": "kilo-code.focusChatInput",
 				"key": "ctrl+shift+a",
 				"mac": "cmd+shift+a",
@@ -470,17 +463,10 @@
 			},
 			{
 				"command": "kilo-code.addToContext",
-				"key": "cmd+y",
-				"mac": "cmd+y",
-				"win": "ctrl+y",
-				"linux": "ctrl+y",
-=======
-				"command": "roo-cline.addToContext",
 				"key": "cmd+k cmd+a",
 				"mac": "cmd+k cmd+a",
 				"win": "ctrl+k ctrl+a",
 				"linux": "ctrl+k ctrl+a",
->>>>>>> 00518662
 				"when": "editorTextFocus && editorHasSelection"
 			},
 			{
@@ -587,18 +573,14 @@
 					"default": "",
 					"description": "%settings.autoImportSettingsPath.description%"
 				},
-<<<<<<< HEAD
-				"kilo-code.useAgentRules": {
-=======
-				"roo-cline.maximumIndexedFilesForFileSearch": {
+				"kilo-code.maximumIndexedFilesForFileSearch": {
 					"type": "number",
 					"default": 10000,
 					"minimum": 5000,
 					"maximum": 500000,
 					"description": "%settings.maximumIndexedFilesForFileSearch.description%"
 				},
-				"roo-cline.useAgentRules": {
->>>>>>> 00518662
+				"kilo-code.useAgentRules": {
 					"type": "boolean",
 					"default": true,
 					"description": "%settings.useAgentRules.description%"
