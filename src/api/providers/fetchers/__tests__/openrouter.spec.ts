--- conflicted
+++ resolved
@@ -24,11 +24,7 @@
 			const models = await getOpenRouterModels()
 
 			const openRouterSupportedCaching = Object.entries(models)
-<<<<<<< HEAD
-				.filter(([id, _]) => id.startsWith("anthropic/claude") || id.startsWith("google/gemini")) // kilocode_change: only these support manual caching
-=======
 				.filter(([id, _]) => id.startsWith("anthropic/claude") || id.startsWith("google/gemini")) // only these support cache_control breakpoints (https://openrouter.ai/docs/features/prompt-caching)
->>>>>>> 8cff25ab
 				.filter(([_, model]) => model.supportsPromptCache)
 				.map(([id, _]) => id)
 
@@ -236,10 +232,6 @@
 
 			expect(endpoints).toEqual({
 				"google-vertex": {
-<<<<<<< HEAD
-					// kilocode_change: Updated to match actual endpoint tag
-=======
->>>>>>> 8cff25ab
 					maxTokens: 65535,
 					contextWindow: 1048576,
 					supportsImages: true,
@@ -254,10 +246,6 @@
 					supportedParameters: undefined,
 				},
 				"google-ai-studio": {
-<<<<<<< HEAD
-					// kilocode_change: Updated to match actual endpoint tag
-=======
->>>>>>> 8cff25ab
 					maxTokens: 65536,
 					contextWindow: 1048576,
 					supportsImages: true,
