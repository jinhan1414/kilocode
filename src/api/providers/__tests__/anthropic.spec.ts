--- conflicted
+++ resolved
@@ -337,7 +337,6 @@
 		})
 	})
 
-<<<<<<< HEAD
 	describe("reasoning block filtering", () => {
 		const systemPrompt = "You are a helpful assistant."
 
@@ -775,7 +774,6 @@
 			})
 		})
 	})
-=======
 	// kilocode_change start
 	describe("countTokens", () => {
 		it("uses the internal model ID when no deployment name is provided", async () => {
@@ -810,5 +808,4 @@
 		})
 	})
 	// kilocode_change end
->>>>>>> a89404ff
 })