import { Anthropic } from "@anthropic-ai/sdk"
import OpenAI from "openai"

import {
	type ModelInfo,
	openAiNativeDefaultModelId,
	OpenAiNativeModelId,
	openAiNativeModels,
	OPENAI_NATIVE_DEFAULT_TEMPERATURE,
	type ReasoningEffort,
	type VerbosityLevel,
	type ReasoningEffortExtended,
	type ServiceTier,
} from "@roo-code/types"

import type { ApiHandlerOptions } from "../../shared/api"

import { calculateApiCostOpenAI } from "../../shared/cost"

import { ApiStream, ApiStreamUsageChunk } from "../transform/stream"
import { getModelParams } from "../transform/model-params"

import { BaseProvider } from "./base-provider"
import type { SingleCompletionHandler, ApiHandlerCreateMessageMetadata } from "../index"

export type OpenAiNativeModel = ReturnType<OpenAiNativeHandler["getModel"]>

export class OpenAiNativeHandler extends BaseProvider implements SingleCompletionHandler {
	protected options: ApiHandlerOptions
	private client: OpenAI
	// Resolved service tier from Responses API (actual tier used by OpenAI)
	private lastServiceTier: ServiceTier | undefined
	// Complete response output array (includes reasoning items with encrypted_content)
	private lastResponseOutput: any[] | undefined
	// Last top-level response id from Responses API (for troubleshooting)
	private lastResponseId: string | undefined
	// Abort controller for cancelling ongoing requests
	private abortController?: AbortController

	// Event types handled by the shared event processor to avoid duplication
	private readonly coreHandledEventTypes = new Set<string>([
		"response.text.delta",
		"response.output_text.delta",
		"response.reasoning.delta",
		"response.reasoning_text.delta",
		"response.reasoning_summary.delta",
		"response.reasoning_summary_text.delta",
		"response.refusal.delta",
		"response.output_item.added",
		"response.done",
		"response.completed",
		"response.tool_call_arguments.delta",
		"response.function_call_arguments.delta",
		"response.tool_call_arguments.done",
		"response.function_call_arguments.done",
	])

	constructor(options: ApiHandlerOptions) {
		super()
		this.options = options
		// Default to including reasoning.summary: "auto" for models that support Responses API
		// reasoning summaries unless explicitly disabled.
		if (this.options.enableResponsesReasoningSummary === undefined) {
			this.options.enableResponsesReasoningSummary = true
		}
		const apiKey = this.options.openAiNativeApiKey ?? "not-provided"
		this.client = new OpenAI({ baseURL: this.options.openAiNativeBaseUrl, apiKey })
	}

	private normalizeUsage(usage: any, model: OpenAiNativeModel): ApiStreamUsageChunk | undefined {
		if (!usage) return undefined

		// Prefer detailed shapes when available (Responses API)
		const inputDetails = usage.input_tokens_details ?? usage.prompt_tokens_details

		// Extract cache information from details with better readability
		const hasCachedTokens = typeof inputDetails?.cached_tokens === "number"
		const hasCacheMissTokens = typeof inputDetails?.cache_miss_tokens === "number"
		const cachedFromDetails = hasCachedTokens ? inputDetails.cached_tokens : 0
		const missFromDetails = hasCacheMissTokens ? inputDetails.cache_miss_tokens : 0

		// If total input tokens are missing but we have details, derive from them
		let totalInputTokens = usage.input_tokens ?? usage.prompt_tokens ?? 0
		if (totalInputTokens === 0 && inputDetails && (cachedFromDetails > 0 || missFromDetails > 0)) {
			totalInputTokens = cachedFromDetails + missFromDetails
		}

		const totalOutputTokens = usage.output_tokens ?? usage.completion_tokens ?? 0

		// Note: missFromDetails is NOT used as fallback for cache writes
		// Cache miss tokens represent tokens that weren't found in cache (part of input)
		// Cache write tokens represent tokens being written to cache for future use
		const cacheWriteTokens = usage.cache_creation_input_tokens ?? usage.cache_write_tokens ?? 0

		const cacheReadTokens =
			usage.cache_read_input_tokens ?? usage.cache_read_tokens ?? usage.cached_tokens ?? cachedFromDetails ?? 0

		// Resolve effective tier: prefer actual tier from response; otherwise requested tier
		const effectiveTier =
			this.lastServiceTier || (this.options.openAiNativeServiceTier as ServiceTier | undefined) || undefined
		const effectiveInfo = this.applyServiceTierPricing(model.info, effectiveTier)

		// Pass total input tokens directly to calculateApiCostOpenAI
		// The function handles subtracting both cache reads and writes internally
		const { totalCost } = calculateApiCostOpenAI(
			effectiveInfo,
			totalInputTokens,
			totalOutputTokens,
			cacheWriteTokens,
			cacheReadTokens,
		)

		const reasoningTokens =
			typeof usage.output_tokens_details?.reasoning_tokens === "number"
				? usage.output_tokens_details.reasoning_tokens
				: undefined

		const out: ApiStreamUsageChunk = {
			type: "usage",
			// Keep inputTokens as TOTAL input to preserve correct context length
			inputTokens: totalInputTokens,
			outputTokens: totalOutputTokens,
			cacheWriteTokens,
			cacheReadTokens,
			...(typeof reasoningTokens === "number" ? { reasoningTokens } : {}),
			totalCost,
		}
		return out
	}

	override async *createMessage(
		systemPrompt: string,
		messages: Anthropic.Messages.MessageParam[],
		metadata?: ApiHandlerCreateMessageMetadata,
	): ApiStream {
		const model = this.getModel()

		// Use Responses API for ALL models
		yield* this.handleResponsesApiMessage(model, systemPrompt, messages, metadata)
	}

	private async *handleResponsesApiMessage(
		model: OpenAiNativeModel,
		systemPrompt: string,
		messages: Anthropic.Messages.MessageParam[],
		metadata?: ApiHandlerCreateMessageMetadata,
	): ApiStream {
		// Reset resolved tier for this request; will be set from response if present
		this.lastServiceTier = undefined
		// Reset output array to capture current response output items
		this.lastResponseOutput = undefined
		// Reset last response id for this request
		this.lastResponseId = undefined

		// Use Responses API for ALL models
		const { verbosity, reasoning } = this.getModel()

		// Resolve reasoning effort for models that support it
		const reasoningEffort = this.getReasoningEffort(model)

		// Format full conversation (messages already include reasoning items from API history)
		const formattedInput = this.formatFullConversation(systemPrompt, messages)

		// Build request body
		const requestBody = this.buildRequestBody(
			model,
			formattedInput,
			systemPrompt,
			verbosity,
			reasoningEffort,
			metadata,
		)

		// Make the request (pass systemPrompt and messages for potential retry)
		yield* this.executeRequest(requestBody, model, metadata, systemPrompt, messages)
	}

	private buildRequestBody(
		model: OpenAiNativeModel,
		formattedInput: any,
		systemPrompt: string,
		verbosity: any,
		reasoningEffort: ReasoningEffortExtended | undefined,
		metadata?: ApiHandlerCreateMessageMetadata,
	): any {
		// Ensure all properties are in the required array for OpenAI's strict mode
		// This recursively processes nested objects and array items
		const ensureAllRequired = (schema: any): any => {
			if (!schema || typeof schema !== "object" || schema.type !== "object") {
				return schema
			}

			const result = { ...schema }

			if (result.properties) {
				const allKeys = Object.keys(result.properties)
				result.required = allKeys

				// Recursively process nested objects
				const newProps = { ...result.properties }
				for (const key of allKeys) {
					const prop = newProps[key]
					if (prop.type === "object") {
						newProps[key] = ensureAllRequired(prop)
					} else if (prop.type === "array" && prop.items?.type === "object") {
						newProps[key] = {
							...prop,
							items: ensureAllRequired(prop.items),
						}
					}
				}
				result.properties = newProps
			}

			return result
		}

		// Build a request body for the OpenAI Responses API.
		// Ensure we explicitly pass max_output_tokens based on Roo's reserved model response calculation
		// so requests do not default to very large limits (e.g., 120k).
		interface ResponsesRequestBody {
			model: string
			input: Array<{ role: "user" | "assistant"; content: any[] } | { type: string; content: string }>
			stream: boolean
			reasoning?: { effort?: ReasoningEffortExtended; summary?: "auto" }
			text?: { verbosity: VerbosityLevel }
			temperature?: number
			max_output_tokens?: number
			store?: boolean
			instructions?: string
			service_tier?: ServiceTier
			include?: string[]
			/** Prompt cache retention policy: "in_memory" (default) or "24h" for extended caching */
			prompt_cache_retention?: "in_memory" | "24h"
			tools?: Array<{
				type: "function"
				name: string
				description?: string
				parameters?: any
				strict?: boolean
			}>
			tool_choice?: any
			parallel_tool_calls?: boolean
		}

		// Validate requested tier against model support; if not supported, omit.
		const requestedTier = (this.options.openAiNativeServiceTier as ServiceTier | undefined) || undefined
		const allowedTierNames = new Set(model.info.tiers?.map((t) => t.name).filter(Boolean) || [])

		// Decide whether to enable extended prompt cache retention for this request
		const promptCacheRetention = this.getPromptCacheRetention(model)

		const body: ResponsesRequestBody = {
			model: model.id,
			input: formattedInput,
			stream: true,
			// Always use stateless operation with encrypted reasoning
			store: false,
			// Always include instructions (system prompt) for Responses API.
			// Unlike Chat Completions, system/developer roles in input have no special semantics here.
			// The official way to set system behavior is the top-level `instructions` field.
			instructions: systemPrompt,
			// Only include encrypted reasoning content when reasoning effort is set
			...(reasoningEffort ? { include: ["reasoning.encrypted_content"] } : {}),
			...(reasoningEffort
				? {
						reasoning: {
							...(reasoningEffort ? { effort: reasoningEffort } : {}),
							...(this.options.enableResponsesReasoningSummary ? { summary: "auto" as const } : {}),
						},
					}
				: {}),
			// Only include temperature if the model supports it
			...(model.info.supportsTemperature !== false && {
				temperature: this.options.modelTemperature ?? OPENAI_NATIVE_DEFAULT_TEMPERATURE,
			}),
			// Explicitly include the calculated max output tokens.
			// Use the per-request reserved output computed by Roo (params.maxTokens from getModelParams).
			...(model.maxTokens ? { max_output_tokens: model.maxTokens } : {}),
			// Include tier when selected and supported by the model, or when explicitly "default"
			...(requestedTier &&
				(requestedTier === "default" || allowedTierNames.has(requestedTier)) && {
					service_tier: requestedTier,
				}),
			// Enable extended prompt cache retention for models that support it.
			// This uses the OpenAI Responses API `prompt_cache_retention` parameter.
			...(promptCacheRetention ? { prompt_cache_retention: promptCacheRetention } : {}),
			...(metadata?.tools && {
				tools: metadata.tools
					.filter((tool) => tool.type === "function")
					.map((tool) => ({
						type: "function",
						name: tool.function.name,
						description: tool.function.description,
						parameters: ensureAllRequired(tool.function.parameters),
						strict: true,
					})),
			}),
			...(metadata?.tool_choice && { tool_choice: metadata.tool_choice }),
		}

		// For native tool protocol, control parallel tool calls based on the metadata flag.
		// When parallelToolCalls is true, allow parallel tool calls (OpenAI's parallel_tool_calls=true).
		// When false (default), explicitly disable parallel tool calls (false).
		// For XML or when protocol is unset, omit the field entirely so the API default applies.
		if (metadata?.toolProtocol === "native") {
			body.parallel_tool_calls = metadata.parallelToolCalls ?? false
		}

		// Include text.verbosity only when the model explicitly supports it
		if (model.info.supportsVerbosity === true) {
			body.text = { verbosity: (verbosity || "medium") as VerbosityLevel }
		}

		return body
	}

	private async *executeRequest(
		requestBody: any,
		model: OpenAiNativeModel,
		metadata?: ApiHandlerCreateMessageMetadata,
		systemPrompt?: string,
		messages?: Anthropic.Messages.MessageParam[],
	): ApiStream {
		// Create AbortController for cancellation
		this.abortController = new AbortController()

		try {
			// Use the official SDK
			const stream = (await (this.client as any).responses.create(requestBody, {
				signal: this.abortController.signal,
			})) as AsyncIterable<any>

			if (typeof (stream as any)[Symbol.asyncIterator] !== "function") {
				throw new Error(
					"OpenAI SDK did not return an AsyncIterable for Responses API streaming. Falling back to SSE.",
				)
			}

			for await (const event of stream) {
				// Check if request was aborted
				if (this.abortController.signal.aborted) {
					break
				}

				for await (const outChunk of this.processEvent(event, model)) {
					yield outChunk
				}
			}
		} catch (sdkErr: any) {
			// For errors, fallback to manual SSE via fetch
			yield* this.makeResponsesApiRequest(requestBody, model, metadata, systemPrompt, messages)
		} finally {
			this.abortController = undefined
		}
	}

	private formatFullConversation(systemPrompt: string, messages: Anthropic.Messages.MessageParam[]): any {
		// Format the entire conversation history for the Responses API using structured format
		// The Responses API (like Realtime API) accepts a list of items, which can be messages, function calls, or function call outputs.
		const formattedInput: any[] = []

		// Do NOT embed the system prompt as a developer message in the Responses API input.
		// The Responses API treats roles as free-form; use the top-level `instructions` field instead.

		// Process each message
		for (const message of messages) {
			// Check if this is a reasoning item (already formatted in API history)
			if ((message as any).type === "reasoning") {
				// Pass through reasoning items as-is
				formattedInput.push(message)
				continue
			}

			if (message.role === "user") {
				const content: any[] = []
				const toolResults: any[] = []

				if (typeof message.content === "string") {
					content.push({ type: "input_text", text: message.content })
				} else if (Array.isArray(message.content)) {
					for (const block of message.content) {
						if (block.type === "text") {
							content.push({ type: "input_text", text: block.text })
						} else if (block.type === "image") {
							const image = block as Anthropic.Messages.ImageBlockParam
							const imageUrl = `data:${image.source.media_type};base64,${image.source.data}`
							content.push({ type: "input_image", image_url: imageUrl })
						} else if (block.type === "tool_result") {
							// Map Anthropic tool_result to Responses API function_call_output item
							const result =
								typeof block.content === "string"
									? block.content
									: block.content?.map((c) => (c.type === "text" ? c.text : "")).join("") || ""
							toolResults.push({
								type: "function_call_output",
								call_id: block.tool_use_id,
								output: result,
							})
						}
					}
				}

				// Add user message first
				if (content.length > 0) {
					formattedInput.push({ role: "user", content })
				}

				// Add tool results as separate items
				if (toolResults.length > 0) {
					formattedInput.push(...toolResults)
				}
			} else if (message.role === "assistant") {
				const content: any[] = []
				const toolCalls: any[] = []

				if (typeof message.content === "string") {
					content.push({ type: "output_text", text: message.content })
				} else if (Array.isArray(message.content)) {
					for (const block of message.content) {
						if (block.type === "text") {
							content.push({ type: "output_text", text: block.text })
						} else if (block.type === "tool_use") {
							// Map Anthropic tool_use to Responses API function_call item
							toolCalls.push({
								type: "function_call",
								call_id: block.id,
								name: block.name,
								arguments: JSON.stringify(block.input),
							})
						}
<<<<<<< HEAD
					} else if (block.type === "image") {
						const image = block as Anthropic.Messages.ImageBlockParam
						// Format image with proper data URL - images are always input_image
						// kilocode_change start
						let imageUrl: string
						if (image.source.type === "base64") {
							// Base64ImageSource has media_type and data
							imageUrl = `data:${image.source.media_type};base64,${image.source.data}`
						} else {
							// URLImageSource only has url
							imageUrl = image.source.url
						}
						// kilocode_change end
						content.push({ type: "input_image", image_url: imageUrl })
=======
>>>>>>> 2c3b2953
					}
				}

				// Add assistant message if it has content
				if (content.length > 0) {
					formattedInput.push({ role: "assistant", content })
				}

				// Add tool calls as separate items
				if (toolCalls.length > 0) {
					formattedInput.push(...toolCalls)
				}
			}
		}

		return formattedInput
	}

	private async *makeResponsesApiRequest(
		requestBody: any,
		model: OpenAiNativeModel,
		metadata?: ApiHandlerCreateMessageMetadata,
		systemPrompt?: string,
		messages?: Anthropic.Messages.MessageParam[],
	): ApiStream {
		const apiKey = this.options.openAiNativeApiKey ?? "not-provided"
		const baseUrl = this.options.openAiNativeBaseUrl || "https://api.openai.com"
		const url = `${baseUrl}/v1/responses`

		// Create AbortController for cancellation
		this.abortController = new AbortController()

		try {
			const response = await fetch(url, {
				method: "POST",
				headers: {
					"Content-Type": "application/json",
					Authorization: `Bearer ${apiKey}`,
					Accept: "text/event-stream",
				},
				body: JSON.stringify(requestBody),
				signal: this.abortController.signal,
			})

			if (!response.ok) {
				const errorText = await response.text()

				let errorMessage = `OpenAI Responses API request failed (${response.status})`
				let errorDetails = ""

				// Try to parse error as JSON for better error messages
				try {
					const errorJson = JSON.parse(errorText)
					if (errorJson.error?.message) {
						errorDetails = errorJson.error.message
					} else if (errorJson.message) {
						errorDetails = errorJson.message
					} else {
						errorDetails = errorText
					}
				} catch {
					// If not JSON, use the raw text
					errorDetails = errorText
				}

				// Provide user-friendly error messages based on status code
				switch (response.status) {
					case 400:
						errorMessage = "Invalid request to Responses API. Please check your input parameters."
						break
					case 401:
						errorMessage = "Authentication failed. Please check your OpenAI API key."
						break
					case 403:
						errorMessage = "Access denied. Your API key may not have access to this endpoint."
						break
					case 404:
						errorMessage =
							"Responses API endpoint not found. The endpoint may not be available yet or requires a different configuration."
						break
					case 429:
						errorMessage = "Rate limit exceeded. Please try again later."
						break
					case 500:
					case 502:
					case 503:
						errorMessage = "OpenAI service error. Please try again later."
						break
					default:
						errorMessage = `Responses API error (${response.status})`
				}

				// Append details if available
				if (errorDetails) {
					errorMessage += ` - ${errorDetails}`
				}

				throw new Error(errorMessage)
			}

			if (!response.body) {
				throw new Error("Responses API error: No response body")
			}

			// Handle streaming response
			yield* this.handleStreamResponse(response.body, model)
		} catch (error) {
			if (error instanceof Error) {
				// Re-throw with the original error message if it's already formatted
				if (error.message.includes("Responses API")) {
					throw error
				}
				// Otherwise, wrap it with context
				throw new Error(`Failed to connect to Responses API: ${error.message}`)
			}
			// Handle non-Error objects
			throw new Error(`Unexpected error connecting to Responses API`)
		} finally {
			this.abortController = undefined
		}
	}

	/**
	 * Handles the streaming response from the Responses API.
	 *
	 * This function iterates through the Server-Sent Events (SSE) stream, parses each event,
	 * and yields structured data chunks (`ApiStream`). It handles a wide variety of event types,
	 * including text deltas, reasoning, usage data, and various status/tool events.
	 */
	private async *handleStreamResponse(body: ReadableStream<Uint8Array>, model: OpenAiNativeModel): ApiStream {
		const reader = body.getReader()
		const decoder = new TextDecoder()
		let buffer = ""
		let hasContent = false
		let totalInputTokens = 0
		let totalOutputTokens = 0

		try {
			while (true) {
				// Check if request was aborted
				if (this.abortController?.signal.aborted) {
					break
				}

				const { done, value } = await reader.read()
				if (done) break

				buffer += decoder.decode(value, { stream: true })
				const lines = buffer.split("\n")
				buffer = lines.pop() || ""

				for (const line of lines) {
					if (line.startsWith("data: ")) {
						const data = line.slice(6).trim()
						if (data === "[DONE]") {
							continue
						}

						try {
							const parsed = JSON.parse(data)

							// Capture resolved service tier if present
							if (parsed.response?.service_tier) {
								this.lastServiceTier = parsed.response.service_tier as ServiceTier
							}
							// Capture complete output array (includes reasoning items with encrypted_content)
							if (parsed.response?.output && Array.isArray(parsed.response.output)) {
								this.lastResponseOutput = parsed.response.output
							}
							// Capture top-level response id
							if (parsed.response?.id) {
								this.lastResponseId = parsed.response.id as string
							}

							// Delegate standard event types to the shared processor to avoid duplication
							if (parsed?.type && this.coreHandledEventTypes.has(parsed.type)) {
								for await (const outChunk of this.processEvent(parsed, model)) {
									// Track whether we've emitted any content so fallback handling can decide appropriately
									if (outChunk.type === "text" || outChunk.type === "reasoning") {
										hasContent = true
									}
									yield outChunk
								}
								continue
							}

							// Check if this is a complete response (non-streaming format)
							if (parsed.response && parsed.response.output && Array.isArray(parsed.response.output)) {
								// Handle complete response in the initial event
								for (const outputItem of parsed.response.output) {
									if (outputItem.type === "text" && outputItem.content) {
										for (const content of outputItem.content) {
											if (content.type === "text" && content.text) {
												hasContent = true
												yield {
													type: "text",
													text: content.text,
												}
											}
										}
									}
									// Additionally handle reasoning summaries if present (non-streaming summary output)
									if (outputItem.type === "reasoning" && Array.isArray(outputItem.summary)) {
										for (const summary of outputItem.summary) {
											if (summary?.type === "summary_text" && typeof summary.text === "string") {
												hasContent = true
												yield {
													type: "reasoning",
													text: summary.text,
												}
											}
										}
									}
								}
								// Check for usage in the complete response
								if (parsed.response.usage) {
									const usageData = this.normalizeUsage(parsed.response.usage, model)
									if (usageData) {
										yield usageData
									}
								}
							}
							// Handle streaming delta events for text content
							else if (
								parsed.type === "response.text.delta" ||
								parsed.type === "response.output_text.delta"
							) {
								// Primary streaming event for text deltas
								if (parsed.delta) {
									hasContent = true
									yield {
										type: "text",
										text: parsed.delta,
									}
								}
							} else if (
								parsed.type === "response.text.done" ||
								parsed.type === "response.output_text.done"
							) {
								// Text streaming completed - final text already streamed via deltas
							}
							// Handle reasoning delta events
							else if (
								parsed.type === "response.reasoning.delta" ||
								parsed.type === "response.reasoning_text.delta"
							) {
								// Streaming reasoning content
								if (parsed.delta) {
									hasContent = true
									yield {
										type: "reasoning",
										text: parsed.delta,
									}
								}
							} else if (
								parsed.type === "response.reasoning.done" ||
								parsed.type === "response.reasoning_text.done"
							) {
								// Reasoning streaming completed
							}
							// Handle reasoning summary events
							else if (
								parsed.type === "response.reasoning_summary.delta" ||
								parsed.type === "response.reasoning_summary_text.delta"
							) {
								// Streaming reasoning summary
								if (parsed.delta) {
									hasContent = true
									yield {
										type: "reasoning",
										text: parsed.delta,
									}
								}
							} else if (
								parsed.type === "response.reasoning_summary.done" ||
								parsed.type === "response.reasoning_summary_text.done"
							) {
								// Reasoning summary completed
							}
							// Handle refusal delta events
							else if (parsed.type === "response.refusal.delta") {
								// Model is refusing to answer
								if (parsed.delta) {
									hasContent = true
									yield {
										type: "text",
										text: `[Refusal] ${parsed.delta}`,
									}
								}
							} else if (parsed.type === "response.refusal.done") {
								// Refusal completed
							}
							// Handle audio delta events (for multimodal responses)
							else if (parsed.type === "response.audio.delta") {
								// Audio streaming - we'll skip for now as we focus on text
								// Could be handled in future for voice responses
							} else if (parsed.type === "response.audio.done") {
								// Audio completed
							}
							// Handle audio transcript delta events
							else if (parsed.type === "response.audio_transcript.delta") {
								// Audio transcript streaming
								if (parsed.delta) {
									hasContent = true
									yield {
										type: "text",
										text: parsed.delta,
									}
								}
							} else if (parsed.type === "response.audio_transcript.done") {
								// Audio transcript completed
							}
							// Handle content part events (for structured content)
							else if (parsed.type === "response.content_part.added") {
								// New content part added - could be text, image, etc.
								if (parsed.part?.type === "text" && parsed.part.text) {
									hasContent = true
									yield {
										type: "text",
										text: parsed.part.text,
									}
								}
							} else if (parsed.type === "response.content_part.done") {
								// Content part completed
							}
							// Handle output item events (alternative format)
							else if (parsed.type === "response.output_item.added") {
								// This is where the actual content comes through in some test cases
								if (parsed.item) {
									if (parsed.item.type === "text" && parsed.item.text) {
										hasContent = true
										yield { type: "text", text: parsed.item.text }
									} else if (parsed.item.type === "reasoning" && parsed.item.text) {
										hasContent = true
										yield { type: "reasoning", text: parsed.item.text }
									} else if (parsed.item.type === "message" && parsed.item.content) {
										// Handle message type items
										for (const content of parsed.item.content) {
											if (content.type === "text" && content.text) {
												hasContent = true
												yield { type: "text", text: content.text }
											}
										}
									}
								}
							} else if (parsed.type === "response.output_item.done") {
								// Output item completed
							}
							// Handle function/tool call events
							else if (
								parsed.type === "response.function_call_arguments.delta" ||
								parsed.type === "response.tool_call_arguments.delta" ||
								parsed.type === "response.function_call_arguments.done" ||
								parsed.type === "response.tool_call_arguments.done"
							) {
								// Delegated to processEvent (handles accumulation and completion)
								for await (const outChunk of this.processEvent(parsed, model)) {
									yield outChunk
								}
							}
							// Handle MCP (Model Context Protocol) tool events
							else if (parsed.type === "response.mcp_call_arguments.delta") {
								// MCP tool call arguments streaming
							} else if (parsed.type === "response.mcp_call_arguments.done") {
								// MCP tool call completed
							} else if (parsed.type === "response.mcp_call.in_progress") {
								// MCP tool call in progress
							} else if (
								parsed.type === "response.mcp_call.completed" ||
								parsed.type === "response.mcp_call.failed"
							) {
								// MCP tool call status events
							} else if (parsed.type === "response.mcp_list_tools.in_progress") {
								// MCP list tools in progress
							} else if (
								parsed.type === "response.mcp_list_tools.completed" ||
								parsed.type === "response.mcp_list_tools.failed"
							) {
								// MCP list tools status events
							}
							// Handle web search events
							else if (parsed.type === "response.web_search_call.searching") {
								// Web search in progress
							} else if (parsed.type === "response.web_search_call.in_progress") {
								// Processing web search results
							} else if (parsed.type === "response.web_search_call.completed") {
								// Web search completed
							}
							// Handle code interpreter events
							else if (parsed.type === "response.code_interpreter_call_code.delta") {
								// Code interpreter code streaming
								if (parsed.delta) {
									// Could yield as a special code type if needed
								}
							} else if (parsed.type === "response.code_interpreter_call_code.done") {
								// Code interpreter code completed
							} else if (parsed.type === "response.code_interpreter_call.interpreting") {
								// Code interpreter running
							} else if (parsed.type === "response.code_interpreter_call.in_progress") {
								// Code execution in progress
							} else if (parsed.type === "response.code_interpreter_call.completed") {
								// Code interpreter completed
							}
							// Handle file search events
							else if (parsed.type === "response.file_search_call.searching") {
								// File search in progress
							} else if (parsed.type === "response.file_search_call.in_progress") {
								// Processing file search results
							} else if (parsed.type === "response.file_search_call.completed") {
								// File search completed
							}
							// Handle image generation events
							else if (parsed.type === "response.image_gen_call.generating") {
								// Image generation in progress
							} else if (parsed.type === "response.image_gen_call.in_progress") {
								// Processing image generation
							} else if (parsed.type === "response.image_gen_call.partial_image") {
								// Image partially generated
							} else if (parsed.type === "response.image_gen_call.completed") {
								// Image generation completed
							}
							// Handle computer use events
							else if (
								parsed.type === "response.computer_tool_call.output_item" ||
								parsed.type === "response.computer_tool_call.output_screenshot"
							) {
								// Computer use tool events
							}
							// Handle annotation events
							else if (
								parsed.type === "response.output_text_annotation.added" ||
								parsed.type === "response.text_annotation.added"
							) {
								// Text annotation events - could be citations, references, etc.
							}
							// Handle error events
							else if (parsed.type === "response.error" || parsed.type === "error") {
								// Error event from the API
								if (parsed.error || parsed.message) {
									throw new Error(
										`Responses API error: ${parsed.error?.message || parsed.message || "Unknown error"}`,
									)
								}
							}
							// Handle incomplete event
							else if (parsed.type === "response.incomplete") {
								// Response was incomplete - might need to handle specially
							}
							// Handle queued event
							else if (parsed.type === "response.queued") {
								// Response is queued
							}
							// Handle in_progress event
							else if (parsed.type === "response.in_progress") {
								// Response is being processed
							}
							// Handle failed event
							else if (parsed.type === "response.failed") {
								// Response failed
								if (parsed.error || parsed.message) {
									throw new Error(
										`Response failed: ${parsed.error?.message || parsed.message || "Unknown failure"}`,
									)
								}
							} else if (parsed.type === "response.completed" || parsed.type === "response.done") {
								// Capture resolved service tier if present
								if (parsed.response?.service_tier) {
									this.lastServiceTier = parsed.response.service_tier as ServiceTier
								}
								// Capture top-level response id
								if (parsed.response?.id) {
									this.lastResponseId = parsed.response.id as string
								}
								// Capture complete output array (includes reasoning items with encrypted_content)
								if (parsed.response?.output && Array.isArray(parsed.response.output)) {
									this.lastResponseOutput = parsed.response.output
								}

								// Check if the done event contains the complete output (as a fallback)
								if (
									!hasContent &&
									parsed.response &&
									parsed.response.output &&
									Array.isArray(parsed.response.output)
								) {
									for (const outputItem of parsed.response.output) {
										if (outputItem.type === "message" && outputItem.content) {
											for (const content of outputItem.content) {
												if (content.type === "output_text" && content.text) {
													hasContent = true
													yield {
														type: "text",
														text: content.text,
													}
												}
											}
										}
										// Also surface reasoning summaries if present in the final output
										if (outputItem.type === "reasoning" && Array.isArray(outputItem.summary)) {
											for (const summary of outputItem.summary) {
												if (
													summary?.type === "summary_text" &&
													typeof summary.text === "string"
												) {
													hasContent = true
													yield {
														type: "reasoning",
														text: summary.text,
													}
												}
											}
										}
									}
								}

								// Usage for done/completed is already handled by processEvent in the SDK path.
								// For SSE path, usage often arrives separately; avoid double-emitting here.
							}
							// These are structural or status events, we can just log them at a lower level or ignore.
							else if (
								parsed.type === "response.created" ||
								parsed.type === "response.in_progress" ||
								parsed.type === "response.output_item.done" ||
								parsed.type === "response.content_part.added" ||
								parsed.type === "response.content_part.done"
							) {
								// Status events - no action needed
							}
							// Fallback for older formats or unexpected responses
							else if (parsed.choices?.[0]?.delta?.content) {
								hasContent = true
								yield {
									type: "text",
									text: parsed.choices[0].delta.content,
								}
							}
							// Additional fallback: some events place text under 'item.text' even if type isn't matched above
							else if (
								parsed.item &&
								typeof parsed.item.text === "string" &&
								parsed.item.text.length > 0
							) {
								hasContent = true
								yield {
									type: "text",
									text: parsed.item.text,
								}
							} else if (parsed.usage) {
								// Handle usage if it arrives in a separate, non-completed event
								const usageData = this.normalizeUsage(parsed.usage, model)
								if (usageData) {
									yield usageData
								}
							}
						} catch (e) {
							// Only ignore JSON parsing errors, re-throw actual API errors
							if (!(e instanceof SyntaxError)) {
								throw e
							}
						}
					}
					// Also try to parse non-SSE formatted lines
					else if (line.trim() && !line.startsWith(":")) {
						try {
							const parsed = JSON.parse(line)

							// Try to extract content from various possible locations
							if (parsed.content || parsed.text || parsed.message) {
								hasContent = true
								yield {
									type: "text",
									text: parsed.content || parsed.text || parsed.message,
								}
							}
						} catch {
							// Not JSON, might be plain text - ignore
						}
					}
				}
			}

			// If we didn't get any content, don't throw - the API might have returned an empty response
			// This can happen in certain edge cases and shouldn't break the flow
		} catch (error) {
			if (error instanceof Error) {
				throw new Error(`Error processing response stream: ${error.message}`)
			}
			throw new Error("Unexpected error processing response stream")
		} finally {
			reader.releaseLock()
		}
	}

	/**
	 * Shared processor for Responses API events.
	 */
	private async *processEvent(event: any, model: OpenAiNativeModel): ApiStream {
		// Capture resolved service tier when available
		if (event?.response?.service_tier) {
			this.lastServiceTier = event.response.service_tier as ServiceTier
		}
		// Capture complete output array (includes reasoning items with encrypted_content)
		if (event?.response?.output && Array.isArray(event.response.output)) {
			this.lastResponseOutput = event.response.output
		}
		// Capture top-level response id
		if (event?.response?.id) {
			this.lastResponseId = event.response.id as string
		}

		// Handle known streaming text deltas
		if (event?.type === "response.text.delta" || event?.type === "response.output_text.delta") {
			if (event?.delta) {
				yield { type: "text", text: event.delta }
			}
			return
		}

		// Handle reasoning deltas (including summary variants)
		if (
			event?.type === "response.reasoning.delta" ||
			event?.type === "response.reasoning_text.delta" ||
			event?.type === "response.reasoning_summary.delta" ||
			event?.type === "response.reasoning_summary_text.delta"
		) {
			if (event?.delta) {
				yield { type: "reasoning", text: event.delta }
			}
			return
		}

		// Handle refusal deltas
		if (event?.type === "response.refusal.delta") {
			if (event?.delta) {
				yield { type: "text", text: `[Refusal] ${event.delta}` }
			}
			return
		}

		// Handle tool/function call deltas - emit as partial chunks
		if (
			event?.type === "response.tool_call_arguments.delta" ||
			event?.type === "response.function_call_arguments.delta"
		) {
			// Emit partial chunks directly - NativeToolCallParser handles state management
			const callId = event.call_id || event.tool_call_id || event.id
			const name = event.name || event.function_name
			const args = event.delta || event.arguments

			yield {
				type: "tool_call_partial",
				index: event.index ?? 0,
				id: callId,
				name,
				arguments: args,
			}
			return
		}

		// Handle tool/function call completion events
		if (
			event?.type === "response.tool_call_arguments.done" ||
			event?.type === "response.function_call_arguments.done"
		) {
			// Tool call complete - no action needed, NativeToolCallParser handles completion
			return
		}

		// Handle output item additions/completions (SDK or Responses API alternative format)
		if (event?.type === "response.output_item.added" || event?.type === "response.output_item.done") {
			const item = event?.item
			if (item) {
				if (item.type === "text" && item.text) {
					yield { type: "text", text: item.text }
				} else if (item.type === "reasoning" && item.text) {
					yield { type: "reasoning", text: item.text }
				} else if (item.type === "message" && Array.isArray(item.content)) {
					for (const content of item.content) {
						// Some implementations send 'text'; others send 'output_text'
						if ((content?.type === "text" || content?.type === "output_text") && content?.text) {
							yield { type: "text", text: content.text }
						}
					}
				} else if (
					(item.type === "function_call" || item.type === "tool_call") &&
					event.type === "response.output_item.done" // Only handle done events for tool calls to ensure arguments are complete
				) {
					// Handle complete tool/function call item
					// Emit as tool_call for backward compatibility with non-streaming tool handling
					const callId = item.call_id || item.tool_call_id || item.id
					if (callId) {
						const args = item.arguments || item.function?.arguments || item.function_arguments
						yield {
							type: "tool_call",
							id: callId,
							name: item.name || item.function?.name || item.function_name || "",
							arguments: typeof args === "string" ? args : "{}",
						}
					}
				}
			}
			return
		}

		// Completion events that may carry usage
		if (event?.type === "response.done" || event?.type === "response.completed") {
			const usage = event?.response?.usage || event?.usage || undefined
			const usageData = this.normalizeUsage(usage, model)
			if (usageData) {
				yield usageData
			}
			return
		}

		// Fallbacks for older formats or unexpected objects
		if (event?.choices?.[0]?.delta?.content) {
			yield { type: "text", text: event.choices[0].delta.content }
			return
		}

		if (event?.usage) {
			const usageData = this.normalizeUsage(event.usage, model)
			if (usageData) {
				yield usageData
			}
		}
	}

	private getReasoningEffort(model: OpenAiNativeModel): ReasoningEffortExtended | undefined {
		// Single source of truth: user setting overrides, else model default (from types).
		const selected = (this.options.reasoningEffort as any) ?? (model.info.reasoningEffort as any)
		return selected && selected !== "disable" ? (selected as any) : undefined
	}

	/**
	 * Returns the appropriate prompt cache retention policy for the given model, if any.
	 *
	 * The policy is driven by ModelInfo.promptCacheRetention so that model-specific details
	 * live in the shared types layer rather than this provider. When set to "24h" and the
	 * model supports prompt caching, extended prompt cache retention is requested.
	 */
	private getPromptCacheRetention(model: OpenAiNativeModel): "24h" | undefined {
		if (!model.info.supportsPromptCache) return undefined

		if (model.info.promptCacheRetention === "24h") {
			return "24h"
		}

		return undefined
	}

	/**
	 * Returns a shallow-cloned ModelInfo with pricing overridden for the given tier, if available.
	 * If no tier or no overrides exist, the original ModelInfo is returned.
	 */
	private applyServiceTierPricing(info: ModelInfo, tier?: ServiceTier): ModelInfo {
		if (!tier || tier === "default") return info

		// Find the tier with matching name in the tiers array
		const tierInfo = info.tiers?.find((t) => t.name === tier)
		if (!tierInfo) return info

		return {
			...info,
			inputPrice: tierInfo.inputPrice ?? info.inputPrice,
			outputPrice: tierInfo.outputPrice ?? info.outputPrice,
			cacheReadsPrice: tierInfo.cacheReadsPrice ?? info.cacheReadsPrice,
			cacheWritesPrice: tierInfo.cacheWritesPrice ?? info.cacheWritesPrice,
		}
	}

	// Removed isResponsesApiModel method as ALL models now use the Responses API

	override getModel() {
		const modelId = this.options.apiModelId

		let id =
			modelId && modelId in openAiNativeModels ? (modelId as OpenAiNativeModelId) : openAiNativeDefaultModelId

		const info: ModelInfo = openAiNativeModels[id]

		const params = getModelParams({
			format: "openai",
			modelId: id,
			model: info,
			settings: this.options,
			defaultTemperature: OPENAI_NATIVE_DEFAULT_TEMPERATURE,
		})

		// Reasoning effort inclusion is handled by getModelParams/getOpenAiReasoning.
		// Do not re-compute or filter efforts here.

		// The o3 models are named like "o3-mini-[reasoning-effort]", which are
		// not valid model ids, so we need to strip the suffix.
		return { id: id.startsWith("o3-mini") ? "o3-mini" : id, info, ...params, verbosity: params.verbosity }
	}

	/**
	 * Extracts encrypted_content and id from the first reasoning item in the output array.
	 * This is the minimal data needed for stateless API continuity.
	 *
	 * @returns Object with encrypted_content and id, or undefined if not available
	 */
	getEncryptedContent(): { encrypted_content: string; id?: string } | undefined {
		if (!this.lastResponseOutput) return undefined

		// Find the first reasoning item with encrypted_content
		const reasoningItem = this.lastResponseOutput.find(
			(item) => item.type === "reasoning" && item.encrypted_content,
		)

		if (!reasoningItem?.encrypted_content) return undefined

		return {
			encrypted_content: reasoningItem.encrypted_content,
			...(reasoningItem.id ? { id: reasoningItem.id } : {}),
		}
	}

	getResponseId(): string | undefined {
		return this.lastResponseId
	}

	async completePrompt(prompt: string): Promise<string> {
		// Create AbortController for cancellation
		this.abortController = new AbortController()

		try {
			const model = this.getModel()
			const { verbosity, reasoning } = model

			// Resolve reasoning effort for models that support it
			const reasoningEffort = this.getReasoningEffort(model)

			// Build request body for Responses API
			const requestBody: any = {
				model: model.id,
				input: [
					{
						role: "user",
						content: [{ type: "input_text", text: prompt }],
					},
				],
				stream: false, // Non-streaming for completePrompt
				store: false, // Don't store prompt completions
				// Only include encrypted reasoning content when reasoning effort is set
				...(reasoningEffort ? { include: ["reasoning.encrypted_content"] } : {}),
			}

			// Include service tier if selected and supported
			const requestedTier = (this.options.openAiNativeServiceTier as ServiceTier | undefined) || undefined
			const allowedTierNames = new Set(model.info.tiers?.map((t) => t.name).filter(Boolean) || [])
			if (requestedTier && (requestedTier === "default" || allowedTierNames.has(requestedTier))) {
				requestBody.service_tier = requestedTier
			}

			// Add reasoning if supported
			if (reasoningEffort) {
				requestBody.reasoning = {
					effort: reasoningEffort,
					...(this.options.enableResponsesReasoningSummary ? { summary: "auto" as const } : {}),
				}
			}

			// Only include temperature if the model supports it
			if (model.info.supportsTemperature !== false) {
				requestBody.temperature = this.options.modelTemperature ?? OPENAI_NATIVE_DEFAULT_TEMPERATURE
			}

			// Include max_output_tokens if available
			if (model.maxTokens) {
				requestBody.max_output_tokens = model.maxTokens
			}

			// Include text.verbosity only when the model explicitly supports it
			if (model.info.supportsVerbosity === true) {
				requestBody.text = { verbosity: (verbosity || "medium") as VerbosityLevel }
			}

			// Enable extended prompt cache retention for eligible models
			const promptCacheRetention = this.getPromptCacheRetention(model)
			if (promptCacheRetention) {
				requestBody.prompt_cache_retention = promptCacheRetention
			}

			// Make the non-streaming request
			const response = await (this.client as any).responses.create(requestBody, {
				signal: this.abortController.signal,
			})

			// Extract text from the response
			if (response?.output && Array.isArray(response.output)) {
				for (const outputItem of response.output) {
					if (outputItem.type === "message" && outputItem.content) {
						for (const content of outputItem.content) {
							if (content.type === "output_text" && content.text) {
								return content.text
							}
						}
					}
				}
			}

			// Fallback: check for direct text in response
			if (response?.text) {
				return response.text
			}

			return ""
		} catch (error) {
			if (error instanceof Error) {
				throw new Error(`OpenAI Native completion error: ${error.message}`)
			}
			throw error
		} finally {
			this.abortController = undefined
		}
	}
}<|MERGE_RESOLUTION|>--- conflicted
+++ resolved
@@ -384,7 +384,16 @@
 							content.push({ type: "input_text", text: block.text })
 						} else if (block.type === "image") {
 							const image = block as Anthropic.Messages.ImageBlockParam
-							const imageUrl = `data:${image.source.media_type};base64,${image.source.data}`
+							// kilocode_change start
+							let imageUrl: string
+							if (image.source.type === "base64") {
+								// Base64ImageSource has media_type and data
+								imageUrl = `data:${image.source.media_type};base64,${image.source.data}`
+							} else {
+								// URLImageSource only has url
+								imageUrl = image.source.url
+							}
+							// kilocode_change end
 							content.push({ type: "input_image", image_url: imageUrl })
 						} else if (block.type === "tool_result") {
 							// Map Anthropic tool_result to Responses API function_call_output item
@@ -429,23 +438,6 @@
 								arguments: JSON.stringify(block.input),
 							})
 						}
-<<<<<<< HEAD
-					} else if (block.type === "image") {
-						const image = block as Anthropic.Messages.ImageBlockParam
-						// Format image with proper data URL - images are always input_image
-						// kilocode_change start
-						let imageUrl: string
-						if (image.source.type === "base64") {
-							// Base64ImageSource has media_type and data
-							imageUrl = `data:${image.source.media_type};base64,${image.source.data}`
-						} else {
-							// URLImageSource only has url
-							imageUrl = image.source.url
-						}
-						// kilocode_change end
-						content.push({ type: "input_image", image_url: imageUrl })
-=======
->>>>>>> 2c3b2953
 					}
 				}
 
