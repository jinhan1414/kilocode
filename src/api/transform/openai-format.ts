--- conflicted
+++ resolved
@@ -159,14 +159,11 @@
 					content,
 					// Cannot be an empty array. API expects an array with minimum length 1, and will respond with an error if it's empty
 					tool_calls: tool_calls.length > 0 ? tool_calls : undefined,
-<<<<<<< HEAD
 					// kilocode_change start
 					// @ts-ignore-next-line: property is OpenRouter-specific
 					reasoning_details:
 						reasoningDetails.length > 0 ? consolidateReasoningDetails(reasoningDetails) : undefined,
 					// kilocode_change end
-				})
-=======
 				}
 
 				// Preserve reasoning_details if present (will be processed by provider if needed)
@@ -175,7 +172,6 @@
 				}
 
 				openAiMessages.push(baseMessage)
->>>>>>> 2c3b2953
 			}
 		}
 	}
