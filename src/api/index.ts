import { Anthropic } from "@anthropic-ai/sdk"
<<<<<<< HEAD
import OpenAI from "openai" // kilocode_change
=======
import OpenAI from "openai"
>>>>>>> 06b775a8

import type { ProviderSettings, ModelInfo, ToolProtocol } from "@roo-code/types"

import { ApiStream } from "./transform/stream"

import {
	GlamaHandler,
	AnthropicHandler,
	AwsBedrockHandler,
	CerebrasHandler,
	OpenRouterHandler,
	VertexHandler,
	AnthropicVertexHandler,
	OpenAiHandler,
	LmStudioHandler,
	GeminiHandler,
	OpenAiNativeHandler,
	DeepSeekHandler,
	MoonshotHandler,
	MistralHandler,
	VsCodeLmHandler,
	UnboundHandler,
	RequestyHandler,
	HumanRelayHandler,
	FakeAIHandler,
	XAIHandler,
	GroqHandler,
	HuggingFaceHandler,
	ChutesHandler,
	LiteLLMHandler,
	// kilocode_change start
	VirtualQuotaFallbackHandler,
	GeminiCliHandler,
	SyntheticHandler,
	OVHcloudAIEndpointsHandler,
	MiniMaxAnthropicHandler,
	// kilocode_change end
	ClaudeCodeHandler,
	QwenCodeHandler,
	SambaNovaHandler,
	IOIntelligenceHandler,
	DoubaoHandler,
	ZAiHandler,
	FireworksHandler,
	RooHandler,
	FeatherlessHandler,
	VercelAiGatewayHandler,
	DeepInfraHandler,
	// MiniMaxHandler, // kilocode_change
} from "./providers"
// kilocode_change start
import { KilocodeOpenrouterHandler } from "./providers/kilocode-openrouter"
import { InceptionLabsHandler } from "./providers/inception"
// kilocode_change end
import { NativeOllamaHandler } from "./providers/native-ollama"

export interface SingleCompletionHandler {
	completePrompt(prompt: string): Promise<string>
}

export interface ApiHandlerCreateMessageMetadata {
	/**
	 * Task ID used for tracking and provider-specific features:
	 * - DeepInfra: Used as prompt_cache_key for caching
	 * - Roo: Sent as X-Roo-Task-ID header
	 * - Requesty: Sent as trace_id
	 * - Unbound: Sent in unbound_metadata
	 */
	taskId: string
	/**
	 * Current mode slug for provider-specific tracking:
	 * - Requesty: Sent in extra metadata
	 * - Unbound: Sent in unbound_metadata
	 */
	mode?: string
	suppressPreviousResponseId?: boolean
	/**
	 * Controls whether the response should be stored for 30 days in OpenAI's Responses API.
	 * When true (default), responses are stored and can be referenced in future requests
	 * using the previous_response_id for efficient conversation continuity.
	 * Set to false to opt out of response storage for privacy or compliance reasons.
	 * @default true
	 */
	store?: boolean
<<<<<<< HEAD
	// kilocode_change start
	/**
	 * Array of allowed tools for the current mode when using JSON tool style.
	 * This contains the full tool definitions (function schemas) that the model can use.
	 */
	allowedTools?: OpenAI.Chat.ChatCompletionTool[]
	/**
	 * KiloCode-specific: The project ID for the current workspace (derived from git origin remote).
	 * Used by KiloCodeOpenrouterHandler for backend tracking. Ignored by other providers.
	 * @kilocode-only
	 */
	projectId?: string
	// kilocode_change end
=======
	/**
	 * Optional array of tool definitions to pass to the model.
	 * For OpenAI-compatible providers, these are ChatCompletionTool definitions.
	 */
	tools?: OpenAI.Chat.ChatCompletionTool[]
	/**
	 * Controls which (if any) tool is called by the model.
	 * Can be "none", "auto", "required", or a specific tool choice.
	 */
	tool_choice?: OpenAI.Chat.ChatCompletionCreateParams["tool_choice"]
	/**
	 * The tool protocol being used (XML or Native).
	 * Used by providers to determine whether to include native tool definitions.
	 */
	toolProtocol?: ToolProtocol
>>>>>>> 06b775a8
}

export interface ApiHandler {
	createMessage(
		systemPrompt: string,
		messages: Anthropic.Messages.MessageParam[],
		metadata?: ApiHandlerCreateMessageMetadata,
	): ApiStream

	getModel(): { id: string; info: ModelInfo }

	/**
	 * Counts tokens for content blocks
	 * All providers extend BaseProvider which provides a default tiktoken implementation,
	 * but they can override this to use their native token counting endpoints
	 *
	 * @param content The content to count tokens for
	 * @returns A promise resolving to the token count
	 */
	countTokens(content: Array<Anthropic.Messages.ContentBlockParam>): Promise<number>

	contextWindow?: number // kilocode_change: Add contextWindow property for virtual quota fallback
}

export function buildApiHandler(configuration: ProviderSettings): ApiHandler {
	const { apiProvider, ...options } = configuration

	switch (apiProvider) {
		// kilocode_change start
		case "kilocode":
			return new KilocodeOpenrouterHandler(options)
		case "gemini-cli":
			return new GeminiCliHandler(options)
		case "virtual-quota-fallback":
			return new VirtualQuotaFallbackHandler(options)
		// kilocode_change end
		case "anthropic":
			return new AnthropicHandler(options)
		case "claude-code":
			return new ClaudeCodeHandler(options)
		case "glama":
			return new GlamaHandler(options)
		case "openrouter":
			return new OpenRouterHandler(options)
		case "bedrock":
			return new AwsBedrockHandler(options)
		case "vertex":
			return options.apiModelId?.startsWith("claude")
				? new AnthropicVertexHandler(options)
				: new VertexHandler(options)
		case "openai":
			return new OpenAiHandler(options)
		case "ollama":
			return new NativeOllamaHandler(options)
		case "lmstudio":
			return new LmStudioHandler(options)
		case "gemini":
			return new GeminiHandler(options)
		case "openai-native":
			return new OpenAiNativeHandler(options)
		case "deepseek":
			return new DeepSeekHandler(options)
		case "doubao":
			return new DoubaoHandler(options)
		case "qwen-code":
			return new QwenCodeHandler(options)
		case "moonshot":
			return new MoonshotHandler(options)
		case "vscode-lm":
			return new VsCodeLmHandler(options)
		case "mistral":
			return new MistralHandler(options)
		case "unbound":
			return new UnboundHandler(options)
		case "requesty":
			return new RequestyHandler(options)
		case "human-relay":
			return new HumanRelayHandler()
		case "fake-ai":
			return new FakeAIHandler(options)
		case "xai":
			return new XAIHandler(options)
		case "groq":
			return new GroqHandler(options)
		case "deepinfra":
			return new DeepInfraHandler(options)
		case "huggingface":
			return new HuggingFaceHandler(options)
		case "chutes":
			return new ChutesHandler(options)
		case "litellm":
			return new LiteLLMHandler(options)
		case "cerebras":
			return new CerebrasHandler(options)
		case "sambanova":
			return new SambaNovaHandler(options)
		case "zai":
			return new ZAiHandler(options)
		case "fireworks":
			return new FireworksHandler(options)
		// kilocode_change start
		case "synthetic":
			return new SyntheticHandler(options)
		case "inception":
			return new InceptionLabsHandler(options)
		case "ovhcloud":
			return new OVHcloudAIEndpointsHandler(options)
		// kilocode_change end
		case "io-intelligence":
			return new IOIntelligenceHandler(options)
		case "roo":
			// Never throw exceptions from provider constructors
			// The provider-proxy server will handle authentication and return appropriate error codes
			return new RooHandler(options)
		case "featherless":
			return new FeatherlessHandler(options)
		case "vercel-ai-gateway":
			return new VercelAiGatewayHandler(options)
		case "minimax":
			return new MiniMaxAnthropicHandler(options) // kilocode_change: anthropic
		default:
			apiProvider satisfies "gemini-cli" | undefined
			return new AnthropicHandler(options)
	}
}<|MERGE_RESOLUTION|>--- conflicted
+++ resolved
@@ -1,9 +1,5 @@
 import { Anthropic } from "@anthropic-ai/sdk"
-<<<<<<< HEAD
-import OpenAI from "openai" // kilocode_change
-=======
 import OpenAI from "openai"
->>>>>>> 06b775a8
 
 import type { ProviderSettings, ModelInfo, ToolProtocol } from "@roo-code/types"
 
@@ -88,7 +84,6 @@
 	 * @default true
 	 */
 	store?: boolean
-<<<<<<< HEAD
 	// kilocode_change start
 	/**
 	 * Array of allowed tools for the current mode when using JSON tool style.
@@ -102,7 +97,6 @@
 	 */
 	projectId?: string
 	// kilocode_change end
-=======
 	/**
 	 * Optional array of tool definitions to pass to the model.
 	 * For OpenAI-compatible providers, these are ChatCompletionTool definitions.
@@ -118,7 +112,6 @@
 	 * Used by providers to determine whether to include native tool definitions.
 	 */
 	toolProtocol?: ToolProtocol
->>>>>>> 06b775a8
 }
 
 export interface ApiHandler {
