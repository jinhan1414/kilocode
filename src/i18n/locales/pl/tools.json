{
	"readFile": {
		"linesRange": " (linie {{start}}-{{end}})",
		"definitionsOnly": " (tylko definicje)",
		"maxLines": " (maks. {{max}} linii)",
		"imageTooLarge": "Plik obrazu jest zbyt duży ({{size}} MB). Maksymalny dozwolony rozmiar to {{max}} MB.",
		"imageWithSize": "Plik obrazu ({{size}} KB)"
	},
<<<<<<< HEAD
	"toolRepetitionLimitReached": "Wygląda na to, że model utknął w pętli, wielokrotnie próbując wykonać tę samą akcję ({{toolName}}). Może to wskazywać na problem z jego obecną strategią. Rozważ przeformułowanie zadania, podanie bardziej szczegółowych instrukcji lub nakierowanie go na inne podejście.",
=======
	"toolRepetitionLimitReached": "Wygląda na to, że Roo utknął w pętli, wielokrotnie próbując wykonać tę samą akcję ({{toolName}}). Może to wskazywać na problem z jego obecną strategią. Rozważ przeformułowanie zadania, podanie bardziej szczegółowych instrukcji lub nakierowanie go na inne podejście.",
	"unknownToolError": "Roo próbował użyć nieznanego narzędzia: \"{{toolName}}\". Ponowna próba...",
>>>>>>> dcb04bb2
	"codebaseSearch": {
		"approval": "Wyszukiwanie '{{query}}' w bazie kodu..."
	},
	"newTask": {
		"errors": {
			"policy_restriction": "Nie udało się utworzyć nowego zadania z powodu ograniczeń polityki."
		}
	},
	"generateImage": {
		"openRouterApiKeyRequired": "Klucz API OpenRouter jest wymagany do generowania obrazów z modelami OpenRouter. Skonfiguruj go w eksperymentalnych ustawieniach generowania obrazów.",
		"failedWithStatus": "Nie udało się wygenerować obrazu: {{status}} {{statusText}}",
		"failedWithMessage": "Nie udało się wygenerować obrazu: {{message}}",
		"noImageGenerated": "W odpowiedzi nie wygenerowano żadnego obrazu",
		"invalidImageData": "Nieprawidłowe dane obrazu w odpowiedzi",
		"invalidImageFormat": "Otrzymano nieprawidłowy format obrazu",
		"unknownError": "Wystąpił nieznany błąd",
		"roo": {
			"authRequired": "Uwierzytelnienie Roo Code Cloud jest wymagane do generowania obrazów. Zaloguj się do Roo Code Cloud."
		}
	}
}<|MERGE_RESOLUTION|>--- conflicted
+++ resolved
@@ -6,12 +6,8 @@
 		"imageTooLarge": "Plik obrazu jest zbyt duży ({{size}} MB). Maksymalny dozwolony rozmiar to {{max}} MB.",
 		"imageWithSize": "Plik obrazu ({{size}} KB)"
 	},
-<<<<<<< HEAD
-	"toolRepetitionLimitReached": "Wygląda na to, że model utknął w pętli, wielokrotnie próbując wykonać tę samą akcję ({{toolName}}). Może to wskazywać na problem z jego obecną strategią. Rozważ przeformułowanie zadania, podanie bardziej szczegółowych instrukcji lub nakierowanie go na inne podejście.",
-=======
-	"toolRepetitionLimitReached": "Wygląda na to, że Roo utknął w pętli, wielokrotnie próbując wykonać tę samą akcję ({{toolName}}). Może to wskazywać na problem z jego obecną strategią. Rozważ przeformułowanie zadania, podanie bardziej szczegółowych instrukcji lub nakierowanie go na inne podejście.",
-	"unknownToolError": "Roo próbował użyć nieznanego narzędzia: \"{{toolName}}\". Ponowna próba...",
->>>>>>> dcb04bb2
+	"toolRepetitionLimitReached": "Wygląda na to, że Kilo utknął w pętli, wielokrotnie próbując wykonać tę samą akcję ({{toolName}}). Może to wskazywać na problem z jego obecną strategią. Rozważ przeformułowanie zadania, podanie bardziej szczegółowych instrukcji lub nakierowanie go na inne podejście.",
+	"unknownToolError": "Kilo próbował użyć nieznanego narzędzia: \"{{toolName}}\". Ponowna próba...",
 	"codebaseSearch": {
 		"approval": "Wyszukiwanie '{{query}}' w bazie kodu..."
 	},
