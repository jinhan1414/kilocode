{
	"extension.displayName": "Kilo Code AI Agent",
	"extension.description": "Open Source AI coding assistant for planning, building, and fixing code.",
	"views.contextMenu.label": "Kilo Code",
	"views.terminalMenu.label": "Kilo Code",
	"views.activitybar.title": "Kilo Code",
	"views.sidebar.name": "Kilo Code",
	"command.newTask.title": "New Task",
	"command.mcpServers.title": "MCP Servers",
	"command.prompts.title": "Modes",
	"command.history.title": "History",
	"command.marketplace.title": "Marketplace",
	"command.openInEditor.title": "Open in Editor",
	"command.cloud.title": "Cloud",
	"command.settings.title": "Settings",
	"command.documentation.title": "Documentation",
	"command.openInNewTab.title": "Open In New Tab",
	"command.explainCode.title": "Explain Code",
	"command.fixCode.title": "Fix Code",
	"command.improveCode.title": "Improve Code",
	"command.addToContext.title": "Add To Context",
	"command.focusInput.title": "Focus Input Field",
	"command.setCustomStoragePath.title": "Set Custom Storage Path",
	"command.importSettings.title": "Import Settings",
	"command.terminal.addToContext.title": "Add Terminal Content to Context",
	"command.terminal.fixCommand.title": "Fix This Command",
	"command.terminal.explainCommand.title": "Explain This Command",
	"command.terminal.generateCommand.title": "Kilo Code: Generate Terminal Command",
	"command.acceptInput.title": "Accept Input/Suggestion",
	"command.generateCommitMessage.title": "Generate Commit Message with Kilo",
	"command.profile.title": "Profile",
	"configuration.title": "Kilo Code",
	"command.toggleAutoApprove.title": "Toggle Auto-Approve",
	"commands.allowedCommands.description": "Commands that can be auto-executed when 'Always approve execute operations' is enabled",
	"commands.deniedCommands.description": "Command prefixes that will be automatically denied without asking for approval. In case of conflicts with allowed commands, the longest prefix match takes precedence. Add * to deny all commands.",
	"commands.commandExecutionTimeout.description": "Maximum time in seconds to wait for command execution to complete before timing out (0 = no timeout, 1-600s, default: 0s)",
	"commands.commandTimeoutAllowlist.description": "Command prefixes that are excluded from the command execution timeout. Commands matching these prefixes will run without timeout restrictions.",
	"commands.preventCompletionWithOpenTodos.description": "Prevent task completion when there are incomplete todos in the todo list",
	"settings.vsCodeLmModelSelector.description": "Settings for VSCode Language Model API",
	"settings.vsCodeLmModelSelector.vendor.description": "The vendor of the language model (e.g. copilot)",
	"settings.vsCodeLmModelSelector.family.description": "The family of the language model (e.g. gpt-4)",
<<<<<<< HEAD
	"settings.customStoragePath.description": "Custom storage path. Leave empty to use the default location. Supports absolute paths (e.g. 'D:\\KiloCodeStorage')",
	"settings.enableCodeActions.description": "Enable Kilo Code quick fixes",
	"settings.autoImportSettingsPath.description": "Path to a Kilo Code configuration file to automatically import on extension startup. Supports absolute paths and paths relative to the home directory (e.g. '~/Documents/kilo-code-settings.json'). Leave empty to disable auto-import.",
=======
	"settings.customStoragePath.description": "Custom storage path. Leave empty to use the default location. Supports absolute paths (e.g. 'D:\\RooCodeStorage')",
	"settings.enableCodeActions.description": "Enable Roo Code quick fixes",
	"settings.autoImportSettingsPath.description": "Path to a RooCode configuration file to automatically import on extension startup. Supports absolute paths and paths relative to the home directory (e.g. '~/Documents/roo-code-settings.json'). Leave empty to disable auto-import.",
	"settings.maximumIndexedFilesForFileSearch.description": "Maximum number of files to index for the @ file search feature. Higher values provide better search results in large projects but may use more memory. Default: 10,000.",
>>>>>>> 00518662
	"settings.useAgentRules.description": "Enable loading of AGENTS.md files for agent-specific rules (see https://agent-rules.org/)",
	"settings.apiRequestTimeout.description": "Maximum time in seconds to wait for API responses (0 = no timeout, 1-86400s, default: 600s). Higher values are recommended for local providers like LM Studio and Ollama that may need more processing time.",
	"settings.newTaskRequireTodos.description": "Require todos parameter when creating new tasks with the new_task tool",
	"settings.codeIndex.embeddingBatchSize.description": "The batch size for embedding operations during code indexing. Adjust this based on your API provider's limits. Default is 60.",
	"ghost.input.title": "Press 'Enter' to confirm or 'Escape' to cancel",
	"ghost.input.placeholder": "Describe what you want to do...",
	"ghost.commands.generateSuggestions": "Generate Suggested Edits",
	"ghost.commands.displaySuggestions": "Display Suggested Edits",
	"ghost.commands.cancelSuggestions": "Cancel Suggested Edits",
	"ghost.commands.applyCurrentSuggestion": "Apply Current Suggested Edit",
	"ghost.commands.applyAllSuggestions": "Apply All Suggested Edits",

	"ghost.commands.goToNextSuggestion": "Go To Next Suggestion",
	"ghost.commands.goToPreviousSuggestion": "Go To Previous Suggestion"
}<|MERGE_RESOLUTION|>--- conflicted
+++ resolved
@@ -39,16 +39,10 @@
 	"settings.vsCodeLmModelSelector.description": "Settings for VSCode Language Model API",
 	"settings.vsCodeLmModelSelector.vendor.description": "The vendor of the language model (e.g. copilot)",
 	"settings.vsCodeLmModelSelector.family.description": "The family of the language model (e.g. gpt-4)",
-<<<<<<< HEAD
 	"settings.customStoragePath.description": "Custom storage path. Leave empty to use the default location. Supports absolute paths (e.g. 'D:\\KiloCodeStorage')",
 	"settings.enableCodeActions.description": "Enable Kilo Code quick fixes",
 	"settings.autoImportSettingsPath.description": "Path to a Kilo Code configuration file to automatically import on extension startup. Supports absolute paths and paths relative to the home directory (e.g. '~/Documents/kilo-code-settings.json'). Leave empty to disable auto-import.",
-=======
-	"settings.customStoragePath.description": "Custom storage path. Leave empty to use the default location. Supports absolute paths (e.g. 'D:\\RooCodeStorage')",
-	"settings.enableCodeActions.description": "Enable Roo Code quick fixes",
-	"settings.autoImportSettingsPath.description": "Path to a RooCode configuration file to automatically import on extension startup. Supports absolute paths and paths relative to the home directory (e.g. '~/Documents/roo-code-settings.json'). Leave empty to disable auto-import.",
 	"settings.maximumIndexedFilesForFileSearch.description": "Maximum number of files to index for the @ file search feature. Higher values provide better search results in large projects but may use more memory. Default: 10,000.",
->>>>>>> 00518662
 	"settings.useAgentRules.description": "Enable loading of AGENTS.md files for agent-specific rules (see https://agent-rules.org/)",
 	"settings.apiRequestTimeout.description": "Maximum time in seconds to wait for API responses (0 = no timeout, 1-86400s, default: 600s). Higher values are recommended for local providers like LM Studio and Ollama that may need more processing time.",
 	"settings.newTaskRequireTodos.description": "Require todos parameter when creating new tasks with the new_task tool",
