import { Box, Text } from "ink";
import path from "path";
import React from "react";
import { getToolDisplayName } from "../tools/index.js";
import { ColoredDiff } from "./ColoredDiff.js";
import { ChecklistDisplay } from "./components/ChecklistDisplay.js";

interface ToolResultSummaryProps {
  toolName?: string;
  content: string;
}

const ToolResultSummary: React.FC<ToolResultSummaryProps> = ({
  toolName,
  content,
}) => {
  if (!content) {
    return (
      <Box>
        <Text color="gray">⎿ </Text>
        <Text color="gray"> No output</Text>
      </Box>
    );
  }

  const lines = content.split("\n").length;
  const chars = content.length;
  const displayName = toolName ? getToolDisplayName(toolName) : "Tool";

  // Handle Checklist specially with styled display
  if (toolName === "Checklist") {
    return (
      <Box flexDirection="column">
        <Box marginBottom={1}>
          <Text color="gray">⎿ </Text>
          <Text color="blue">Task List Updated</Text>
        </Box>
        <ChecklistDisplay content={`Task list status:\n${content}`} />
      </Box>
    );
  }

  // Handle Write/Edit with diff specially
  if (
    (toolName === "Write" || toolName === "Edit") &&
    content.includes("Diff:\n")
  ) {
    const diffSection = content.split("Diff:\n")[1];
    if (diffSection) {
      return (
        <Box flexDirection="column">
          <Box>
            <Text color="gray">⎿ </Text>
            <Text color="green">
              {toolName === "Edit"
                ? " File edited successfully"
                : " File written successfully"}
            </Text>
          </Box>
          <ColoredDiff diffContent={diffSection} />
        </Box>
      );
    }
  }

  // Handle terminal command output specially
  if (toolName === "Bash") {
    const isStderr = content.startsWith("Stderr:");
    const actualOutput = isStderr ? content.slice(7).trim() : content;
    const outputLines = actualOutput.split("\n");

    if (outputLines.length <= 16) {
      // Show actual output for 16 lines or fewer
      return (
        <Box flexDirection="column">
          <Box>
            <Text color="gray">⎿ </Text>
            <Text color="gray"> Terminal output:</Text>
          </Box>
          <Box paddingLeft={2}>
            <Text color={isStderr ? "red" : "white"}>{actualOutput}</Text>
          </Box>
        </Box>
      );
    } else {
      // Show first 16 lines with ellipsis for more than 16 lines
      const first16Lines = outputLines.slice(0, 16).join("\n");
      return (
        <Box flexDirection="column">
          <Box>
            <Text color="gray">⎿ </Text>
            <Text color="gray"> Terminal output:</Text>
          </Box>
          <Box paddingLeft={2}>
            <Text color={isStderr ? "red" : "white"}>{first16Lines}</Text>
          </Box>
          <Box paddingLeft={2}>
            <Text color="gray">...</Text>
          </Box>
        </Box>
      );
    }
  }

  // Handle all other cases with text summary
  const getSummary = () => {
    // Check if this is a user cancellation first
    if (content === "Permission denied by user") {
      return "Cancelled by user";
    }

    // Check if it was an error
    if (content.startsWith("Error")) {
      const lines = content.split("\n");
      return `Error: ${lines[0]}${lines.length > 1 ? "..." : ""}`;
    }

    // Convert absolute paths to relative paths from workspace root
    const formatPath = (filePath: string) => {
      if (path.isAbsolute(filePath)) {
        const workspaceRoot = process.cwd();
        const relativePath = path.relative(workspaceRoot, filePath);
        return relativePath || filePath;
      }
      return filePath;
    };

    // Handle specific tool output formatting
    switch (toolName) {
      case "Read":
        // Try to extract file path from content if it contains line numbers
        if (content.includes("→")) {
          const pathMatch = content.match(/^(.+?):/);
          const filePath = pathMatch ? pathMatch[1] : "file";
          return `${displayName} ${formatPath(filePath)} (${lines} lines)`;
        }
        return `${displayName} tool output (${lines} lines)`;

      case "Write":
        return content.includes("Successfully created file")
          ? "File created successfully"
          : "File updated successfully";

<<<<<<< HEAD
      case "edit_file":
        return "File edited successfully";
=======
      case "Edit":
        return content.includes("Successfully created file")
          ? "File created successfully"
          : "File edited successfully";
>>>>>>> dd9aed8b

      case "List":
        return `Listed ${lines} ${lines === 1 ? "item" : "items"}`;

      case "Search":
        return `Found ${lines} ${lines === 1 ? "match" : "matches"}`;

      case "Diff":
        return `Diff output (${lines} lines)`;

      default:
        // Fallback for all tools using display name
        if (chars > 1000) {
          return `${displayName} output: ${lines} lines, ${chars} characters`;
        } else if (lines > 10) {
          return `${displayName} output: ${lines} lines`;
        } else {
          return content.slice(0, 100) + (content.length > 100 ? "..." : "");
        }
    }
  };

  return (
    <Box>
      <Text color="gray">⎿ </Text>
      <Text color="gray"> {getSummary()}</Text>
    </Box>
  );
};

export default ToolResultSummary;<|MERGE_RESOLUTION|>--- conflicted
+++ resolved
@@ -141,15 +141,8 @@
           ? "File created successfully"
           : "File updated successfully";
 
-<<<<<<< HEAD
-      case "edit_file":
+      case "Edit":
         return "File edited successfully";
-=======
-      case "Edit":
-        return content.includes("Successfully created file")
-          ? "File created successfully"
-          : "File edited successfully";
->>>>>>> dd9aed8b
 
       case "List":
         return `Listed ${lines} ${lines === 1 ? "item" : "items"}`;
