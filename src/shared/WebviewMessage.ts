import { z } from "zod"

import {
	type ProviderSettings,
	type PromptComponent,
	type ModeConfig,
	type InstallMarketplaceItemOptions,
	type MarketplaceItem,
	type ShareVisibility,
	type QueuedMessage,
	marketplaceItemSchema,
	// kilocode_change start
	CommitRange,
	HistoryItem,
	// kilocode_change end
} from "@roo-code/types"

import { Mode } from "./modes"

export type ClineAskResponse =
	| "yesButtonClicked"
	| "noButtonClicked"
	| "messageResponse"
	| "objectResponse"
	| "retry_clicked" // kilocode_change: Added retry_clicked for payment required dialog

export type PromptMode = Mode | "enhance"

export type AudioType = "notification" | "celebration" | "progress_loop"

export interface UpdateTodoListPayload {
	todos: any[]
}

export type EditQueuedMessagePayload = Pick<QueuedMessage, "id" | "text" | "images">

export interface WebviewMessage {
	type:
		| "updateTodoList"
		| "deleteMultipleTasksWithIds"
		| "currentApiConfigName"
		| "saveApiConfiguration"
		| "upsertApiConfiguration"
		| "deleteApiConfiguration"
		| "loadApiConfiguration"
		| "loadApiConfigurationById"
		| "renameApiConfiguration"
		| "getListApiConfiguration"
		| "customInstructions"
		| "allowedCommands"
		| "deniedCommands"
		| "alwaysAllowReadOnly"
		| "alwaysAllowReadOnlyOutsideWorkspace"
		| "alwaysAllowWrite"
		| "alwaysAllowWriteOutsideWorkspace"
		| "alwaysAllowWriteProtected"
		| "alwaysAllowExecute"
		| "alwaysAllowFollowupQuestions"
		| "alwaysAllowUpdateTodoList"
		| "followupAutoApproveTimeoutMs"
		| "webviewDidLaunch"
		| "newTask"
		| "askResponse"
		| "terminalOperation"
		| "clearTask"
		| "didShowAnnouncement"
		| "selectImages"
		| "exportCurrentTask"
		| "shareCurrentTask"
		| "showTaskWithId"
		| "deleteTaskWithId"
		| "exportTaskWithId"
		| "importSettings"
		| "toggleToolAutoApprove"
		| "openExtensionSettings"
		| "openInBrowser"
		| "fetchOpenGraphData"
		| "checkIsImageUrl"
		| "exportSettings"
		| "resetState"
		| "flushRouterModels"
		| "requestRouterModels"
		| "requestOpenAiModels"
		| "requestOllamaModels"
		| "requestLmStudioModels"
		| "requestVsCodeLmModels"
		| "requestHuggingFaceModels"
		| "openImage"
		| "saveImage"
		| "openFile"
		| "openMention"
		| "cancelTask"
		| "updateVSCodeSetting"
		| "getVSCodeSetting"
		| "vsCodeSetting"
		| "alwaysAllowBrowser"
		| "alwaysAllowMcp"
		| "alwaysAllowModeSwitch"
		| "allowedMaxRequests"
		| "allowedMaxCost"
		| "alwaysAllowSubtasks"
		| "alwaysAllowUpdateTodoList"
		| "autoCondenseContext"
		| "autoCondenseContextPercent"
		| "condensingApiConfigId"
		| "updateCondensingPrompt"
		| "playSound"
		| "playTts"
		| "stopTts"
		| "soundEnabled"
		| "ttsEnabled"
		| "ttsSpeed"
		| "soundVolume"
		| "diffEnabled"
		| "enableCheckpoints"
		| "browserViewportSize"
		| "screenshotQuality"
		| "remoteBrowserHost"
		| "openMcpSettings"
		| "openProjectMcpSettings"
		| "restartMcpServer"
		| "refreshAllMcpServers"
		| "toggleToolAlwaysAllow"
		| "toggleToolEnabledForPrompt"
		| "toggleMcpServer"
		| "updateMcpTimeout"
		| "fuzzyMatchThreshold"
		| "morphApiKey" // kilocode_change: Morph fast apply - global setting
		| "writeDelayMs"
		| "diagnosticsEnabled"
		| "enhancePrompt"
		| "enhancedPrompt"
		| "draggedImages"
		| "deleteMessage"
		| "deleteMessageConfirm"
		| "submitEditedMessage"
		| "editMessageConfirm"
		| "terminalOutputLineLimit"
		| "terminalOutputCharacterLimit"
		| "terminalShellIntegrationTimeout"
		| "terminalShellIntegrationDisabled"
		| "terminalCommandDelay"
		| "terminalPowershellCounter"
		| "terminalZshClearEolMark"
		| "terminalZshOhMy"
		| "terminalZshP10k"
		| "terminalZdotdir"
		| "terminalCompressProgressBar"
		| "mcpEnabled"
		| "enableMcpServerCreation"
		| "remoteControlEnabled"
		| "taskSyncEnabled"
		| "searchCommits"
		| "alwaysApproveResubmit"
		| "requestDelaySeconds"
		| "setApiConfigPassword"
		| "mode"
		| "updatePrompt"
		| "updateSupportPrompt"
		| "getSystemPrompt"
		| "copySystemPrompt"
		| "systemPrompt"
		| "enhancementApiConfigId"
		| "commitMessageApiConfigId" // kilocode_change
		| "terminalCommandApiConfigId" // kilocode_change
		| "ghostServiceSettings" // kilocode_change
		| "includeTaskHistoryInEnhance"
		| "updateExperimental"
		| "autoApprovalEnabled"
		| "updateCustomMode"
		| "deleteCustomMode"
		| "setopenAiCustomModelInfo"
		| "openCustomModesSettings"
		| "checkpointDiff"
		| "checkpointRestore"
		| "seeNewChanges" // kilocode_change
		| "deleteMcpServer"
		| "maxOpenTabsContext"
		| "maxWorkspaceFiles"
		| "humanRelayResponse"
		| "humanRelayCancel"
		| "insertTextToChatArea" // kilocode_change
		| "browserToolEnabled"
		| "codebaseIndexEnabled"
		| "telemetrySetting"
		| "showRooIgnoredFiles"
		| "testBrowserConnection"
		| "browserConnectionResult"
		| "remoteBrowserEnabled"
		| "language"
		| "maxReadFileLine"
		| "maxImageFileSize"
		| "maxTotalImageSize"
		| "maxConcurrentFileReads"
		| "allowVeryLargeReads" // kilocode_change
		| "includeDiagnosticMessages"
		| "maxDiagnosticMessages"
		| "searchFiles"
		| "setHistoryPreviewCollapsed"
		| "showFeedbackOptions" // kilocode_change
		| "toggleApiConfigPin"
		| "fetchMcpMarketplace" // kilocode_change
		| "silentlyRefreshMcpMarketplace" // kilocode_change
		| "fetchLatestMcpServersFromHub" // kilocode_change
		| "downloadMcp" // kilocode_change
		| "showSystemNotification" // kilocode_change
		| "showAutoApproveMenu" // kilocode_change
		| "reportBug" // kilocode_change
		| "profileButtonClicked" // kilocode_change
		| "fetchProfileDataRequest" // kilocode_change
		| "profileDataResponse" // kilocode_change
		| "fetchBalanceDataRequest" // kilocode_change
		| "shopBuyCredits" // kilocode_change
		| "balanceDataResponse" // kilocode_change
		| "updateProfileData" // kilocode_change
		| "condense" // kilocode_change
		| "toggleWorkflow" // kilocode_change
		| "refreshRules" // kilocode_change
		| "toggleRule" // kilocode_change
		| "createRuleFile" // kilocode_change
		| "deleteRuleFile" // kilocode_change
		| "hasOpenedModeSelector"
		| "cloudButtonClicked"
		| "rooCloudSignIn"
		| "rooCloudSignOut"
		| "rooCloudManualUrl"
		| "condenseTaskContextRequest"
		| "requestIndexingStatus"
		| "startIndexing"
		| "clearIndexData"
		| "indexingStatusUpdate"
		| "indexCleared"
		| "focusPanelRequest"
		| "profileThresholds"
		| "setHistoryPreviewCollapsed"
		| "clearUsageData" // kilocode_change
		| "getUsageData" // kilocode_change
		| "usageDataResponse" // kilocode_change
		| "showTaskTimeline" // kilocode_change
		| "toggleTaskFavorite" // kilocode_change
		| "fixMermaidSyntax" // kilocode_change
		| "mermaidFixResponse" // kilocode_change
		| "openGlobalKeybindings" // kilocode_change
		| "getKeybindings" // kilocode_change
		| "openExternal"
		| "filterMarketplaceItems"
		| "mcpButtonClicked"
		| "marketplaceButtonClicked"
		| "installMarketplaceItem"
		| "installMarketplaceItemWithParameters"
		| "cancelMarketplaceInstall"
		| "removeInstalledMarketplaceItem"
		| "marketplaceInstallResult"
		| "fetchMarketplaceData"
		| "switchTab"
		| "profileThresholds"
		| "editMessage" // kilocode_change
		| "systemNotificationsEnabled" // kilocode_change
		| "dismissNotificationId" // kilocode_change
		| "tasksByIdRequest" // kilocode_change
		| "taskHistoryRequest" // kilocode_change
		| "shareTaskSuccess"
		| "exportMode"
		| "exportModeResult"
		| "importMode"
		| "importModeResult"
		| "checkRulesDirectory"
		| "checkRulesDirectoryResult"
		| "saveCodeIndexSettingsAtomic"
		| "requestCodeIndexSecretStatus"
		| "fetchKilocodeNotifications"
		| "requestCommands"
		| "openCommandFile"
		| "deleteCommand"
		| "createCommand"
		| "insertTextIntoTextarea"
		| "showMdmAuthRequiredNotification"
		| "imageGenerationSettings"
		| "openRouterImageApiKey"
		| "kiloCodeImageApiKey"
		| "openRouterImageGenerationSelectedModel"
<<<<<<< HEAD
		| "switchWorkspace"
=======
		| "queueMessage"
		| "removeQueuedMessage"
		| "editQueuedMessage"
		| "dismissUpsell"
		| "getDismissedUpsells"
>>>>>>> 3526c601
	text?: string
	path?: string
	editedMessageContent?: string
	tab?: "settings" | "history" | "mcp" | "modes" | "chat" | "marketplace" | "cloud"
	disabled?: boolean
	context?: string
	dataUri?: string
	askResponse?: ClineAskResponse
	apiConfiguration?: ProviderSettings
	images?: string[]
	bool?: boolean
	value?: number
	commands?: string[]
	audioType?: AudioType
	// kilocode_change begin
	notificationOptions?: {
		title?: string
		subtitle?: string
		message: string
	}
	mcpId?: string
	toolNames?: string[]
	autoApprove?: boolean
	workflowPath?: string // kilocode_change
	enabled?: boolean // kilocode_change
	rulePath?: string // kilocode_change
	isGlobal?: boolean // kilocode_change
	filename?: string // kilocode_change
	ruleType?: string // kilocode_change
	notificationId?: string // kilocode_change
	commandIds?: string[] // kilocode_change: For getKeybindings
	// kilocode_change end
	serverName?: string
	toolName?: string
	alwaysAllow?: boolean
	isEnabled?: boolean
	mode?: Mode
	promptMode?: PromptMode
	customPrompt?: PromptComponent
	dataUrls?: string[]
	values?: Record<string, any>
	query?: string
	setting?: string
	slug?: string
	modeConfig?: ModeConfig
	timeout?: number
	payload?: WebViewMessagePayload
	source?: "global" | "project"
	requestId?: string
	ids?: string[]
	hasSystemPromptOverride?: boolean
	terminalOperation?: "continue" | "abort"
	messageTs?: number
	restoreCheckpoint?: boolean
	historyPreviewCollapsed?: boolean
	filters?: { type?: string; search?: string; tags?: string[] }
	settings?: any
	url?: string // For openExternal
	mpItem?: MarketplaceItem
	mpInstallOptions?: InstallMarketplaceItemOptions
	config?: Record<string, any> // Add config to the payload
	visibility?: ShareVisibility // For share visibility
	hasContent?: boolean // For checkRulesDirectoryResult
	checkOnly?: boolean // For deleteCustomMode check
	upsellId?: string // For dismissUpsell
	list?: string[] // For dismissedUpsells response
	codeIndexSettings?: {
		// Global state settings
		codebaseIndexEnabled: boolean
		codebaseIndexQdrantUrl: string
		codebaseIndexEmbedderProvider:
			| "openai"
			| "ollama"
			| "openai-compatible"
			| "gemini"
			| "mistral"
			| "vercel-ai-gateway"
		codebaseIndexEmbedderBaseUrl?: string
		codebaseIndexEmbedderModelId: string
		codebaseIndexEmbedderModelDimension?: number // Generic dimension for all providers
		codebaseIndexOpenAiCompatibleBaseUrl?: string
		codebaseIndexSearchMaxResults?: number
		codebaseIndexSearchMinScore?: number

		// Secret settings
		codeIndexOpenAiKey?: string
		codeIndexQdrantApiKey?: string
		codebaseIndexOpenAiCompatibleApiKey?: string
		codebaseIndexGeminiApiKey?: string
		codebaseIndexMistralApiKey?: string
		codebaseIndexVercelAiGatewayApiKey?: string
	}
}

// kilocode_change begin
export type OrganizationRole = "owner" | "admin" | "member"

export type UserOrganizationWithApiKey = {
	id: string
	name: string
	balance: number
	role: OrganizationRole
	apiKey: string
}

export type ProfileData = {
	kilocodeToken: string
	user: {
		id: string
		name: string
		email: string
		image: string
	}
	organizations?: UserOrganizationWithApiKey[]
}

export interface ProfileDataResponsePayload {
	success: boolean
	data?: ProfileData
	error?: string
}

export interface BalanceDataResponsePayload {
	// New: Payload for balance data
	success: boolean
	data?: any // Replace 'any' with a more specific type if known for balance
	error?: string
}

export interface SeeNewChangesPayload {
	commitRange: CommitRange
}

export interface TasksByIdRequestPayload {
	requestId: string
	taskIds: string[]
}

export interface TaskHistoryRequestPayload {
	requestId: string
	workspace: "current" | "all"
	sort: "newest" | "oldest" | "mostExpensive" | "mostTokens" | "mostRelevant"
	favoritesOnly: boolean
	pageIndex: number
	search?: string
}

export interface TasksByIdResponsePayload {
	requestId: string
	tasks: HistoryItem[]
}

export interface TaskHistoryResponsePayload {
	requestId: string
	historyItems: HistoryItem[]
	pageIndex: number
	pageCount: number
}
// kilocode_change end

export const checkoutDiffPayloadSchema = z.object({
	ts: z.number(),
	previousCommitHash: z.string().optional(),
	commitHash: z.string(),
	mode: z.enum(["full", "checkpoint"]),
})

export type CheckpointDiffPayload = z.infer<typeof checkoutDiffPayloadSchema>

export const checkoutRestorePayloadSchema = z.object({
	ts: z.number(),
	commitHash: z.string(),
	mode: z.enum(["preview", "restore"]),
})

export type CheckpointRestorePayload = z.infer<typeof checkoutRestorePayloadSchema>

export interface IndexingStatusPayload {
	state: "Standby" | "Indexing" | "Indexed" | "Error"
	message: string
}

export interface IndexClearedPayload {
	success: boolean
	error?: string
}

export const installMarketplaceItemWithParametersPayloadSchema = z.object({
	item: marketplaceItemSchema,
	parameters: z.record(z.string(), z.any()),
})

export type InstallMarketplaceItemWithParametersPayload = z.infer<
	typeof installMarketplaceItemWithParametersPayloadSchema
>

export type WebViewMessagePayload =
	// kilocode_change start
	| ProfileDataResponsePayload
	| BalanceDataResponsePayload
	| SeeNewChangesPayload
	| TasksByIdRequestPayload
	| TaskHistoryRequestPayload
	// kilocode_change end
	| CheckpointDiffPayload
	| CheckpointRestorePayload
	| IndexingStatusPayload
	| IndexClearedPayload
	| InstallMarketplaceItemWithParametersPayload
	| UpdateTodoListPayload
	| EditQueuedMessagePayload<|MERGE_RESOLUTION|>--- conflicted
+++ resolved
@@ -31,8 +31,6 @@
 export interface UpdateTodoListPayload {
 	todos: any[]
 }
-
-export type EditQueuedMessagePayload = Pick<QueuedMessage, "id" | "text" | "images">
 
 export interface WebviewMessage {
 	type:
@@ -149,7 +147,6 @@
 		| "mcpEnabled"
 		| "enableMcpServerCreation"
 		| "remoteControlEnabled"
-		| "taskSyncEnabled"
 		| "searchCommits"
 		| "alwaysApproveResubmit"
 		| "requestDelaySeconds"
@@ -223,7 +220,6 @@
 		| "cloudButtonClicked"
 		| "rooCloudSignIn"
 		| "rooCloudSignOut"
-		| "rooCloudManualUrl"
 		| "condenseTaskContextRequest"
 		| "requestIndexingStatus"
 		| "startIndexing"
@@ -241,7 +237,6 @@
 		| "fixMermaidSyntax" // kilocode_change
 		| "mermaidFixResponse" // kilocode_change
 		| "openGlobalKeybindings" // kilocode_change
-		| "getKeybindings" // kilocode_change
 		| "openExternal"
 		| "filterMarketplaceItems"
 		| "mcpButtonClicked"
@@ -257,8 +252,6 @@
 		| "editMessage" // kilocode_change
 		| "systemNotificationsEnabled" // kilocode_change
 		| "dismissNotificationId" // kilocode_change
-		| "tasksByIdRequest" // kilocode_change
-		| "taskHistoryRequest" // kilocode_change
 		| "shareTaskSuccess"
 		| "exportMode"
 		| "exportModeResult"
@@ -279,17 +272,13 @@
 		| "openRouterImageApiKey"
 		| "kiloCodeImageApiKey"
 		| "openRouterImageGenerationSelectedModel"
-<<<<<<< HEAD
 		| "switchWorkspace"
-=======
 		| "queueMessage"
 		| "removeQueuedMessage"
 		| "editQueuedMessage"
 		| "dismissUpsell"
 		| "getDismissedUpsells"
->>>>>>> 3526c601
 	text?: string
-	path?: string
 	editedMessageContent?: string
 	tab?: "settings" | "history" | "mcp" | "modes" | "chat" | "marketplace" | "cloud"
 	disabled?: boolean
@@ -318,7 +307,6 @@
 	filename?: string // kilocode_change
 	ruleType?: string // kilocode_change
 	notificationId?: string // kilocode_change
-	commandIds?: string[] // kilocode_change: For getKeybindings
 	// kilocode_change end
 	serverName?: string
 	toolName?: string
@@ -341,7 +329,6 @@
 	hasSystemPromptOverride?: boolean
 	terminalOperation?: "continue" | "abort"
 	messageTs?: number
-	restoreCheckpoint?: boolean
 	historyPreviewCollapsed?: boolean
 	filters?: { type?: string; search?: string; tags?: string[] }
 	settings?: any
@@ -352,8 +339,6 @@
 	visibility?: ShareVisibility // For share visibility
 	hasContent?: boolean // For checkRulesDirectoryResult
 	checkOnly?: boolean // For deleteCustomMode check
-	upsellId?: string // For dismissUpsell
-	list?: string[] // For dismissedUpsells response
 	codeIndexSettings?: {
 		// Global state settings
 		codebaseIndexEnabled: boolean
@@ -420,32 +405,6 @@
 export interface SeeNewChangesPayload {
 	commitRange: CommitRange
 }
-
-export interface TasksByIdRequestPayload {
-	requestId: string
-	taskIds: string[]
-}
-
-export interface TaskHistoryRequestPayload {
-	requestId: string
-	workspace: "current" | "all"
-	sort: "newest" | "oldest" | "mostExpensive" | "mostTokens" | "mostRelevant"
-	favoritesOnly: boolean
-	pageIndex: number
-	search?: string
-}
-
-export interface TasksByIdResponsePayload {
-	requestId: string
-	tasks: HistoryItem[]
-}
-
-export interface TaskHistoryResponsePayload {
-	requestId: string
-	historyItems: HistoryItem[]
-	pageIndex: number
-	pageCount: number
-}
 // kilocode_change end
 
 export const checkoutDiffPayloadSchema = z.object({
@@ -489,13 +448,10 @@
 	| ProfileDataResponsePayload
 	| BalanceDataResponsePayload
 	| SeeNewChangesPayload
-	| TasksByIdRequestPayload
-	| TaskHistoryRequestPayload
 	// kilocode_change end
 	| CheckpointDiffPayload
 	| CheckpointRestorePayload
 	| IndexingStatusPayload
 	| IndexClearedPayload
 	| InstallMarketplaceItemWithParametersPayload
-	| UpdateTodoListPayload
-	| EditQueuedMessagePayload+	| UpdateTodoListPayload