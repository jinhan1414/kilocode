import { z } from "zod"

import {
	type RooCodeSettings,
	type ProviderSettings,
	type PromptComponent,
	type ModeConfig,
	type InstallMarketplaceItemOptions,
	type MarketplaceItem,
	type ShareVisibility,
	type QueuedMessage,
	marketplaceItemSchema,
	// kilocode_change start
	CommitRange,
	HistoryItem,
	GlobalState,
	// kilocode_change end
} from "@roo-code/types"

import { Mode } from "./modes"

export type ClineAskResponse =
	| "yesButtonClicked"
	| "noButtonClicked"
	| "messageResponse"
	| "objectResponse"
	| "retry_clicked" // kilocode_change: Added retry_clicked for payment required dialog

export type PromptMode = Mode | "enhance"

export type AudioType = "notification" | "celebration" | "progress_loop"

export interface UpdateTodoListPayload {
	todos: any[]
}

export type EditQueuedMessagePayload = Pick<QueuedMessage, "id" | "text" | "images">

// kilocode_change start: Type-safe global state update message
export type GlobalStateValue<K extends keyof GlobalState> = GlobalState[K]
export type UpdateGlobalStateMessage<K extends keyof GlobalState = keyof GlobalState> = {
	type: "updateGlobalState"
	stateKey: K
	stateValue: GlobalStateValue<K>
}
// kilocode_change end: Type-safe global state update message

export interface WebviewMessage {
	type:
		| "updateTodoList"
		| "deleteMultipleTasksWithIds"
		| "currentApiConfigName"
		| "saveApiConfiguration"
		| "upsertApiConfiguration"
		| "deleteApiConfiguration"
		| "loadApiConfiguration"
		| "loadApiConfigurationById"
		| "getProfileConfigurationForEditing" // kilocode_change: Request to get profile config without activating
		| "renameApiConfiguration"
		| "getListApiConfiguration"
		| "customInstructions"
		| "webviewDidLaunch"
		| "newTask"
		| "askResponse"
		| "terminalOperation"
		| "clearTask"
		| "didShowAnnouncement"
		| "selectImages"
		| "exportCurrentTask"
		| "shareCurrentTask"
		| "showTaskWithId"
		| "deleteTaskWithId"
		| "exportTaskWithId"
		| "importSettings"
		| "toggleToolAutoApprove"
		| "openExtensionSettings"
		| "openInBrowser"
		| "fetchOpenGraphData"
		| "checkIsImageUrl"
		| "exportSettings"
		| "resetState"
		| "flushRouterModels"
		| "requestRouterModels"
		| "requestOpenAiModels"
		| "requestOllamaModels"
		| "requestLmStudioModels"
		| "requestRooModels"
		| "requestVsCodeLmModels"
		| "requestHuggingFaceModels"
		| "requestSapAiCoreModels" // kilocode_change
		| "requestSapAiCoreDeployments" // kilocode_change
		| "openImage"
		| "saveImage"
		| "openFile"
		| "openMention"
		| "cancelTask"
		| "updateVSCodeSetting"
		| "getVSCodeSetting"
		| "vsCodeSetting"
		| "updateCondensingPrompt"
		| "yoloGatekeeperApiConfigId" // kilocode_change: AI gatekeeper for YOLO mode
		| "playSound"
		| "playTts"
		| "stopTts"
		| "ttsEnabled"
		| "ttsSpeed"
		| "openKeyboardShortcuts"
		| "openMcpSettings"
		| "openProjectMcpSettings"
		| "restartMcpServer"
		| "refreshAllMcpServers"
		| "toggleToolAlwaysAllow"
		| "toggleToolEnabledForPrompt"
		| "toggleMcpServer"
		| "updateMcpTimeout"
		| "morphApiKey" // kilocode_change: Morph fast apply - global setting
		| "fastApplyModel" // kilocode_change: Fast Apply model selection
		| "fastApplyApiProvider" // kilocode_change: Fast Apply model api base url
		| "enhancePrompt"
		| "enhancedPrompt"
		| "draggedImages"
		| "deleteMessage"
		| "deleteMessageConfirm"
		| "submitEditedMessage"
		| "editMessageConfirm"
		| "enableMcpServerCreation"
		| "remoteControlEnabled"
		| "taskSyncEnabled"
		| "searchCommits"
		| "setApiConfigPassword"
		| "mode"
		| "updatePrompt"
		| "getSystemPrompt"
		| "copySystemPrompt"
		| "systemPrompt"
		| "enhancementApiConfigId"
		| "commitMessageApiConfigId" // kilocode_change
		| "terminalCommandApiConfigId" // kilocode_change
		| "ghostServiceSettings" // kilocode_change
		| "autoApprovalEnabled"
		| "yoloMode" // kilocode_change
		| "updateCustomMode"
		| "deleteCustomMode"
		| "setopenAiCustomModelInfo"
		| "openCustomModesSettings"
		| "checkpointDiff"
		| "checkpointRestore"
		| "requestCheckpointRestoreApproval"
		| "seeNewChanges" // kilocode_change
		| "deleteMcpServer"
		| "humanRelayResponse"
		| "humanRelayCancel"
		| "insertTextToChatArea" // kilocode_change
		| "codebaseIndexEnabled"
		| "telemetrySetting"
		| "testBrowserConnection"
		| "browserConnectionResult"
		| "allowVeryLargeReads" // kilocode_change
		| "showFeedbackOptions" // kilocode_change
		| "fetchMcpMarketplace" // kilocode_change
		| "silentlyRefreshMcpMarketplace" // kilocode_change
		| "fetchLatestMcpServersFromHub" // kilocode_change
		| "downloadMcp" // kilocode_change
		| "showSystemNotification" // kilocode_change
		| "showAutoApproveMenu" // kilocode_change
		| "reportBug" // kilocode_change
		| "profileButtonClicked" // kilocode_change
		| "fetchProfileDataRequest" // kilocode_change
		| "profileDataResponse" // kilocode_change
		| "fetchBalanceDataRequest" // kilocode_change
		| "shopBuyCredits" // kilocode_change
		| "balanceDataResponse" // kilocode_change
		| "updateProfileData" // kilocode_change
		| "condense" // kilocode_change
		| "toggleWorkflow" // kilocode_change
		| "refreshRules" // kilocode_change
		| "toggleRule" // kilocode_change
		| "createRuleFile" // kilocode_change
		| "deleteRuleFile" // kilocode_change
		| "searchFiles"
		| "toggleApiConfigPin"
		| "hasOpenedModeSelector"
		| "cloudButtonClicked"
		| "rooCloudSignIn"
		| "cloudLandingPageSignIn"
		| "rooCloudSignOut"
		| "rooCloudManualUrl"
		| "switchOrganization"
		| "condenseTaskContextRequest"
		| "requestIndexingStatus"
		| "startIndexing"
		| "cancelIndexing" // kilocode_change
		| "clearIndexData"
		| "indexingStatusUpdate"
		| "indexCleared"
		| "focusPanelRequest"
		| "clearUsageData" // kilocode_change
		| "getUsageData" // kilocode_change
		| "usageDataResponse" // kilocode_change
		| "showTaskTimeline" // kilocode_change
		| "sendMessageOnEnter" // kilocode_change
		| "showTimestamps" // kilocode_change
		| "hideCostBelowThreshold" // kilocode_change
		| "toggleTaskFavorite" // kilocode_change
		| "fixMermaidSyntax" // kilocode_change
		| "mermaidFixResponse" // kilocode_change
		| "openGlobalKeybindings" // kilocode_change
		| "getKeybindings" // kilocode_change
		| "setReasoningBlockCollapsed"
		| "setHistoryPreviewCollapsed" // kilocode_change
		| "openExternal"
		| "filterMarketplaceItems"
		| "mcpButtonClicked"
		| "marketplaceButtonClicked"
		| "installMarketplaceItem"
		| "installMarketplaceItemWithParameters"
		| "cancelMarketplaceInstall"
		| "removeInstalledMarketplaceItem"
		| "marketplaceInstallResult"
		| "fetchMarketplaceData"
		| "switchTab"
		| "editMessage" // kilocode_change
		| "systemNotificationsEnabled" // kilocode_change
		| "dismissNotificationId" // kilocode_change
		| "tasksByIdRequest" // kilocode_change
		| "taskHistoryRequest" // kilocode_change
		| "updateGlobalState" // kilocode_change
		| "autoPurgeEnabled" // kilocode_change
		| "autoPurgeDefaultRetentionDays" // kilocode_change
		| "autoPurgeFavoritedTaskRetentionDays" // kilocode_change
		| "autoPurgeCompletedTaskRetentionDays" // kilocode_change
		| "autoPurgeIncompleteTaskRetentionDays" // kilocode_change
		| "manualPurge" // kilocode_change
		| "shareTaskSuccess"
		| "exportMode"
		| "exportModeResult"
		| "importMode"
		| "importModeResult"
		| "checkRulesDirectory"
		| "checkRulesDirectoryResult"
		| "saveCodeIndexSettingsAtomic"
		| "requestCodeIndexSecretStatus"
		| "fetchKilocodeNotifications"
		| "requestCommands"
		| "openCommandFile"
		| "deleteCommand"
		| "createCommand"
		| "insertTextIntoTextarea"
		| "showMdmAuthRequiredNotification"
		| "imageGenerationSettings"
		| "kiloCodeImageApiKey" // kilocode_change
		| "queueMessage"
		| "removeQueuedMessage"
		| "editQueuedMessage"
		| "dismissUpsell"
		| "getDismissedUpsells"
<<<<<<< HEAD
		| "addTaskToHistory" // kilocode_change
=======
		| "updateSettings"
>>>>>>> 157f9063
		| "requestManagedIndexerState" // kilocode_change
		| "singleCompletion" // kilocode_change
	text?: string
	completionRequestId?: string // kilocode_change
	editedMessageContent?: string
	tab?: "settings" | "history" | "mcp" | "modes" | "chat" | "marketplace" | "cloud"
	disabled?: boolean
	context?: string
	dataUri?: string
	askResponse?: ClineAskResponse
	apiConfiguration?: ProviderSettings
	images?: string[]
	bool?: boolean
	value?: number
	commands?: string[]
	audioType?: AudioType
	// kilocode_change begin
	notificationOptions?: {
		title?: string
		subtitle?: string
		message: string
	}
	mcpId?: string
	toolNames?: string[]
	autoApprove?: boolean
	workflowPath?: string // kilocode_change
	enabled?: boolean // kilocode_change
	rulePath?: string // kilocode_change
	isGlobal?: boolean // kilocode_change
	filename?: string // kilocode_change
	ruleType?: string // kilocode_change
	notificationId?: string // kilocode_change
	commandIds?: string[] // kilocode_change: For getKeybindings
	// kilocode_change end
	serverName?: string
	toolName?: string
	alwaysAllow?: boolean
	isEnabled?: boolean
	mode?: Mode
	promptMode?: PromptMode
	customPrompt?: PromptComponent
	dataUrls?: string[]
	values?: Record<string, any>
	query?: string
	setting?: string
	slug?: string
	modeConfig?: ModeConfig
	timeout?: number
	payload?: WebViewMessagePayload
	source?: "global" | "project"
	requestId?: string
	ids?: string[]
	hasSystemPromptOverride?: boolean
	terminalOperation?: "continue" | "abort"
	messageTs?: number
	restoreCheckpoint?: boolean
	historyPreviewCollapsed?: boolean
	filters?: { type?: string; search?: string; tags?: string[] }
	settings?: any
	url?: string // For openExternal
	mpItem?: MarketplaceItem
	mpInstallOptions?: InstallMarketplaceItemOptions
	config?: Record<string, any> // Add config to the payload
	visibility?: ShareVisibility // For share visibility
	hasContent?: boolean // For checkRulesDirectoryResult
	checkOnly?: boolean // For deleteCustomMode check
	upsellId?: string // For dismissUpsell
	list?: string[] // For dismissedUpsells response
	organizationId?: string | null // For organization switching
	historyItem?: HistoryItem // kilocode_change For addTaskToHistory
	codeIndexSettings?: {
		// Global state settings
		codebaseIndexEnabled: boolean
		codebaseIndexQdrantUrl: string
		codebaseIndexEmbedderProvider:
			| "openai"
			| "ollama"
			| "openai-compatible"
			| "gemini"
			| "mistral"
			| "vercel-ai-gateway"
			| "openrouter"
		codebaseIndexVectorStoreProvider?: "lancedb" | "qdrant" // kilocode_change
		codebaseIndexLancedbVectorStoreDirectory?: string // kilocode_change
		codebaseIndexEmbedderBaseUrl?: string
		codebaseIndexEmbedderModelId: string
		codebaseIndexEmbedderModelDimension?: number // Generic dimension for all providers
		codebaseIndexOpenAiCompatibleBaseUrl?: string
		codebaseIndexSearchMaxResults?: number
		codebaseIndexSearchMinScore?: number

		// Secret settings
		codeIndexOpenAiKey?: string
		codeIndexQdrantApiKey?: string
		codebaseIndexOpenAiCompatibleApiKey?: string
		codebaseIndexGeminiApiKey?: string
		codebaseIndexMistralApiKey?: string
		codebaseIndexVercelAiGatewayApiKey?: string
		codebaseIndexOpenRouterApiKey?: string
	}
	updatedSettings?: RooCodeSettings
}

// kilocode_change: Create discriminated union for type-safe messages
export type MaybeTypedWebviewMessage = WebviewMessage | UpdateGlobalStateMessage

// kilocode_change begin
export type OrganizationRole = "owner" | "admin" | "member"

export type UserOrganizationWithApiKey = {
	id: string
	name: string
	balance: number
	role: OrganizationRole
	apiKey: string
}

export type ProfileData = {
	kilocodeToken: string
	user: {
		id: string
		name: string
		email: string
		image: string
	}
	organizations?: UserOrganizationWithApiKey[]
}

export interface ProfileDataResponsePayload {
	success: boolean
	data?: ProfileData
	error?: string
}

export interface BalanceDataResponsePayload {
	// New: Payload for balance data
	success: boolean
	data?: any // Replace 'any' with a more specific type if known for balance
	error?: string
}

export interface SeeNewChangesPayload {
	commitRange: CommitRange
}

export interface TasksByIdRequestPayload {
	requestId: string
	taskIds: string[]
}

export interface TaskHistoryRequestPayload {
	requestId: string
	workspace: "current" | "all"
	sort: "newest" | "oldest" | "mostExpensive" | "mostTokens" | "mostRelevant"
	favoritesOnly: boolean
	pageIndex: number
	search?: string
}

export interface TasksByIdResponsePayload {
	requestId: string
	tasks: HistoryItem[]
}

export interface TaskHistoryResponsePayload {
	requestId: string
	historyItems: HistoryItem[]
	pageIndex: number
	pageCount: number
}
// kilocode_change end

export const checkoutDiffPayloadSchema = z.object({
	ts: z.number().optional(),
	previousCommitHash: z.string().optional(),
	commitHash: z.string(),
	mode: z.enum(["full", "checkpoint", "from-init", "to-current"]),
})

export type CheckpointDiffPayload = z.infer<typeof checkoutDiffPayloadSchema>

export const checkoutRestorePayloadSchema = z.object({
	ts: z.number(),
	commitHash: z.string(),
	mode: z.enum(["preview", "restore"]),
})

export type CheckpointRestorePayload = z.infer<typeof checkoutRestorePayloadSchema>

export const requestCheckpointRestoreApprovalPayloadSchema = z.object({
	commitHash: z.string(),
	checkpointTs: z.number(),
	messagesToRemove: z.number(),
	confirmationText: z.string(),
})

export type RequestCheckpointRestoreApprovalPayload = z.infer<typeof requestCheckpointRestoreApprovalPayloadSchema>

export interface IndexingStatusPayload {
	state: "Standby" | "Indexing" | "Indexed" | "Error"
	message: string
}

export interface IndexClearedPayload {
	success: boolean
	error?: string
}

export const installMarketplaceItemWithParametersPayloadSchema = z.object({
	item: marketplaceItemSchema,
	parameters: z.record(z.string(), z.any()),
})

export type InstallMarketplaceItemWithParametersPayload = z.infer<
	typeof installMarketplaceItemWithParametersPayloadSchema
>

export type WebViewMessagePayload =
	// kilocode_change start
	| ProfileDataResponsePayload
	| BalanceDataResponsePayload
	| SeeNewChangesPayload
	| TasksByIdRequestPayload
	| TaskHistoryRequestPayload
	| RequestCheckpointRestoreApprovalPayload
	// kilocode_change end
	| CheckpointDiffPayload
	| CheckpointRestorePayload
	| IndexingStatusPayload
	| IndexClearedPayload
	| InstallMarketplaceItemWithParametersPayload
	| UpdateTodoListPayload
	| EditQueuedMessagePayload<|MERGE_RESOLUTION|>--- conflicted
+++ resolved
@@ -254,12 +254,9 @@
 		| "editQueuedMessage"
 		| "dismissUpsell"
 		| "getDismissedUpsells"
-<<<<<<< HEAD
+		| "updateSettings"
+		| "requestManagedIndexerState" // kilocode_change
 		| "addTaskToHistory" // kilocode_change
-=======
-		| "updateSettings"
->>>>>>> 157f9063
-		| "requestManagedIndexerState" // kilocode_change
 		| "singleCompletion" // kilocode_change
 	text?: string
 	completionRequestId?: string // kilocode_change
