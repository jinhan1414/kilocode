import { type AssistantConfig } from "@continuedev/sdk";
import chalk from "chalk";

import {
  isAuthenticated,
  isAuthenticatedConfig,
  loadAuthConfig,
} from "./auth/workos.js";
import { getAllSlashCommands } from "./commands/commands.js";
import { reloadService, SERVICE_NAMES, services } from "./services/index.js";
import { posthogService } from "./telemetry/posthogService.js";

export async function handleSlashCommands(
  input: string,
  assistant: AssistantConfig,
): Promise<{
  output?: string;
  exit?: boolean;
  newInput?: string;
  clear?: boolean;
  openConfigSelector?: boolean;
  openModelSelector?: boolean;
<<<<<<< HEAD
  openMCPSelector?: boolean;
=======
  compact?: boolean;
>>>>>>> b74ecb70
} | null> {
  // Only trigger slash commands if slash is the very first character
  if (input.startsWith("/") && input.trim().startsWith("/")) {
    const [command, ...args] = input.slice(1).split(" ");
    switch (command) {
      case "help":
        const allCommands = getAllSlashCommands(assistant);
        const helpMessage = [
          chalk.cyan("Slash commands:"),
          ...allCommands.map(
            (cmd) =>
              `- ${chalk.white(`/${cmd.name}:`)} ${chalk.gray(cmd.description)}`,
          ),
        ].join("\n");
        posthogService.capture("useSlashCommand", {
          name: "help",
        });
        return { output: helpMessage };
      case "clear":
        posthogService.capture("useSlashCommand", {
          name: "clear",
        });
        return { clear: true, output: "Chat history cleared" };
      case "exit":
        posthogService.capture("useSlashCommand", {
          name: "exit",
        });
        return { exit: true, output: "Goodbye!" };
      case "config":
        posthogService.capture("useSlashCommand", {
          name: "config",
        });
        return { openConfigSelector: true };
      case "login":
        posthogService.capture("useSlashCommand", {
          name: "login",
        });
        try {
          const newAuthState = await services.auth.login();

          // Automatically cascade reload from auth service - this will reload
          // API_CLIENT -> CONFIG -> MODEL/MCP in the correct dependency order
          await reloadService(SERVICE_NAMES.AUTH);

          const userInfo =
            newAuthState.authConfig &&
            isAuthenticatedConfig(newAuthState.authConfig)
              ? newAuthState.authConfig.userEmail ||
                newAuthState.authConfig.userId
              : "user";

          console.info(chalk.green(`\nLogged in as ${userInfo}`));

          return {
            exit: false,
            output: "Login successful! All services updated automatically.",
          };
        } catch (error: any) {
          console.error(chalk.red(`\nLogin failed: ${error.message}`));
          return {
            exit: false,
            output: `Login failed: ${error.message}`,
          };
        }

      case "logout":
        posthogService.capture("useSlashCommand", {
          name: "logout",
        });
        try {
          await services.auth.logout();

          // Logout should exit the application since many services will be invalid
          return {
            exit: true,
            output: "Logged out successfully",
          };
        } catch {
          return {
            exit: true,
            output: "Logged out successfully",
          };
        }

      case "whoami":
        posthogService.capture("useSlashCommand", {
          name: "whoami",
        });
        if (isAuthenticated()) {
          const config = loadAuthConfig();
          if (config && isAuthenticatedConfig(config)) {
            return {
              exit: false,
              output: `Logged in as ${config.userEmail || config.userId}`,
            };
          } else {
            return {
              exit: false,
              output: "Authenticated via environment variable",
            };
          }
        } else {
          return {
            exit: false,
            output: "Not logged in. Use /login to authenticate.",
          };
        }

      case "model":
        // Open model selector UI
        return { openModelSelector: true };

<<<<<<< HEAD
      case "mcp":
        posthogService.capture("useSlashCommand", {
          name: "mcp",
        });
        // Open MCP management UI
        return { openMCPSelector: true };
=======
      case "compact":
        posthogService.capture("useSlashCommand", {
          name: "compact",
        });
        return { compact: true };
>>>>>>> b74ecb70

      case "org":
        posthogService.capture("useSlashCommand", {
          name: "org",
        });
        // Organization switching command
        if (args.length === 0) {
          return {
            exit: false,
            output: "Usage: /org <organization-id> or /org list",
          };
        }

        const subCommand = args[0];
        if (subCommand === "list") {
          try {
            const orgs = await services.auth.getAvailableOrganizations();
            if (!orgs || orgs.length === 0) {
              return {
                exit: false,
                output: "No organizations available or using environment auth",
              };
            }

            const orgList = orgs
              .map((org) => `  ${org.id}: ${org.name}`)
              .join("\n");
            return {
              exit: false,
              output: `Available organizations:\n${orgList}`,
            };
          } catch (error: any) {
            return {
              exit: false,
              output: `Failed to list organizations: ${error.message}`,
            };
          }
        } else {
          // Switch to specific organization
          const orgId = subCommand;
          try {
            await services.auth.switchOrganization(orgId);

            // Automatically cascade reload from auth service - this will reload
            // API_CLIENT -> CONFIG -> MODEL/MCP in the correct dependency order
            await reloadService(SERVICE_NAMES.AUTH);

            return {
              exit: false,
              output: `Switched to organization: ${orgId}. All services updated automatically.`,
            };
          } catch (error: any) {
            return {
              exit: false,
              output: `Failed to switch organization: ${error.message}`,
            };
          }
        }
      default:
        const assistantPrompt = assistant.prompts?.find(
          (prompt) => prompt?.name === command,
        );
        if (assistantPrompt) {
          const newInput = assistantPrompt.prompt + args.join(" ");
          return { newInput };
        }
        return { output: `Unknown command: ${command}` };
    }
  }
  return null;
}<|MERGE_RESOLUTION|>--- conflicted
+++ resolved
@@ -20,11 +20,8 @@
   clear?: boolean;
   openConfigSelector?: boolean;
   openModelSelector?: boolean;
-<<<<<<< HEAD
   openMCPSelector?: boolean;
-=======
   compact?: boolean;
->>>>>>> b74ecb70
 } | null> {
   // Only trigger slash commands if slash is the very first character
   if (input.startsWith("/") && input.trim().startsWith("/")) {
@@ -137,20 +134,17 @@
         // Open model selector UI
         return { openModelSelector: true };
 
-<<<<<<< HEAD
       case "mcp":
         posthogService.capture("useSlashCommand", {
           name: "mcp",
         });
         // Open MCP management UI
         return { openMCPSelector: true };
-=======
       case "compact":
         posthogService.capture("useSlashCommand", {
           name: "compact",
         });
         return { compact: true };
->>>>>>> b74ecb70
 
       case "org":
         posthogService.capture("useSlashCommand", {
