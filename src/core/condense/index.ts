--- conflicted
+++ resolved
@@ -180,8 +180,7 @@
 	const messagesBeforeKeep = summarySliceEnd > 0 ? messages.slice(0, summarySliceEnd) : []
 
 	// Get messages to summarize, including the first message and excluding the last N messages
-<<<<<<< HEAD
-	let messagesToSummarize = getMessagesSinceLastSummary(messages.slice(0, -N_MESSAGES_TO_KEEP)) // kilocode_change: const=>let
+	let messagesToSummarize = getMessagesSinceLastSummary(messagesBeforeKeep) // kilocode_change: const=>let
 
 	// kilocode_change start
 	// discard tool_use, because it won't have a result
@@ -194,9 +193,6 @@
 		messagesToSummarize = messagesToSummarize.slice(0, -1)
 	}
 	// kilocode_change end
-=======
-	const messagesToSummarize = getMessagesSinceLastSummary(messagesBeforeKeep)
->>>>>>> dcb04bb2
 
 	if (messagesToSummarize.length <= 1) {
 		// kilocode_change start
