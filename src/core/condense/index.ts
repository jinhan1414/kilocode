import Anthropic from "@anthropic-ai/sdk"

import { TelemetryService } from "@roo-code/telemetry"

import { t } from "../../i18n"
import { ApiHandler } from "../../api"
import { ApiMessage } from "../task-persistence/apiMessages"
import { maybeRemoveImageBlocks } from "../../api/transform/image-cleaning"
import { maybeRemoveReasoningDetails_kilocode } from "../../api/transform/kilocode/reasoning-details"

/**
 * Checks if a message contains tool_result blocks.
 * For native tools protocol, user messages with tool_result blocks require
 * corresponding tool_use blocks from the previous assistant turn.
 */
function hasToolResultBlocks(message: ApiMessage): boolean {
	if (message.role !== "user" || typeof message.content === "string") {
		return false
	}
	return message.content.some((block) => block.type === "tool_result")
}

/**
 * Gets the tool_use blocks from a message.
 */
function getToolUseBlocks(message: ApiMessage): Anthropic.Messages.ToolUseBlock[] {
	if (message.role !== "assistant" || typeof message.content === "string") {
		return []
	}
	return message.content.filter((block) => block.type === "tool_use") as Anthropic.Messages.ToolUseBlock[]
}

/**
 * Extracts tool_use blocks that need to be preserved to match tool_result blocks in keepMessages.
 * When the first kept message is a user message with tool_result blocks,
 * we need to find the corresponding tool_use blocks from the preceding assistant message.
 * These tool_use blocks will be appended to the summary message to maintain proper pairing.
 *
 * @param messages - The full conversation messages
 * @param keepCount - The number of messages to keep from the end
 * @returns Object containing keepMessages and any tool_use blocks to preserve
 */
export function getKeepMessagesWithToolBlocks(
	messages: ApiMessage[],
	keepCount: number,
): { keepMessages: ApiMessage[]; toolUseBlocksToPreserve: Anthropic.Messages.ToolUseBlock[] } {
	if (messages.length <= keepCount) {
		return { keepMessages: messages, toolUseBlocksToPreserve: [] }
	}

	const startIndex = messages.length - keepCount
	const keepMessages = messages.slice(startIndex)

	// Check if the first kept message is a user message with tool_result blocks
	if (keepMessages.length > 0 && hasToolResultBlocks(keepMessages[0])) {
		// Look for the preceding assistant message with tool_use blocks
		const precedingIndex = startIndex - 1
		if (precedingIndex >= 0) {
			const precedingMessage = messages[precedingIndex]
			const toolUseBlocks = getToolUseBlocks(precedingMessage)
			if (toolUseBlocks.length > 0) {
				// Return the tool_use blocks to be merged into the summary message
				return { keepMessages, toolUseBlocksToPreserve: toolUseBlocks }
			}
		}
	}

	return { keepMessages, toolUseBlocksToPreserve: [] }
}

export const N_MESSAGES_TO_KEEP = 3
export const MIN_CONDENSE_THRESHOLD = 5 // Minimum percentage of context window to trigger condensing
export const MAX_CONDENSE_THRESHOLD = 100 // Maximum percentage of context window to trigger condensing

const SUMMARY_PROMPT = `\
Your task is to create a detailed summary of the conversation so far, paying close attention to the user's explicit requests and your previous actions.
This summary should be thorough in capturing technical details, code patterns, and architectural decisions that would be essential for continuing with the conversation and supporting any continuing tasks.

Your summary should be structured as follows:
Context: The context to continue the conversation with. If applicable based on the current task, this should include:
  1. Previous Conversation: High level details about what was discussed throughout the entire conversation with the user. This should be written to allow someone to be able to follow the general overarching conversation flow.
  2. Current Work: Describe in detail what was being worked on prior to this request to summarize the conversation. Pay special attention to the more recent messages in the conversation.
  3. Key Technical Concepts: List all important technical concepts, technologies, coding conventions, and frameworks discussed, which might be relevant for continuing with this work.
  4. Relevant Files and Code: If applicable, enumerate specific files and code sections examined, modified, or created for the task continuation. Pay special attention to the most recent messages and changes.
  5. Problem Solving: Document problems solved thus far and any ongoing troubleshooting efforts.
  6. Pending Tasks and Next Steps: Outline all pending tasks that you have explicitly been asked to work on, as well as list the next steps you will take for all outstanding work, if applicable. Include code snippets where they add clarity. For any next steps, include direct quotes from the most recent conversation showing exactly what task you were working on and where you left off. This should be verbatim to ensure there's no information loss in context between tasks.

Example summary structure:
1. Previous Conversation:
  [Detailed description]
2. Current Work:
  [Detailed description]
3. Key Technical Concepts:
  - [Concept 1]
  - [Concept 2]
  - [...]
4. Relevant Files and Code:
  - [File Name 1]
    - [Summary of why this file is important]
    - [Summary of the changes made to this file, if any]
    - [Important Code Snippet]
  - [File Name 2]
    - [Important Code Snippet]
  - [...]
5. Problem Solving:
  [Detailed description]
6. Pending Tasks and Next Steps:
  - [Task 1 details & next steps]
  - [Task 2 details & next steps]
  - [...]

Output only the summary of the conversation so far, without any additional commentary or explanation.
`

export type SummarizeResponse = {
	messages: ApiMessage[] // The messages after summarization
	summary: string // The summary text; empty string for no summary
	cost: number // The cost of the summarization operation
	newContextTokens?: number // The number of tokens in the context for the next API request
	error?: string // Populated iff the operation fails: error message shown to the user on failure (see Task.ts)
}

/**
 * Summarizes the conversation messages using an LLM call
 *
 * @param {ApiMessage[]} messages - The conversation messages
 * @param {ApiHandler} apiHandler - The API handler to use for token counting.
 * @param {string} systemPrompt - The system prompt for API requests, which should be considered in the context token count
 * @param {string} taskId - The task ID for the conversation, used for telemetry
 * @param {boolean} isAutomaticTrigger - Whether the summarization is triggered automatically
 * @returns {SummarizeResponse} - The result of the summarization operation (see above)
 */
/**
 * Summarizes the conversation messages using an LLM call
 *
 * @param {ApiMessage[]} messages - The conversation messages
 * @param {ApiHandler} apiHandler - The API handler to use for token counting (fallback if condensingApiHandler not provided)
 * @param {string} systemPrompt - The system prompt for API requests (fallback if customCondensingPrompt not provided)
 * @param {string} taskId - The task ID for the conversation, used for telemetry
 * @param {number} prevContextTokens - The number of tokens currently in the context, used to ensure we don't grow the context
 * @param {boolean} isAutomaticTrigger - Whether the summarization is triggered automatically
 * @param {string} customCondensingPrompt - Optional custom prompt to use for condensing
 * @param {ApiHandler} condensingApiHandler - Optional specific API handler to use for condensing
 * @param {boolean} useNativeTools - Whether native tools protocol is being used (requires tool_use/tool_result pairing)
 * @returns {SummarizeResponse} - The result of the summarization operation (see above)
 */
export async function summarizeConversation(
	messages: ApiMessage[],
	apiHandler: ApiHandler,
	systemPrompt: string,
	taskId: string,
	prevContextTokens: number,
	isAutomaticTrigger?: boolean,
	customCondensingPrompt?: string,
	condensingApiHandler?: ApiHandler,
	useNativeTools?: boolean,
): Promise<SummarizeResponse> {
	TelemetryService.instance.captureContextCondensed(
		taskId,
		isAutomaticTrigger ?? false,
		!!customCondensingPrompt?.trim(),
		!!condensingApiHandler,
	)

	const response: SummarizeResponse = { messages, cost: 0, summary: "" }

	// Always preserve the first message (which may contain slash command content)
	const firstMessage = messages[0]

	// Get keepMessages and any tool_use blocks that need to be preserved for tool_result pairing
	// Only preserve tool_use blocks when using native tools protocol (XML protocol doesn't need them)
	const { keepMessages, toolUseBlocksToPreserve } = useNativeTools
		? getKeepMessagesWithToolBlocks(messages, N_MESSAGES_TO_KEEP)
		: { keepMessages: messages.slice(-N_MESSAGES_TO_KEEP), toolUseBlocksToPreserve: [] }

	// Get messages to summarize, including the first message and excluding the last N messages
	let messagesToSummarize = getMessagesSinceLastSummary(messages.slice(0, -N_MESSAGES_TO_KEEP)) // kilocode_change: const=>let

	// kilocode_change start
	// discard tool_use, because it won't have a result
	const lastMessageToSummarizeContent = messagesToSummarize.at(-1)?.content
	if (
		Array.isArray(lastMessageToSummarizeContent) &&
		lastMessageToSummarizeContent.some((item) => item.type === "tool_use")
	) {
		console.debug("[summarizeConversation] discarding tool_use", lastMessageToSummarizeContent)
		messagesToSummarize = messagesToSummarize.slice(0, -1)
	}
	// kilocode_change end

	if (messagesToSummarize.length <= 1) {
		// kilocode_change start
		const error =
			messages.length <= N_MESSAGES_TO_KEEP + 1
				? t("common:errors.condense_not_enough_messages", {
						prevContextTokens,
						messageCount: messages.length,
						minimumMessageCount: N_MESSAGES_TO_KEEP + 2,
					})
				: t("common:errors.condensed_recently")
		// kilocode_change end
		return { ...response, error }
	}

<<<<<<< HEAD
	let keepMessages = messages.slice(-N_MESSAGES_TO_KEEP) // kilocode_change: const=>let

	// kilocode_change start
	// discard tool_result, because the corresponding tool_use will be removed
	const firstKeepMessageContent = keepMessages.at(0)?.content
	if (Array.isArray(firstKeepMessageContent) && firstKeepMessageContent.some((item) => item.type === "tool_result")) {
		console.debug("[summarizeConversation] discarding tool_result", firstKeepMessageContent)
		keepMessages = keepMessages.slice(1)
	}
	// kilocode_change end

=======
>>>>>>> 2c3b2953
	// Check if there's a recent summary in the messages we're keeping
	const recentSummaryExists = keepMessages.some((message: ApiMessage) => message.isSummary)

	if (recentSummaryExists) {
		const error = t("common:errors.condensed_recently")
		return { ...response, error }
	}

	const finalRequestMessage: Anthropic.MessageParam = {
		role: "user",
		content: "Summarize the conversation so far, as described in the prompt instructions.",
	}

	const requestMessages = maybeRemoveReasoningDetails_kilocode(
		maybeRemoveImageBlocks([...messagesToSummarize, finalRequestMessage], apiHandler).map(({ role, content }) => ({
			role,
			content,
		})),
		undefined,
	)

	// Note: this doesn't need to be a stream, consider using something like apiHandler.completePrompt
	// Use custom prompt if provided and non-empty, otherwise use the default SUMMARY_PROMPT
	const promptToUse = customCondensingPrompt?.trim() ? customCondensingPrompt.trim() : SUMMARY_PROMPT

	// Use condensing API handler if provided, otherwise use main API handler
	let handlerToUse = condensingApiHandler || apiHandler

	// Check if the chosen handler supports the required functionality
	if (!handlerToUse || typeof handlerToUse.createMessage !== "function") {
		console.warn(
			"Chosen API handler for condensing does not support message creation or is invalid, falling back to main apiHandler.",
		)

		handlerToUse = apiHandler // Fallback to the main, presumably valid, apiHandler

		// Ensure the main apiHandler itself is valid before this point or add another check.
		if (!handlerToUse || typeof handlerToUse.createMessage !== "function") {
			// This case should ideally not happen if main apiHandler is always valid.
			// Consider throwing an error or returning a specific error response.
			console.error("Main API handler is also invalid for condensing. Cannot proceed.")
			// Return an appropriate error structure for SummarizeResponse
			const error = t("common:errors.condense_handler_invalid")
			return { ...response, error }
		}
	}

	const stream = handlerToUse.createMessage(promptToUse, requestMessages)

	let summary = ""
	let cost = 0
	let outputTokens = 0

	for await (const chunk of stream) {
		if (chunk.type === "text") {
			summary += chunk.text
		} else if (chunk.type === "usage") {
			// Record final usage chunk only
			cost = chunk.totalCost ?? 0
			outputTokens = chunk.outputTokens ?? 0
		}
	}

	summary = summary.trim()

	if (summary.length === 0) {
		const error = t("common:errors.condense_failed")
		return { ...response, cost, error }
	}

	// Build the summary message content
	// If there are tool_use blocks to preserve (for tool_result pairing), append them to the summary
	let summaryContent: string | Anthropic.Messages.ContentBlockParam[]
	if (toolUseBlocksToPreserve.length > 0) {
		// Create content array with text block followed by tool_use blocks
		// Use TextBlockParam which doesn't require citations field
		const textBlock: Anthropic.Messages.TextBlockParam = { type: "text", text: summary }
		summaryContent = [textBlock, ...toolUseBlocksToPreserve]
	} else {
		summaryContent = summary
	}

	const summaryMessage: ApiMessage = {
		role: "assistant",
		content: summaryContent,
		ts: keepMessages[0].ts,
		isSummary: true,
	}

	// Reconstruct messages: [first message, summary, last N messages]
	const newMessages = [firstMessage, summaryMessage, ...keepMessages]

	// Count the tokens in the context for the next API request
	// We only estimate the tokens in summaryMesage if outputTokens is 0, otherwise we use outputTokens
	const systemPromptMessage: ApiMessage = { role: "user", content: systemPrompt }

	const contextMessages = outputTokens
		? [systemPromptMessage, ...keepMessages]
		: [systemPromptMessage, summaryMessage, ...keepMessages]

	const contextBlocks = contextMessages.flatMap((message) =>
		typeof message.content === "string" ? [{ text: message.content, type: "text" as const }] : message.content,
	)

	const newContextTokens = outputTokens + (await apiHandler.countTokens(contextBlocks))
	if (newContextTokens >= prevContextTokens) {
		// kilocode_change add numbers
		const error = t("common:errors.condense_context_grew", { prevContextTokens, newContextTokens })
		return { ...response, cost, error }
	}
	return { messages: newMessages, summary, cost, newContextTokens }
}

/* Returns the list of all messages since the last summary message, including the summary. Returns all messages if there is no summary. */
export function getMessagesSinceLastSummary(messages: ApiMessage[]): ApiMessage[] {
	let lastSummaryIndexReverse = [...messages].reverse().findIndex((message) => message.isSummary)

	if (lastSummaryIndexReverse === -1) {
		return messages
	}

	const lastSummaryIndex = messages.length - lastSummaryIndexReverse - 1
	const messagesSinceSummary = messages.slice(lastSummaryIndex)

	// Bedrock requires the first message to be a user message.
	// We preserve the original first message to maintain context.
	// See https://github.com/RooCodeInc/Roo-Code/issues/4147
	if (messagesSinceSummary.length > 0 && messagesSinceSummary[0].role !== "user") {
		// Get the original first message (should always be a user message with the task)
		const originalFirstMessage = messages[0]
		if (originalFirstMessage && originalFirstMessage.role === "user") {
			// Use the original first message unchanged to maintain full context
			return [originalFirstMessage, ...messagesSinceSummary]
		} else {
			// Fallback to generic message if no original first message exists (shouldn't happen)
			const userMessage: ApiMessage = {
				role: "user",
				content: "Please continue from the following summary:",
				ts: messages[0]?.ts ? messages[0].ts - 1 : Date.now(),
			}
			return [userMessage, ...messagesSinceSummary]
		}
	}

	return messagesSinceSummary
}<|MERGE_RESOLUTION|>--- conflicted
+++ resolved
@@ -202,20 +202,6 @@
 		return { ...response, error }
 	}
 
-<<<<<<< HEAD
-	let keepMessages = messages.slice(-N_MESSAGES_TO_KEEP) // kilocode_change: const=>let
-
-	// kilocode_change start
-	// discard tool_result, because the corresponding tool_use will be removed
-	const firstKeepMessageContent = keepMessages.at(0)?.content
-	if (Array.isArray(firstKeepMessageContent) && firstKeepMessageContent.some((item) => item.type === "tool_result")) {
-		console.debug("[summarizeConversation] discarding tool_result", firstKeepMessageContent)
-		keepMessages = keepMessages.slice(1)
-	}
-	// kilocode_change end
-
-=======
->>>>>>> 2c3b2953
 	// Check if there's a recent summary in the messages we're keeping
 	const recentSummaryExists = keepMessages.some((message: ApiMessage) => message.isSummary)
 
