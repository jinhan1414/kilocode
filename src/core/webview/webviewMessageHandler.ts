--- conflicted
+++ resolved
@@ -801,27 +801,6 @@
 		case "requestRouterModels":
 			const { apiConfiguration } = await provider.getState()
 
-<<<<<<< HEAD
-			const routerModels: Record<RouterName, ModelRecord> = {
-				openrouter: {},
-				gemini: {}, // kilocode_change
-				"vercel-ai-gateway": {},
-				huggingface: {},
-				litellm: {},
-				"kilocode-openrouter": {}, // kilocode_change
-				deepinfra: {},
-				"io-intelligence": {},
-				requesty: {},
-				unbound: {},
-				glama: {},
-				chutes: {}, // kilocode_change
-				ollama: {},
-				lmstudio: {},
-				ovhcloud: {}, // kilocode_change
-				inception: {}, // kilocode_change
-				synthetic: {}, // kilocode_change
-			}
-=======
 			// Optional single provider filter from webview
 			const requestedProvider = message?.values?.provider
 			const providerFilter = requestedProvider ? toRouterName(requestedProvider) : undefined
@@ -847,9 +826,9 @@
 						ollama: {},
 						lmstudio: {},
 						roo: {},
+          	synthetic: {}, // kilocode_change
 						chutes: {},
 					}
->>>>>>> d23afe84
 
 			const safeGetModels = async (options: GetModelsOptions): Promise<ModelRecord> => {
 				try {
@@ -926,9 +905,7 @@
 						baseUrl: apiConfiguration.inceptionLabsBaseUrl,
 					},
 				},
-<<<<<<< HEAD
 				{ key: "synthetic", options: { provider: "synthetic", apiKey: apiConfiguration.syntheticApiKey } }, // kilocode_change
-=======
 				{
 					key: "roo",
 					options: {
@@ -943,7 +920,6 @@
 					key: "chutes",
 					options: { provider: "chutes", apiKey: apiConfiguration.chutesApiKey },
 				},
->>>>>>> d23afe84
 			]
 			// kilocode_change end
 
