--- conflicted
+++ resolved
@@ -4,16 +4,9 @@
 import * as fs from "fs/promises"
 import pWaitFor from "p-wait-for"
 import * as vscode from "vscode"
-// kilocode_change start
-import axios from "axios"
-import { getKiloBaseUriFromToken } from "../../shared/kilocode/token"
-import {
-	ProfileData,
-	SeeNewChangesPayload,
-	TaskHistoryRequestPayload,
-	TasksByIdRequestPayload,
-} from "../../shared/WebviewMessage"
-// kilocode_change end
+import axios from "axios" // kilocode_change
+import { getKiloBaseUriFromToken } from "../../shared/kilocode/token" // kilocode_change
+import { ProfileData, SeeNewChangesPayload } from "../../shared/WebviewMessage" // kilocode_change
 
 import {
 	type Language,
@@ -22,27 +15,19 @@
 	type TelemetrySetting,
 	TelemetryEventName,
 	ghostServiceSettingsSchema, // kilocode_change
-	UserSettingsConfig,
 } from "@roo-code/types"
 import { CloudService } from "@roo-code/cloud"
 import { TelemetryService } from "@roo-code/telemetry"
 
 import { type ApiMessage } from "../task-persistence/apiMessages"
-import { saveTaskMessages } from "../task-persistence"
 
 import { ClineProvider } from "./ClineProvider"
-import { handleCheckpointRestoreOperation } from "./checkpointRestoreHandler"
 import { changeLanguage, t } from "../../i18n"
 import { Package } from "../../shared/package"
 import { RouterName, toRouterName, ModelRecord } from "../../shared/api"
 import { MessageEnhancer } from "./messageEnhancer"
 
-import {
-	type WebviewMessage,
-	type EditQueuedMessagePayload,
-	checkoutDiffPayloadSchema,
-	checkoutRestorePayloadSchema,
-} from "../../shared/WebviewMessage"
+import { checkoutDiffPayloadSchema, checkoutRestorePayloadSchema, WebviewMessage } from "../../shared/WebviewMessage"
 import { checkExistKey } from "../../shared/checkExistApiConfig"
 import { experimentDefault } from "../../shared/experiments"
 import { Terminal } from "../../integrations/terminal/Terminal"
@@ -77,7 +62,6 @@
 import { setPendingTodoList } from "../tools/updateTodoListTool"
 import { UsageTracker } from "../../utils/usage-tracker"
 import { seeNewChanges } from "../checkpoints/kilocode/seeNewChanges" // kilocode_change
-import { getTaskHistory } from "../../shared/kilocode/getTaskHistory" // kilocode_change
 
 export const webviewMessageHandler = async (
 	provider: ClineProvider,
@@ -89,30 +73,16 @@
 	const updateGlobalState = async <K extends keyof GlobalState>(key: K, value: GlobalState[K]) =>
 		await provider.contextProxy.setValue(key, value)
 
-	const getCurrentCwd = () => {
-		return provider.getCurrentTask()?.cwd || provider.cwd
-	}
 	/**
 	 * Shared utility to find message indices based on timestamp
 	 */
 	const findMessageIndices = (messageTs: number, currentCline: any) => {
-		// Find the exact message by timestamp, not the first one after a cutoff
-		const messageIndex = currentCline.clineMessages.findIndex((msg: ClineMessage) => msg.ts === messageTs)
+		const timeCutoff = messageTs - 1000 // 1 second buffer before the message
+		const messageIndex = currentCline.clineMessages.findIndex((msg: ClineMessage) => msg.ts && msg.ts >= timeCutoff)
 		const apiConversationHistoryIndex = currentCline.apiConversationHistory.findIndex(
-			(msg: ApiMessage) => msg.ts === messageTs,
+			(msg: ApiMessage) => msg.ts && msg.ts >= timeCutoff,
 		)
 		return { messageIndex, apiConversationHistoryIndex }
-	}
-
-	/**
-	 * Fallback: find first API history index at or after a timestamp.
-	 * Used when the exact user message isn't present in apiConversationHistory (e.g., after condense).
-	 */
-	const findFirstApiIndexAtOrAfter = (ts: number, currentCline: any) => {
-		if (typeof ts !== "number") return -1
-		return currentCline.apiConversationHistory.findIndex(
-			(msg: ApiMessage) => typeof msg?.ts === "number" && (msg.ts as number) >= ts,
-		)
 	}
 
 	/**
@@ -137,121 +107,38 @@
 	 * Handles message deletion operations with user confirmation
 	 */
 	const handleDeleteOperation = async (messageTs: number): Promise<void> => {
-		// Check if there's a checkpoint before this message
-		const currentCline = provider.getCurrentTask()
-		let hasCheckpoint = false
-
-		if (!currentCline) {
-			await vscode.window.showErrorMessage(t("common:errors.message.no_active_task_to_delete"))
-			return
-		}
-
-		const { messageIndex } = findMessageIndices(messageTs, currentCline)
-
-		if (messageIndex !== -1) {
-			// Find the last checkpoint before this message
-			const checkpoints = currentCline.clineMessages.filter(
-				(msg) => msg.say === "checkpoint_saved" && msg.ts > messageTs,
-			)
-			hasCheckpoint = checkpoints.length > 0
-		}
-
 		// Send message to webview to show delete confirmation dialog
 		await provider.postMessageToWebview({
 			type: "showDeleteMessageDialog",
 			messageTs,
-			hasCheckpoint,
 		})
 	}
 
 	/**
 	 * Handles confirmed message deletion from webview dialog
 	 */
-	const handleDeleteMessageConfirm = async (messageTs: number, restoreCheckpoint?: boolean): Promise<void> => {
-		const currentCline = provider.getCurrentTask()
-		if (!currentCline) {
-			console.error("[handleDeleteMessageConfirm] No current cline available")
-			return
-		}
-
-		const { messageIndex, apiConversationHistoryIndex } = findMessageIndices(messageTs, currentCline)
-		// Determine API truncation index with timestamp fallback if exact match not found
-		let apiIndexToUse = apiConversationHistoryIndex
-		const tsThreshold = currentCline.clineMessages[messageIndex]?.ts
-		if (apiIndexToUse === -1 && typeof tsThreshold === "number") {
-			apiIndexToUse = findFirstApiIndexAtOrAfter(tsThreshold, currentCline)
-		}
-
-		if (messageIndex === -1) {
-			await vscode.window.showErrorMessage(t("common:errors.message.message_not_found", { messageTs }))
-			return
-		}
-
-		try {
-			const targetMessage = currentCline.clineMessages[messageIndex]
-
-			// If checkpoint restoration is requested, find and restore to the last checkpoint before this message
-			if (restoreCheckpoint) {
-				// Find the last checkpoint before this message
-				const checkpoints = currentCline.clineMessages.filter(
-					(msg) => msg.say === "checkpoint_saved" && msg.ts > messageTs,
-				)
-
-				const nextCheckpoint = checkpoints[0]
-
-				if (nextCheckpoint && nextCheckpoint.text) {
-					await handleCheckpointRestoreOperation({
-						provider,
-						currentCline,
-						messageTs: targetMessage.ts!,
-						messageIndex,
-						checkpoint: { hash: nextCheckpoint.text },
-						operation: "delete",
-					})
-				} else {
-					// No checkpoint found before this message
-					console.log("[handleDeleteMessageConfirm] No checkpoint found before message")
-					vscode.window.showWarningMessage("No checkpoint found before this message")
-				}
-			} else {
-				// For non-checkpoint deletes, preserve checkpoint associations for remaining messages
-				// Store checkpoints from messages that will be preserved
-				const preservedCheckpoints = new Map<number, any>()
-				for (let i = 0; i < messageIndex; i++) {
-					const msg = currentCline.clineMessages[i]
-					if (msg?.checkpoint && msg.ts) {
-						preservedCheckpoints.set(msg.ts, msg.checkpoint)
-					}
-				}
-
-				// Delete this message and all subsequent messages
-				await removeMessagesThisAndSubsequent(currentCline, messageIndex, apiIndexToUse)
-
-				// Restore checkpoint associations for preserved messages
-				for (const [ts, checkpoint] of preservedCheckpoints) {
-					const msgIndex = currentCline.clineMessages.findIndex((msg) => msg.ts === ts)
-					if (msgIndex !== -1) {
-						currentCline.clineMessages[msgIndex].checkpoint = checkpoint
-					}
-				}
-
-				// Save the updated messages with restored checkpoints
-				await saveTaskMessages({
-					messages: currentCline.clineMessages,
-					taskId: currentCline.taskId,
-					globalStoragePath: provider.contextProxy.globalStorageUri.fsPath,
-				})
-
-				// Update the UI to reflect the deletion
-				await provider.postStateToWebview()
-			}
-		} catch (error) {
-			console.error("Error in delete message:", error)
-			vscode.window.showErrorMessage(
-				t("common:errors.message.error_deleting_message", {
-					error: error instanceof Error ? error.message : String(error),
-				}),
-			)
+	const handleDeleteMessageConfirm = async (messageTs: number): Promise<void> => {
+		// Only proceed if we have a current task.
+		if (provider.getCurrentTask()) {
+			const currentCline = provider.getCurrentTask()!
+			const { messageIndex, apiConversationHistoryIndex } = findMessageIndices(messageTs, currentCline)
+
+			if (messageIndex !== -1) {
+				try {
+					const { historyItem } = await provider.getTaskWithId(currentCline.taskId)
+
+					// Delete this message and all subsequent messages
+					await removeMessagesThisAndSubsequent(currentCline, messageIndex, apiConversationHistoryIndex)
+
+					// Initialize with history item after deletion
+					await provider.createTaskWithHistoryItem(historyItem)
+				} catch (error) {
+					console.error("Error in delete message:", error)
+					vscode.window.showErrorMessage(
+						`Error deleting message: ${error instanceof Error ? error.message : String(error)}`,
+					)
+				}
+			}
 		}
 	}
 
@@ -259,31 +146,11 @@
 	 * Handles message editing operations with user confirmation
 	 */
 	const handleEditOperation = async (messageTs: number, editedContent: string, images?: string[]): Promise<void> => {
-		// Check if there's a checkpoint before this message
-		const currentCline = provider.getCurrentTask()
-		let hasCheckpoint = false
-		if (currentCline) {
-			const { messageIndex } = findMessageIndices(messageTs, currentCline)
-			if (messageIndex !== -1) {
-				// Find the last checkpoint before this message
-				const checkpoints = currentCline.clineMessages.filter(
-					(msg) => msg.say === "checkpoint_saved" && msg.ts > messageTs,
-				)
-
-				hasCheckpoint = checkpoints.length > 0
-			} else {
-				console.log("[webviewMessageHandler] Edit - Message not found in clineMessages!")
-			}
-		} else {
-			console.log("[webviewMessageHandler] Edit - No currentCline available!")
-		}
-
 		// Send message to webview to show edit confirmation dialog
 		await provider.postMessageToWebview({
 			type: "showEditMessageDialog",
 			messageTs,
 			text: editedContent,
-			hasCheckpoint,
 			images,
 		})
 	}
@@ -294,132 +161,38 @@
 	const handleEditMessageConfirm = async (
 		messageTs: number,
 		editedContent: string,
-		restoreCheckpoint?: boolean,
 		images?: string[],
 	): Promise<void> => {
-		const currentCline = provider.getCurrentTask()
-		if (!currentCline) {
-			console.error("[handleEditMessageConfirm] No current cline available")
-			return
-		}
-
-		// Use findMessageIndices to find messages based on timestamp
-		const { messageIndex, apiConversationHistoryIndex } = findMessageIndices(messageTs, currentCline)
-
-		if (messageIndex === -1) {
-			const errorMessage = t("common:errors.message.message_not_found", { messageTs })
-			console.error("[handleEditMessageConfirm]", errorMessage)
-			await vscode.window.showErrorMessage(errorMessage)
-			return
-		}
-
-		try {
-			const targetMessage = currentCline.clineMessages[messageIndex]
-
-			// If checkpoint restoration is requested, find and restore to the last checkpoint before this message
-			if (restoreCheckpoint) {
-				// Find the last checkpoint before this message
-				const checkpoints = currentCline.clineMessages.filter(
-					(msg) => msg.say === "checkpoint_saved" && msg.ts > messageTs,
-				)
-
-				const nextCheckpoint = checkpoints[0]
-
-				if (nextCheckpoint && nextCheckpoint.text) {
-					await handleCheckpointRestoreOperation({
-						provider,
-						currentCline,
-						messageTs: targetMessage.ts!,
-						messageIndex,
-						checkpoint: { hash: nextCheckpoint.text },
-						operation: "edit",
-						editData: {
-							editedContent,
-							images,
-							apiConversationHistoryIndex,
-						},
+		// Only proceed if we have a current task.
+		if (provider.getCurrentTask()) {
+			const currentCline = provider.getCurrentTask()!
+
+			// Use findMessageIndices to find messages based on timestamp
+			const { messageIndex, apiConversationHistoryIndex } = findMessageIndices(messageTs, currentCline)
+
+			if (messageIndex !== -1) {
+				try {
+					// Edit this message and delete subsequent
+					await removeMessagesThisAndSubsequent(currentCline, messageIndex, apiConversationHistoryIndex)
+
+					// Process the edited message as a regular user message
+					// This will add it to the conversation and trigger an AI response
+					webviewMessageHandler(provider, {
+						type: "askResponse",
+						askResponse: "messageResponse",
+						text: editedContent,
+						images,
 					})
-					// The task will be cancelled and reinitialized by checkpointRestore
-					// The pending edit will be processed in the reinitialized task
-					return
-				} else {
-					// No checkpoint found before this message
-					console.log("[handleEditMessageConfirm] No checkpoint found before message")
-					vscode.window.showWarningMessage("No checkpoint found before this message")
-					// Continue with non-checkpoint edit
-				}
-			}
-
-			// For non-checkpoint edits, remove the ORIGINAL user message being edited and all subsequent messages
-			// Determine the correct starting index to delete from (prefer the last preceding user_feedback message)
-			let deleteFromMessageIndex = messageIndex
-			let deleteFromApiIndex = apiConversationHistoryIndex
-
-			// Find the nearest preceding user message to ensure we replace the original, not just the assistant reply
-			for (let i = messageIndex; i >= 0; i--) {
-				const m = currentCline.clineMessages[i]
-				if (m?.say === "user_feedback") {
-					deleteFromMessageIndex = i
-					// Align API history truncation to the same user message timestamp if present
-					const userTs = m.ts
-					if (typeof userTs === "number") {
-						const apiIdx = currentCline.apiConversationHistory.findIndex(
-							(am: ApiMessage) => am.ts === userTs,
-						)
-						if (apiIdx !== -1) {
-							deleteFromApiIndex = apiIdx
-						}
-					}
-					break
-				}
-			}
-
-			// Timestamp fallback for API history when exact user message isn't present
-			if (deleteFromApiIndex === -1) {
-				const tsThresholdForEdit = currentCline.clineMessages[deleteFromMessageIndex]?.ts
-				if (typeof tsThresholdForEdit === "number") {
-					deleteFromApiIndex = findFirstApiIndexAtOrAfter(tsThresholdForEdit, currentCline)
-				}
-			}
-
-			// Store checkpoints from messages that will be preserved
-			const preservedCheckpoints = new Map<number, any>()
-			for (let i = 0; i < deleteFromMessageIndex; i++) {
-				const msg = currentCline.clineMessages[i]
-				if (msg?.checkpoint && msg.ts) {
-					preservedCheckpoints.set(msg.ts, msg.checkpoint)
-				}
-			}
-
-			// Delete the original (user) message and all subsequent messages
-			await removeMessagesThisAndSubsequent(currentCline, deleteFromMessageIndex, deleteFromApiIndex)
-
-			// Restore checkpoint associations for preserved messages
-			for (const [ts, checkpoint] of preservedCheckpoints) {
-				const msgIndex = currentCline.clineMessages.findIndex((msg) => msg.ts === ts)
-				if (msgIndex !== -1) {
-					currentCline.clineMessages[msgIndex].checkpoint = checkpoint
-				}
-			}
-
-			// Save the updated messages with restored checkpoints
-			await saveTaskMessages({
-				messages: currentCline.clineMessages,
-				taskId: currentCline.taskId,
-				globalStoragePath: provider.contextProxy.globalStorageUri.fsPath,
-			})
-
-			// Update the UI to reflect the deletion
-			await provider.postStateToWebview()
-
-			await currentCline.submitUserMessage(editedContent, images)
-		} catch (error) {
-			console.error("Error in edit message:", error)
-			vscode.window.showErrorMessage(
-				t("common:errors.message.error_editing_message", {
-					error: error instanceof Error ? error.message : String(error),
-				}),
-			)
+
+					// Don't initialize with history item for edit operations
+					// The webviewMessageHandler will handle the conversation state
+				} catch (error) {
+					console.error("Error in edit message:", error)
+					vscode.window.showErrorMessage(
+						`Error editing message: ${error instanceof Error ? error.message : String(error)}`,
+					)
+				}
+			}
 		}
 	}
 
@@ -517,7 +290,7 @@
 			// If user already opted in to telemetry, enable telemetry service
 			provider.getStateToPostToWebview().then(async (/*kilocode_change*/ state) => {
 				const { telemetrySetting } = state
-				const isOptedIn = telemetrySetting !== "disabled"
+				const isOptedIn = telemetrySetting === "enabled"
 				TelemetryService.instance.updateTelemetryState(isOptedIn)
 				await TelemetryService.instance.updateIdentity(state.apiConfiguration.kilocodeToken ?? "") // kilocode_change
 			})
@@ -795,7 +568,7 @@
 				"kilocode-openrouter": {}, // kilocode_change
 				ollama: {},
 				lmstudio: {},
-				deepinfra: {},
+				deepinfra: {}, // kilocode_change
 			}
 
 			const safeGetModels = async (options: GetModelsOptions): Promise<ModelRecord> => {
@@ -838,15 +611,8 @@
 					},
 				},
 				{ key: "ollama", options: { provider: "ollama", baseUrl: apiConfiguration.ollamaBaseUrl } },
+				{ key: "deepinfra", options: { provider: "deepinfra", apiKey: apiConfiguration.deepInfraApiKey } },
 				{ key: "vercel-ai-gateway", options: { provider: "vercel-ai-gateway" } },
-				{
-					key: "deepinfra",
-					options: {
-						provider: "deepinfra",
-						apiKey: apiConfiguration.deepInfraApiKey,
-						baseUrl: apiConfiguration.deepInfraBaseUrl,
-					},
-				},
 			]
 			// kilocode_change end
 
@@ -895,7 +661,7 @@
 					if (routerName === "ollama" && Object.keys(result.value.models).length > 0) {
 						provider.postMessageToWebview({
 							type: "ollamaModels",
-							ollamaModels: result.value.models,
+							ollamaModels: Object.keys(result.value.models),
 						})
 					} else if (routerName === "lmstudio" && Object.keys(result.value.models).length > 0) {
 						provider.postMessageToWebview({
@@ -935,13 +701,12 @@
 				const ollamaModels = await getModels({
 					provider: "ollama",
 					baseUrl: ollamaApiConfig.ollamaBaseUrl,
-					apiKey: ollamaApiConfig.ollamaApiKey,
 				})
 
 				if (Object.keys(ollamaModels).length > 0) {
 					provider.postMessageToWebview({
 						type: "ollamaModels",
-						ollamaModels: ollamaModels,
+						ollamaModels: Object.keys(ollamaModels),
 					})
 				}
 			} catch (error) {
@@ -1014,14 +779,10 @@
 			saveImage(message.dataUri!)
 			break
 		case "openFile":
-			let filePath: string = message.text!
-			if (!path.isAbsolute(filePath)) {
-				filePath = path.join(getCurrentCwd(), filePath)
-			}
-			openFile(filePath, message.values as { create?: boolean; content?: string; line?: number })
+			openFile(message.text!, message.values as { create?: boolean; content?: string; line?: number })
 			break
 		case "openMention":
-			openMention(getCurrentCwd(), message.text)
+			openMention(message.text)
 			break
 		case "openExternal":
 			if (message.url) {
@@ -1043,28 +804,6 @@
 				await seeNewChanges(task, (message.payload as SeeNewChangesPayload).commitRange)
 			}
 			break
-		case "tasksByIdRequest": {
-			const request = message.payload as TasksByIdRequestPayload
-			await provider.postMessageToWebview({
-				type: "tasksByIdResponse",
-				payload: {
-					requestId: request.requestId,
-					tasks: provider.getTaskHistory().filter((task) => request.taskIds.includes(task.id)),
-				},
-			})
-			break
-		}
-		case "taskHistoryRequest": {
-			await provider.postMessageToWebview({
-				type: "taskHistoryResponse",
-				payload: getTaskHistory(
-					provider.getTaskHistory(),
-					provider.cwd,
-					message.payload as TaskHistoryRequestPayload,
-				),
-			})
-			break
-		}
 		// kilocode_change end
 		case "checkpointRestore": {
 			const result = checkoutRestorePayloadSchema.safeParse(message.payload)
@@ -1146,8 +885,8 @@
 				return
 			}
 
-			const workspaceFolder = getCurrentCwd()
-			const rooDir = path.join(workspaceFolder, ".kilocode")
+			const workspaceFolder = vscode.workspace.workspaceFolders[0]
+			const rooDir = path.join(workspaceFolder.uri.fsPath, ".kilocode")
 			const mcpPath = path.join(rooDir, "mcp.json")
 
 			try {
@@ -1286,27 +1025,14 @@
 		// kilocode_change end
 		case "remoteControlEnabled":
 			try {
-				await CloudService.instance.updateUserSettings({ extensionBridgeEnabled: message.bool ?? false })
+				await CloudService.instance.updateUserSettings({
+					extensionBridgeEnabled: message.bool ?? false,
+				})
 			} catch (error) {
-				provider.log(
-					`CloudService#updateUserSettings failed: ${error instanceof Error ? error.message : String(error)}`,
-				)
-			}
-			break
-		case "taskSyncEnabled":
-			const enabled = message.bool ?? false
-			const updatedSettings: Partial<UserSettingsConfig> = {
-				taskSyncEnabled: enabled,
-			}
-			// If disabling task sync, also disable remote control
-			if (!enabled) {
-				updatedSettings.extensionBridgeEnabled = false
-			}
-			try {
-				await CloudService.instance.updateUserSettings(updatedSettings)
-			} catch (error) {
-				provider.log(`Failed to update cloud settings for task sync: ${error}`)
-			}
+				provider.log(`Failed to update cloud settings for remote control: ${error}`)
+			}
+			await provider.remoteControlEnabled(message.bool ?? false)
+			await provider.postStateToWebview()
 			break
 		case "refreshAllMcpServers": {
 			const mcpHub = provider.getMcpHub()
@@ -1615,17 +1341,9 @@
 			}
 			break
 		case "deleteMessage": {
-			if (!provider.getCurrentTask()) {
-				await vscode.window.showErrorMessage(t("common:errors.message.no_active_task_to_delete"))
-				break
-			}
-
-			if (typeof message.value !== "number" || !message.value) {
-				await vscode.window.showErrorMessage(t("common:errors.message.invalid_timestamp_for_deletion"))
-				break
-			}
-
-			await handleMessageModificationsOperation(message.value, "delete")
+			if (provider.getCurrentTask() && typeof message.value === "number" && message.value) {
+				await handleMessageModificationsOperation(message.value, "delete")
+			}
 			break
 		}
 		case "submitEditedMessage": {
@@ -1816,7 +1534,7 @@
 					const {
 						apiConfiguration,
 						customSupportPrompts,
-						listApiConfigMeta = [],
+						listApiConfigMeta,
 						enhancementApiConfigId,
 						includeTaskHistoryInEnhance,
 					} = state
@@ -1882,7 +1600,7 @@
 			}
 			break
 		case "searchCommits": {
-			const cwd = getCurrentCwd()
+			const cwd = provider.cwd
 			if (cwd) {
 				try {
 					const commits = await searchCommits(message.query || "", cwd)
@@ -1924,7 +1642,7 @@
 		}
 		// kilocode_change end
 		case "searchFiles": {
-			const workspacePath = getCurrentCwd()
+			const workspacePath = getWorkspacePath()
 
 			if (!workspacePath) {
 				// Handle case where workspace path is not available
@@ -2111,26 +1829,13 @@
 			}
 			break
 		case "deleteMessageConfirm":
-			if (!message.messageTs) {
-				await vscode.window.showErrorMessage(t("common:errors.message.cannot_delete_missing_timestamp"))
-				break
-			}
-
-			if (typeof message.messageTs !== "number") {
-				await vscode.window.showErrorMessage(t("common:errors.message.cannot_delete_invalid_timestamp"))
-				break
-			}
-
-			await handleDeleteMessageConfirm(message.messageTs, message.restoreCheckpoint)
+			if (message.messageTs) {
+				await handleDeleteMessageConfirm(message.messageTs)
+			}
 			break
 		case "editMessageConfirm":
 			if (message.messageTs && message.text) {
-				await handleEditMessageConfirm(
-					message.messageTs,
-					message.text,
-					message.restoreCheckpoint,
-					message.images,
-				)
+				await handleEditMessageConfirm(message.messageTs, message.text, message.images)
 			}
 			break
 		case "getListApiConfiguration":
@@ -2496,7 +2201,7 @@
 		// kilocode_change_start
 		case "fetchProfileDataRequest":
 			try {
-				const { apiConfiguration, currentApiConfigName } = await provider.getState()
+				const { apiConfiguration } = await provider.getState()
 				const kilocodeToken = apiConfiguration?.kilocodeToken
 
 				if (!kilocodeToken) {
@@ -2509,23 +2214,13 @@
 				}
 
 				// Changed to /api/profile
-				const headers: Record<string, string> = {
-					Authorization: `Bearer ${kilocodeToken}`,
-					"Content-Type": "application/json",
-				}
-
-				// Add X-KILOCODE-TESTER: SUPPRESS header if the setting is enabled
-				if (
-					apiConfiguration.kilocodeTesterWarningsDisabledUntil &&
-					apiConfiguration.kilocodeTesterWarningsDisabledUntil > Date.now()
-				) {
-					headers["X-KILOCODE-TESTER"] = "SUPPRESS"
-				}
-
 				const response = await axios.get<Omit<ProfileData, "kilocodeToken">>(
 					`${getKiloBaseUriFromToken(kilocodeToken)}/api/profile`,
 					{
-						headers,
+						headers: {
+							Authorization: `Bearer ${kilocodeToken}`,
+							"Content-Type": "application/json",
+						},
 					},
 				)
 
@@ -2534,7 +2229,7 @@
 					({ id }) => id === apiConfiguration?.kilocodeOrganizationId,
 				)
 				if (apiConfiguration?.kilocodeOrganizationId && !organizationExists) {
-					provider.upsertProviderProfile(currentApiConfigName ?? "default", {
+					provider.upsertProviderProfile(provider.providerSettingsManager.activateProfile.name, {
 						...apiConfiguration,
 						kilocodeOrganizationId: undefined,
 					})
@@ -2577,14 +2272,6 @@
 
 				if (kilocodeOrganizationId) {
 					headers["X-KiloCode-OrganizationId"] = kilocodeOrganizationId
-				}
-
-				// Add X-KILOCODE-TESTER: SUPPRESS header if the setting is enabled
-				if (
-					apiConfiguration.kilocodeTesterWarningsDisabledUntil &&
-					apiConfiguration.kilocodeTesterWarningsDisabledUntil > Date.now()
-				) {
-					headers["X-KILOCODE-TESTER"] = "SUPPRESS"
 				}
 
 				const response = await axios.get(`${getKiloBaseUriFromToken(kilocodeToken)}/api/profile/balance`, {
@@ -2762,48 +2449,6 @@
 			} catch (error) {
 				provider.log(`AuthService#logout failed: ${error}`)
 				vscode.window.showErrorMessage("Sign out failed.")
-			}
-
-			break
-		}
-		case "rooCloudManualUrl": {
-			try {
-				if (!message.text) {
-					vscode.window.showErrorMessage(t("common:errors.manual_url_empty"))
-					break
-				}
-
-				// Parse the callback URL to extract parameters
-				const callbackUrl = message.text.trim()
-				const uri = vscode.Uri.parse(callbackUrl)
-
-				if (!uri.query) {
-					throw new Error(t("common:errors.manual_url_no_query"))
-				}
-
-				const query = new URLSearchParams(uri.query)
-				const code = query.get("code")
-				const state = query.get("state")
-				const organizationId = query.get("organizationId")
-
-				if (!code || !state) {
-					throw new Error(t("common:errors.manual_url_missing_params"))
-				}
-
-				// Reuse the existing authentication flow
-				await CloudService.instance.handleAuthCallback(
-					code,
-					state,
-					organizationId === "null" ? null : organizationId,
-				)
-
-				await provider.postStateToWebview()
-			} catch (error) {
-				provider.log(`ManualUrl#handleAuthCallback failed: ${error}`)
-				const errorMessage = error instanceof Error ? error.message : t("common:errors.manual_url_auth_failed")
-
-				// Show error message through VS Code UI
-				vscode.window.showErrorMessage(`${t("common:errors.manual_url_auth_error")}: ${errorMessage}`)
 			}
 
 			break
@@ -3318,7 +2963,7 @@
 		case "requestCommands": {
 			try {
 				const { getCommands } = await import("../../services/command/commands")
-				const commands = await getCommands(getCurrentCwd())
+				const commands = await getCommands(provider.cwd || "")
 
 				// Convert to the format expected by the frontend
 				const commandList = commands.map((command) => ({
@@ -3343,22 +2988,11 @@
 			}
 			break
 		}
-		case "getKeybindings": {
-			try {
-				const { getKeybindingsForCommands } = await import("../../utils/keybindings")
-				const keybindings = await getKeybindingsForCommands(message.commandIds ?? [])
-
-				await provider.postMessageToWebview({ type: "keybindingsResponse", keybindings })
-			} catch (error) {
-				await provider.postMessageToWebview({ type: "keybindingsResponse", keybindings: {} })
-			}
-			break
-		}
 		case "openCommandFile": {
 			try {
 				if (message.text) {
 					const { getCommand } = await import("../../services/command/commands")
-					const command = await getCommand(getCurrentCwd(), message.text)
+					const command = await getCommand(provider.cwd || "", message.text)
 
 					if (command && command.filePath) {
 						openFile(command.filePath)
@@ -3378,7 +3012,7 @@
 			try {
 				if (message.text && message.values?.source) {
 					const { getCommand } = await import("../../services/command/commands")
-					const command = await getCommand(getCurrentCwd(), message.text)
+					const command = await getCommand(provider.cwd || "", message.text)
 
 					if (command && command.filePath) {
 						// Delete the command file
@@ -3410,12 +3044,8 @@
 					const globalConfigDir = path.join(os.homedir(), ".roo")
 					commandsDir = path.join(globalConfigDir, "commands")
 				} else {
-					if (!vscode.workspace.workspaceFolders?.length) {
-						vscode.window.showErrorMessage(t("common:errors.no_workspace"))
-						return
-					}
 					// Project commands
-					const workspaceRoot = getCurrentCwd()
+					const workspaceRoot = vscode.workspace.workspaceFolders?.[0]?.uri.fsPath
 					if (!workspaceRoot) {
 						vscode.window.showErrorMessage(t("common:errors.no_workspace_for_project_command"))
 						break
@@ -3495,7 +3125,7 @@
 
 				// Refresh commands list
 				const { getCommands } = await import("../../services/command/commands")
-				const commands = await getCommands(getCurrentCwd() || "")
+				const commands = await getCommands(provider.cwd || "")
 				const commandList = commands.map((command) => ({
 					name: command.name,
 					source: command.source,
@@ -3530,12 +3160,12 @@
 			vscode.window.showWarningMessage(t("common:mdm.info.organization_requires_auth"))
 			break
 		}
-<<<<<<< HEAD
 		case "switchWorkspace": {
 			if (message.path) {
 				provider.setActiveWorkspacePath(message.path)
 			}
-=======
+			break
+		}
 
 		/**
 		 * Chat Message Queue
@@ -3589,7 +3219,6 @@
 				type: "dismissedUpsells",
 				list: dismissedUpsells,
 			})
->>>>>>> 3526c601
 			break
 		}
 	}
