--- conflicted
+++ resolved
@@ -503,12 +503,8 @@
 
 		// Verify Content Security Policy contains the necessary PostHog domains
 		expect(mockWebviewView.webview.html).toContain(
-<<<<<<< HEAD
 			// kilocode_change: added localhost:3000
 			"connect-src vscode-webview://test-csp-source https://* http://localhost:3000 https://api.requesty.ai https://us.i.posthog.com https://us-assets.i.posthog.com",
-=======
-			"connect-src vscode-webview://test-csp-source https://openrouter.ai https://api.requesty.ai https://ph.roocode.com",
->>>>>>> 2c3b2953
 		)
 
 		// Extract the script-src directive section and verify required security elements
