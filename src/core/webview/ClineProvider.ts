--- conflicted
+++ resolved
@@ -141,6 +141,7 @@
 	private clineStack: Task[] = []
 	private codeIndexStatusSubscription?: vscode.Disposable
 	private codeIndexManager?: CodeIndexManager
+	private currentWorkspaceManager?: CodeIndexManager
 	private _workspaceTracker?: WorkspaceTracker // workSpaceTracker read-only for access outside this class
 	protected mcpHub?: McpHub // Change from private to protected
 	private marketplaceManager: MarketplaceManager
@@ -150,14 +151,11 @@
 	private currentWorkspacePath: string | undefined
 
 	private recentTasksCache?: string[]
-<<<<<<< HEAD
 	private workspaceFolders: { name: string; path: string }[] = []
 	private activeWorkspacePath: string = ""
 	public cwd: string = ""
-=======
 	private pendingOperations: Map<string, PendingEditOperation> = new Map()
 	private static readonly PENDING_OPERATION_TIMEOUT_MS = 30000 // 30 seconds
->>>>>>> 3526c601
 
 	public isViewLaunched = false
 	public settingsImportedAt?: number
@@ -266,10 +264,13 @@
 		}
 
 		// Initialize Roo Code Cloud profile sync.
-<<<<<<< HEAD
-		this.initializeCloudProfileSync().catch((error) => {
-			this.log(`Failed to initialize cloud profile sync: ${error}`)
-		})
+		if (CloudService.hasInstance()) {
+			this.initializeCloudProfileSync().catch((error) => {
+				this.log(`Failed to initialize cloud profile sync: ${error}`)
+			})
+		} else {
+			this.log("CloudService not ready, deferring cloud profile sync")
+		}
 		this.updateWorkspaceState()
 		this.disposables.push(
 			vscode.workspace.onDidChangeWorkspaceFolders(() => {
@@ -293,14 +294,6 @@
 			this.activeWorkspacePath = ""
 			this.cwd = ""
 			setActiveWorkspacePath(undefined)
-=======
-		if (CloudService.hasInstance()) {
-			this.initializeCloudProfileSync().catch((error) => {
-				this.log(`Failed to initialize cloud profile sync: ${error}`)
-			})
-		} else {
-			this.log("CloudService not ready, deferring cloud profile sync")
->>>>>>> 3526c601
 		}
 	}
 
@@ -3203,15 +3196,9 @@
 	}
 	// kilocode_change end
 
-<<<<<<< HEAD
 	// public get cwd() {
 	// 	return getWorkspacePath()
 	// }
-=======
-	public get cwd() {
-		return this.currentWorkspacePath || getWorkspacePath()
-	}
->>>>>>> 3526c601
 
 	/**
 	 * Convert a file path to a webview-accessible URI
