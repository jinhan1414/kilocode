import os from "os"
import * as path from "path"
import fs from "fs/promises"
import EventEmitter from "events"

import { Anthropic } from "@anthropic-ai/sdk"
import delay from "delay"
import axios from "axios"
import pWaitFor from "p-wait-for"
import * as vscode from "vscode"

import {
	type TaskProviderLike,
	type TaskProviderEvents,
	type GlobalState,
	type ProviderName,
	type ProviderSettings,
	type RooCodeSettings,
	type ProviderSettingsEntry,
	type StaticAppProperties,
	type DynamicAppProperties,
	type CloudAppProperties,
	type TaskProperties,
	type GitProperties,
	type TelemetryProperties,
	type TelemetryPropertiesProvider,
	type CodeActionId,
	type CodeActionName,
	type TerminalActionId,
	type TerminalActionPromptType,
	type HistoryItem,
	type CloudUserInfo,
	type CloudOrganizationMembership,
	type CreateTaskOptions,
	type TokenUsage,
	RooCodeEventName,
	TelemetryEventName, // kilocode_change
	requestyDefaultModelId,
	openRouterDefaultModelId,
	glamaDefaultModelId,
	DEFAULT_TERMINAL_OUTPUT_CHARACTER_LIMIT,
	DEFAULT_WRITE_DELAY_MS,
	ORGANIZATION_ALLOW_ALL,
	DEFAULT_MODES,
	DEFAULT_CHECKPOINT_TIMEOUT_SECONDS,
	getModelId,
} from "@roo-code/types"
import { TelemetryService } from "@roo-code/telemetry"
import { CloudService, BridgeOrchestrator, getRooCodeApiUrl } from "@roo-code/cloud"

import { Package } from "../../shared/package"
import { findLast } from "../../shared/array"
import { supportPrompt } from "../../shared/support-prompt"
import { GlobalFileNames } from "../../shared/globalFileNames"
import type { ExtensionMessage, ExtensionState, MarketplaceInstalledMetadata } from "../../shared/ExtensionMessage"
import { Mode, defaultModeSlug, getModeBySlug } from "../../shared/modes"
import { experimentDefault } from "../../shared/experiments"
import { formatLanguage } from "../../shared/language"
import { WebviewMessage } from "../../shared/WebviewMessage"
import { EMBEDDING_MODEL_PROFILES } from "../../shared/embeddingModels"
import { ProfileValidator } from "../../shared/ProfileValidator"

import { Terminal } from "../../integrations/terminal/Terminal"
import { downloadTask } from "../../integrations/misc/export-markdown"
import { getTheme } from "../../integrations/theme/getTheme"
import WorkspaceTracker from "../../integrations/workspace/WorkspaceTracker"

import { McpHub } from "../../services/mcp/McpHub"
import { McpServerManager } from "../../services/mcp/McpServerManager"
import { MarketplaceManager } from "../../services/marketplace"
import { ShadowCheckpointService } from "../../services/checkpoints/ShadowCheckpointService"
import { CodeIndexManager } from "../../services/code-index/manager"
import type { IndexProgressUpdate } from "../../services/code-index/interfaces/manager"
import { MdmService } from "../../services/mdm/MdmService"
import { SessionManager } from "../../shared/kilocode/cli-sessions/core/SessionManager"

import { fileExistsAtPath } from "../../utils/fs"
import { setTtsEnabled, setTtsSpeed } from "../../utils/tts"
import { getWorkspaceGitInfo } from "../../utils/git"
import { getWorkspacePath } from "../../utils/path"
import { OrganizationAllowListViolationError } from "../../utils/errors"

import { setPanel } from "../../activate/registerCommands"

import { t } from "../../i18n"

import { buildApiHandler } from "../../api"
import { forceFullModelDetailsLoad, hasLoadedFullDetails } from "../../api/providers/fetchers/lmstudio"

import { ContextProxy } from "../config/ContextProxy"
import { getEnabledRules } from "./kilorules"
import { ProviderSettingsManager } from "../config/ProviderSettingsManager"
import { CustomModesManager } from "../config/CustomModesManager"
import { Task } from "../task/Task"
import { getSystemPromptFilePath } from "../prompts/sections/custom-system-prompt"

import { webviewMessageHandler } from "./webviewMessageHandler"
<<<<<<< HEAD
=======
import type { ClineMessage, TodoItem } from "@roo-code/types"
import { readApiMessages, saveApiMessages, saveTaskMessages } from "../task-persistence"
import { readTaskMessages } from "../task-persistence/taskMessages"
>>>>>>> dcb04bb2
import { getNonce } from "./getNonce"
import { getUri } from "./getUri"
import { REQUESTY_BASE_URL } from "../../shared/utils/requesty"

//kilocode_change start
import { McpDownloadResponse, McpMarketplaceCatalog } from "../../shared/kilocode/mcp"
import { McpServer } from "../../shared/mcp"
import { OpenRouterHandler } from "../../api/providers"
import { stringifyError } from "../../shared/kilocode/errorUtils"
import isWsl from "is-wsl"
import { getKilocodeDefaultModel } from "../../api/providers/kilocode/getKilocodeDefaultModel"
import { getKiloCodeWrapperProperties } from "../../core/kilocode/wrapper"
import { getKilocodeConfig, KilocodeConfig } from "../../utils/kilo-config-file"
import { resolveToolProtocol } from "../../utils/resolveToolProtocol"
import { kilo_execIfExtension } from "../../shared/kilocode/cli-sessions/extension/session-manager-utils"

export type ClineProviderState = Awaited<ReturnType<ClineProvider["getState"]>>
// kilocode_change end

/**
 * https://github.com/microsoft/vscode-webview-ui-toolkit-samples/blob/main/default/weather-webview/src/providers/WeatherViewProvider.ts
 * https://github.com/KumarVariable/vscode-extension-sidebar-html/blob/master/src/customSidebarViewProvider.ts
 */

export type ClineProviderEvents = {
	clineCreated: [cline: Task]
}

interface PendingEditOperation {
	messageTs: number
	editedContent: string
	images?: string[]
	messageIndex: number
	apiConversationHistoryIndex: number
	timeoutId: NodeJS.Timeout
	createdAt: number
}

export class ClineProvider
	extends EventEmitter<TaskProviderEvents>
	implements vscode.WebviewViewProvider, TelemetryPropertiesProvider, TaskProviderLike
{
	// Used in package.json as the view's id. This value cannot be changed due
	// to how VSCode caches views based on their id, and updating the id would
	// break existing instances of the extension.
	public static readonly sideBarId = `${Package.name}.SidebarProvider`
	public static readonly tabPanelId = `${Package.name}.TabPanelProvider`
	private static activeInstances: Set<ClineProvider> = new Set()
	private disposables: vscode.Disposable[] = []
	private webviewDisposables: vscode.Disposable[] = []
	private view?: vscode.WebviewView | vscode.WebviewPanel
	private clineStack: Task[] = []
	private codeIndexStatusSubscription?: vscode.Disposable
	private codeIndexManager?: CodeIndexManager
	private _workspaceTracker?: WorkspaceTracker // workSpaceTracker read-only for access outside this class
	protected mcpHub?: McpHub // Change from private to protected
	private marketplaceManager: MarketplaceManager
	private mdmService?: MdmService
	private taskCreationCallback: (task: Task) => void
	private taskEventListeners: WeakMap<Task, Array<() => void>> = new WeakMap()
	private currentWorkspacePath: string | undefined
	private autoPurgeScheduler?: any // kilocode_change - (Any) Prevent circular import

	private recentTasksCache?: string[]
	private pendingOperations: Map<string, PendingEditOperation> = new Map()
	private static readonly PENDING_OPERATION_TIMEOUT_MS = 30000 // 30 seconds

	private cloudOrganizationsCache: CloudOrganizationMembership[] | null = null
	private cloudOrganizationsCacheTimestamp: number | null = null
	private static readonly CLOUD_ORGANIZATIONS_CACHE_DURATION_MS = 5 * 1000 // 5 seconds

	public isViewLaunched = false
	public settingsImportedAt?: number
	public readonly latestAnnouncementId = "dec-2025-v3.36.0-context-rewind-roo-provider" // v3.36.0 Context Rewind & Roo Provider Improvements
	public readonly providerSettingsManager: ProviderSettingsManager
	public readonly customModesManager: CustomModesManager

	constructor(
		readonly context: vscode.ExtensionContext,
		private readonly outputChannel: vscode.OutputChannel,
		private readonly renderContext: "sidebar" | "editor" = "sidebar",
		public readonly contextProxy: ContextProxy,
		mdmService?: MdmService,
	) {
		super()
		this.currentWorkspacePath = getWorkspacePath()

		ClineProvider.activeInstances.add(this)

		this.mdmService = mdmService
		this.updateGlobalState("codebaseIndexModels", EMBEDDING_MODEL_PROFILES)

		// Start configuration loading (which might trigger indexing) in the background.
		// Don't await, allowing activation to continue immediately.

		// Register this provider with the telemetry service to enable it to add
		// properties like mode and provider.
		TelemetryService.instance.setProvider(this)

		this._workspaceTracker = new WorkspaceTracker(this)

		this.providerSettingsManager = new ProviderSettingsManager(this.context)

		this.customModesManager = new CustomModesManager(this.context, async () => {
			await this.postStateToWebview()
		})

		// Initialize MCP Hub through the singleton manager
		McpServerManager.getInstance(this.context, this)
			.then((hub) => {
				this.mcpHub = hub
				this.mcpHub.registerClient()
			})
			.catch((error) => {
				this.log(`Failed to initialize MCP Hub: ${error}`)
			})

		this.marketplaceManager = new MarketplaceManager(this.context, this.customModesManager)

		// Forward <most> task events to the provider.
		// We do something fairly similar for the IPC-based API.
		this.taskCreationCallback = (instance: Task) => {
			this.emit(RooCodeEventName.TaskCreated, instance)

			// Create named listener functions so we can remove them later.
			const onTaskStarted = () => this.emit(RooCodeEventName.TaskStarted, instance.taskId)
			const onTaskCompleted = (taskId: string, tokenUsage: any, toolUsage: any) =>
				this.emit(RooCodeEventName.TaskCompleted, taskId, tokenUsage, toolUsage)
			const onTaskAborted = async () => {
				this.emit(RooCodeEventName.TaskAborted, instance.taskId)

				try {
					// Only rehydrate on genuine streaming failures.
					// User-initiated cancels are handled by cancelTask().
					if (instance.abortReason === "streaming_failed") {
						// Defensive safeguard: if another path already replaced this instance, skip
						const current = this.getCurrentTask()
						if (current && current.instanceId !== instance.instanceId) {
							this.log(
								`[onTaskAborted] Skipping rehydrate: current instance ${current.instanceId} != aborted ${instance.instanceId}`,
							)
							return
						}

						const { historyItem } = await this.getTaskWithId(instance.taskId)
						const rootTask = instance.rootTask
						const parentTask = instance.parentTask
						await this.createTaskWithHistoryItem({ ...historyItem, rootTask, parentTask })
					}
				} catch (error) {
					this.log(
						`[onTaskAborted] Failed to rehydrate after streaming failure: ${
							error instanceof Error ? error.message : String(error)
						}`,
					)
				}
			}
			const onTaskFocused = () => this.emit(RooCodeEventName.TaskFocused, instance.taskId)
			const onTaskUnfocused = () => this.emit(RooCodeEventName.TaskUnfocused, instance.taskId)
			const onTaskActive = (taskId: string) => this.emit(RooCodeEventName.TaskActive, taskId)
			const onTaskInteractive = (taskId: string) => this.emit(RooCodeEventName.TaskInteractive, taskId)
			const onTaskResumable = (taskId: string) => this.emit(RooCodeEventName.TaskResumable, taskId)
			const onTaskIdle = (taskId: string) => this.emit(RooCodeEventName.TaskIdle, taskId)
			const onTaskPaused = (taskId: string) => this.emit(RooCodeEventName.TaskPaused, taskId)
			const onTaskUnpaused = (taskId: string) => this.emit(RooCodeEventName.TaskUnpaused, taskId)
			const onTaskSpawned = (taskId: string) => this.emit(RooCodeEventName.TaskSpawned, taskId)
			const onTaskUserMessage = (taskId: string) => this.emit(RooCodeEventName.TaskUserMessage, taskId)
			const onTaskTokenUsageUpdated = (taskId: string, tokenUsage: TokenUsage) =>
				this.emit(RooCodeEventName.TaskTokenUsageUpdated, taskId, tokenUsage)
			const onModelChanged = () => this.postStateToWebview() // kilocode_change: Listen for model changes in virtual quota fallback

			// Attach the listeners.
			instance.on(RooCodeEventName.TaskStarted, onTaskStarted)
			instance.on(RooCodeEventName.TaskCompleted, onTaskCompleted)
			instance.on(RooCodeEventName.TaskAborted, onTaskAborted)
			instance.on(RooCodeEventName.TaskFocused, onTaskFocused)
			instance.on(RooCodeEventName.TaskUnfocused, onTaskUnfocused)
			instance.on(RooCodeEventName.TaskActive, onTaskActive)
			instance.on(RooCodeEventName.TaskInteractive, onTaskInteractive)
			instance.on(RooCodeEventName.TaskResumable, onTaskResumable)
			instance.on(RooCodeEventName.TaskIdle, onTaskIdle)
			instance.on(RooCodeEventName.TaskPaused, onTaskPaused)
			instance.on(RooCodeEventName.TaskUnpaused, onTaskUnpaused)
			instance.on(RooCodeEventName.TaskSpawned, onTaskSpawned)
			instance.on(RooCodeEventName.TaskUserMessage, onTaskUserMessage)
			instance.on(RooCodeEventName.TaskTokenUsageUpdated, onTaskTokenUsageUpdated)
			instance.on("modelChanged", onModelChanged) // kilocode_change: Listen for model changes in virtual quota fallback

			// Store the cleanup functions for later removal.
			this.taskEventListeners.set(instance, [
				() => instance.off(RooCodeEventName.TaskStarted, onTaskStarted),
				() => instance.off(RooCodeEventName.TaskCompleted, onTaskCompleted),
				() => instance.off(RooCodeEventName.TaskAborted, onTaskAborted),
				() => instance.off(RooCodeEventName.TaskFocused, onTaskFocused),
				() => instance.off(RooCodeEventName.TaskUnfocused, onTaskUnfocused),
				() => instance.off(RooCodeEventName.TaskActive, onTaskActive),
				() => instance.off(RooCodeEventName.TaskInteractive, onTaskInteractive),
				() => instance.off(RooCodeEventName.TaskResumable, onTaskResumable),
				() => instance.off(RooCodeEventName.TaskIdle, onTaskIdle),
				() => instance.off(RooCodeEventName.TaskUserMessage, onTaskUserMessage),
				() => instance.off(RooCodeEventName.TaskPaused, onTaskPaused),
				() => instance.off(RooCodeEventName.TaskUnpaused, onTaskUnpaused),
				() => instance.off(RooCodeEventName.TaskSpawned, onTaskSpawned),
				() => instance.off(RooCodeEventName.TaskTokenUsageUpdated, onTaskTokenUsageUpdated),
				() => instance.off("modelChanged", onModelChanged), // kilocode_change: Clean up model change listener
			])
		}

		// Initialize Roo Code Cloud profile sync.
		if (CloudService.hasInstance()) {
			this.initializeCloudProfileSync().catch((error) => {
				this.log(`Failed to initialize cloud profile sync: ${error}`)
			})
		} else {
			this.log("CloudService not ready, deferring cloud profile sync")
		}

		// kilocode_change start - Initialize auto-purge scheduler
		this.initializeAutoPurgeScheduler()
		// kilocode_change end
	}

	// kilocode_change start
	/**
	 * Initialize the auto-purge scheduler
	 */
	private async initializeAutoPurgeScheduler() {
		try {
			const { AutoPurgeScheduler } = await import("../../services/auto-purge")
			this.autoPurgeScheduler = new AutoPurgeScheduler(this.contextProxy.globalStorageUri.fsPath)

			// Start the scheduler with functions to get current settings and task history
			this.autoPurgeScheduler.start(
				async () => {
					const state = await this.getState()
					return {
						enabled: state.autoPurgeEnabled ?? false,
						defaultRetentionDays: state.autoPurgeDefaultRetentionDays ?? 30,
						favoritedTaskRetentionDays: state.autoPurgeFavoritedTaskRetentionDays ?? null,
						completedTaskRetentionDays: state.autoPurgeCompletedTaskRetentionDays ?? 30,
						incompleteTaskRetentionDays: state.autoPurgeIncompleteTaskRetentionDays ?? 7,
						lastRunTimestamp: state.autoPurgeLastRunTimestamp,
					}
				},
				async () => {
					return this.getTaskHistory()
				},
				() => this.getCurrentTask()?.taskId,
				async (taskId: string) => {
					// Remove task from state when purged
					await this.deleteTaskFromState(taskId)
				},
			)

			this.log("Auto-purge scheduler initialized")
		} catch (error) {
			this.log(
				`Failed to initialize auto-purge scheduler: ${error instanceof Error ? error.message : String(error)}`,
			)
		}
	}
	// kilocode_change end

	/**
	 * Override EventEmitter's on method to match TaskProviderLike interface
	 */
	override on<K extends keyof TaskProviderEvents>(
		event: K,
		listener: (...args: TaskProviderEvents[K]) => void | Promise<void>,
	): this {
		return super.on(event, listener as any)
	}

	/**
	 * Override EventEmitter's off method to match TaskProviderLike interface
	 */
	override off<K extends keyof TaskProviderEvents>(
		event: K,
		listener: (...args: TaskProviderEvents[K]) => void | Promise<void>,
	): this {
		return super.off(event, listener as any)
	}

	/**
	 * Initialize cloud profile synchronization
	 */
	private async initializeCloudProfileSync() {
		try {
			// Check if authenticated and sync profiles
			if (CloudService.hasInstance() && CloudService.instance.isAuthenticated()) {
				await this.syncCloudProfiles()
			}

			// Set up listener for future updates
			if (CloudService.hasInstance()) {
				CloudService.instance.on("settings-updated", this.handleCloudSettingsUpdate)
			}
		} catch (error) {
			this.log(`Error in initializeCloudProfileSync: ${error}`)
		}
	}

	/**
	 * Handle cloud settings updates
	 */
	private handleCloudSettingsUpdate = async () => {
		try {
			await this.syncCloudProfiles()
		} catch (error) {
			this.log(`Error handling cloud settings update: ${error}`)
		}
	}

	/**
	 * Synchronize cloud profiles with local profiles.
	 */
	private async syncCloudProfiles() {
		try {
			const settings = CloudService.instance.getOrganizationSettings()

			if (!settings?.providerProfiles) {
				return
			}

			const currentApiConfigName = this.getGlobalState("currentApiConfigName")

			const result = await this.providerSettingsManager.syncCloudProfiles(
				settings.providerProfiles,
				currentApiConfigName,
			)

			if (result.hasChanges) {
				// Update list.
				await this.updateGlobalState("listApiConfigMeta", await this.providerSettingsManager.listConfig())

				if (result.activeProfileChanged && result.activeProfileId) {
					// Reload full settings for new active profile.
					const profile = await this.providerSettingsManager.getProfile({
						id: result.activeProfileId,
					})
					await this.activateProviderProfile({ name: profile.name })
				}

				await this.postStateToWebview()
			}
		} catch (error) {
			this.log(`Error syncing cloud profiles: ${error}`)
		}
	}

	/**
	 * Initialize cloud profile synchronization when CloudService is ready
	 * This method is called externally after CloudService has been initialized
	 */
	public async initializeCloudProfileSyncWhenReady(): Promise<void> {
		try {
			if (CloudService.hasInstance() && CloudService.instance.isAuthenticated()) {
				await this.syncCloudProfiles()
			}

			if (CloudService.hasInstance()) {
				CloudService.instance.off("settings-updated", this.handleCloudSettingsUpdate)
				CloudService.instance.on("settings-updated", this.handleCloudSettingsUpdate)
			}
		} catch (error) {
			this.log(`Failed to initialize cloud profile sync when ready: ${error}`)
		}
	}

	// Adds a new Task instance to clineStack, marking the start of a new task.
	// The instance is pushed to the top of the stack (LIFO order).
	// When the task is completed, the top instance is removed, reactivating the
	// previous task.
	async addClineToStack(task: Task) {
		// Add this cline instance into the stack that represents the order of
		// all the called tasks.
		this.clineStack.push(task)
		task.emit(RooCodeEventName.TaskFocused)

		// Perform special setup provider specific tasks.
		await this.performPreparationTasks(task)

		// Ensure getState() resolves correctly.
		const state = await this.getState()

		if (!state || typeof state.mode !== "string") {
			throw new Error(t("common:errors.retrieve_current_mode"))
		}
	}

	async performPreparationTasks(cline: Task) {
		// LMStudio: We need to force model loading in order to read its context
		// size; we do it now since we're starting a task with that model selected.
		if (cline.apiConfiguration && cline.apiConfiguration.apiProvider === "lmstudio") {
			try {
				if (!hasLoadedFullDetails(cline.apiConfiguration.lmStudioModelId!)) {
					await forceFullModelDetailsLoad(
						cline.apiConfiguration.lmStudioBaseUrl ?? "http://localhost:1234",
						cline.apiConfiguration.lmStudioModelId!,
					)
				}
			} catch (error) {
				this.log(`Failed to load full model details for LM Studio: ${error}`)
				vscode.window.showErrorMessage(error.message)
			}
		}
	}

	// Removes and destroys the top Cline instance (the current finished task),
	// activating the previous one (resuming the parent task).
	async removeClineFromStack() {
		if (this.clineStack.length === 0) {
			return
		}

		// Pop the top Cline instance from the stack.
		let task = this.clineStack.pop()

		if (task) {
			task.emit(RooCodeEventName.TaskUnfocused)

			try {
				// Abort the running task and set isAbandoned to true so
				// all running promises will exit as well.
				await task.abortTask(true)
			} catch (e) {
				this.log(
					`[ClineProvider#removeClineFromStack] abortTask() failed ${task.taskId}.${task.instanceId}: ${e.message}`,
				)
			}

			// Remove event listeners before clearing the reference.
			const cleanupFunctions = this.taskEventListeners.get(task)

			if (cleanupFunctions) {
				cleanupFunctions.forEach((cleanup) => cleanup())
				this.taskEventListeners.delete(task)
			}

			// Make sure no reference kept, once promises end it will be
			// garbage collected.
			task = undefined
		}
	}

	getTaskStackSize(): number {
		return this.clineStack.length
	}

	public getCurrentTaskStack(): string[] {
		return this.clineStack.map((cline) => cline.taskId)
	}

	// Pending Edit Operations Management

	/**
	 * Sets a pending edit operation with automatic timeout cleanup
	 */
	public setPendingEditOperation(
		operationId: string,
		editData: {
			messageTs: number
			editedContent: string
			images?: string[]
			messageIndex: number
			apiConversationHistoryIndex: number
		},
	): void {
		// Clear any existing operation with the same ID
		this.clearPendingEditOperation(operationId)

		// Create timeout for automatic cleanup
		const timeoutId = setTimeout(() => {
			this.clearPendingEditOperation(operationId)
			this.log(`[setPendingEditOperation] Automatically cleared stale pending operation: ${operationId}`)
		}, ClineProvider.PENDING_OPERATION_TIMEOUT_MS)

		// Store the operation
		this.pendingOperations.set(operationId, {
			...editData,
			timeoutId,
			createdAt: Date.now(),
		})

		this.log(`[setPendingEditOperation] Set pending operation: ${operationId}`)
	}

	/**
	 * Gets a pending edit operation by ID
	 */
	private getPendingEditOperation(operationId: string): PendingEditOperation | undefined {
		return this.pendingOperations.get(operationId)
	}

	/**
	 * Clears a specific pending edit operation
	 */
	private clearPendingEditOperation(operationId: string): boolean {
		const operation = this.pendingOperations.get(operationId)
		if (operation) {
			clearTimeout(operation.timeoutId)
			this.pendingOperations.delete(operationId)
			this.log(`[clearPendingEditOperation] Cleared pending operation: ${operationId}`)
			return true
		}
		return false
	}

	/**
	 * Clears all pending edit operations
	 */
	private clearAllPendingEditOperations(): void {
		for (const [operationId, operation] of this.pendingOperations) {
			clearTimeout(operation.timeoutId)
		}
		this.pendingOperations.clear()
		this.log(`[clearAllPendingEditOperations] Cleared all pending operations`)
	}

	/*
	VSCode extensions use the disposable pattern to clean up resources when the sidebar/editor tab is closed by the user or system. This applies to event listening, commands, interacting with the UI, etc.
	- https://vscode-docs.readthedocs.io/en/stable/extensions/patterns-and-principles/
	- https://github.com/microsoft/vscode-extension-samples/blob/main/webview-sample/src/extension.ts
	*/
	private clearWebviewResources() {
		while (this.webviewDisposables.length) {
			const x = this.webviewDisposables.pop()
			if (x) {
				x.dispose()
			}
		}
	}

	async dispose() {
		this.log("Disposing ClineProvider...")

		// Clear all tasks from the stack.
		while (this.clineStack.length > 0) {
			await this.removeClineFromStack()
		}

		this.log("Cleared all tasks")

		// Clear all pending edit operations to prevent memory leaks
		this.clearAllPendingEditOperations()
		this.log("Cleared pending operations")

		if (this.view && "dispose" in this.view) {
			this.view.dispose()
			this.log("Disposed webview")
		}

		this.clearWebviewResources()

		// Clean up cloud service event listener
		if (CloudService.hasInstance()) {
			CloudService.instance.off("settings-updated", this.handleCloudSettingsUpdate)
		}

		while (this.disposables.length) {
			const x = this.disposables.pop()

			if (x) {
				x.dispose()
			}
		}

		this._workspaceTracker?.dispose()
		this._workspaceTracker = undefined
		await this.mcpHub?.unregisterClient()
		this.mcpHub = undefined
		this.marketplaceManager?.cleanup()
		this.customModesManager?.dispose()

		// kilocode_change start - Stop auto-purge scheduler
		if (this.autoPurgeScheduler) {
			this.autoPurgeScheduler.stop()
			this.autoPurgeScheduler = undefined
		}
		// kilocode_change end

		this.log("Disposed all disposables")
		ClineProvider.activeInstances.delete(this)

		// Clean up any event listeners attached to this provider
		this.removeAllListeners()

		McpServerManager.unregisterProvider(this)
	}

	public static getVisibleInstance(): ClineProvider | undefined {
		return findLast(Array.from(this.activeInstances), (instance) => instance.view?.visible === true)
	}

	public static async getInstance(): Promise<ClineProvider | undefined> {
		let visibleProvider = ClineProvider.getVisibleInstance()

		// If no visible provider, try to show the sidebar view
		if (!visibleProvider) {
			await vscode.commands.executeCommand(`${Package.name}.SidebarProvider.focus`)
			// Wait briefly for the view to become visible
			await delay(100)
			visibleProvider = ClineProvider.getVisibleInstance()
		}

		// If still no visible provider, return
		if (!visibleProvider) {
			return
		}

		return visibleProvider
	}

	public static async isActiveTask(): Promise<boolean> {
		const visibleProvider = await ClineProvider.getInstance()

		if (!visibleProvider) {
			return false
		}

		// Check if there is a cline instance in the stack (if this provider has an active task)
		if (visibleProvider.getCurrentTask()) {
			return true
		}

		return false
	}

	public static async handleCodeAction(
		command: CodeActionId,
		promptType: CodeActionName,
		params: Record<string, string | any[]>,
	): Promise<void> {
		// Capture telemetry for code action usage
		TelemetryService.instance.captureCodeActionUsed(promptType)

		const visibleProvider = await ClineProvider.getInstance()

		if (!visibleProvider) {
			return
		}

		const { customSupportPrompts } = await visibleProvider.getState()

		// TODO: Improve type safety for promptType.
		const prompt = supportPrompt.create(promptType, params, customSupportPrompts)

		if (command === "addToContext") {
			await visibleProvider.postMessageToWebview({
				type: "invoke",
				invoke: "setChatBoxMessage",
				text: `${prompt}\n\n`,
			})
			await visibleProvider.postMessageToWebview({ type: "action", action: "focusInput" })
			return
		}

		//kilocode_change start
		if (command === "addToContextAndFocus") {
			// Capture telemetry for inline assist quick task
			TelemetryService.instance.captureEvent(TelemetryEventName.INLINE_ASSIST_QUICK_TASK)

			let messageText = prompt

			const editor = vscode.window.activeTextEditor
			if (editor) {
				const fullContent = editor.document.getText()
				const filePath = params.filePath as string

				messageText = `
For context, we are working within this file:

'${filePath}' (see below for file content)
<file_content path="${filePath}">
${fullContent}
</file_content>

Heed this prompt:

${prompt}
`
			}

			await visibleProvider.postMessageToWebview({
				type: "invoke",
				invoke: "setChatBoxMessage",
				text: messageText,
			})
			await vscode.commands.executeCommand("kilo-code.focusChatInput")
			return
		}
		// kilocode_change end

		await visibleProvider.createTask(prompt)
	}

	public static async handleTerminalAction(
		command: TerminalActionId,
		promptType: TerminalActionPromptType,
		params: Record<string, string | any[]>,
	): Promise<void> {
		TelemetryService.instance.captureCodeActionUsed(promptType)

		const visibleProvider = await ClineProvider.getInstance()

		if (!visibleProvider) {
			return
		}

		const { customSupportPrompts } = await visibleProvider.getState()
		const prompt = supportPrompt.create(promptType, params, customSupportPrompts)

		if (command === "terminalAddToContext") {
			await visibleProvider.postMessageToWebview({
				type: "invoke",
				invoke: "setChatBoxMessage",
				text: `${prompt}\n\n`,
			})
			await visibleProvider.postMessageToWebview({ type: "action", action: "focusInput" })
			return
		}

		try {
			await visibleProvider.createTask(prompt)
		} catch (error) {
			if (error instanceof OrganizationAllowListViolationError) {
				// Errors from terminal commands seem to get swallowed / ignored.
				vscode.window.showErrorMessage(error.message)
			}

			throw error
		}
	}

	async resolveWebviewView(webviewView: vscode.WebviewView | vscode.WebviewPanel) {
		this.view = webviewView

		// kilocode_change start: extract constant inTabMode
		// Set panel reference according to webview type
		const inTabMode = "onDidChangeViewState" in webviewView

		if (inTabMode) {
			setPanel(webviewView, "tab")
		} else if ("onDidChangeVisibility" in webviewView) {
			setPanel(webviewView, "sidebar")
		}
		// kilocode_change end

		// Initialize out-of-scope variables that need to receive persistent
		// global state values.
		this.getState().then(
			({
				terminalShellIntegrationTimeout = Terminal.defaultShellIntegrationTimeout,
				terminalShellIntegrationDisabled = true, // kilocode_change: default
				terminalCommandDelay = 0,
				terminalZshClearEolMark = true,
				terminalZshOhMy = false,
				terminalZshP10k = false,
				terminalPowershellCounter = false,
				terminalZdotdir = false,
			}) => {
				Terminal.setShellIntegrationTimeout(terminalShellIntegrationTimeout)
				Terminal.setShellIntegrationDisabled(terminalShellIntegrationDisabled)
				Terminal.setCommandDelay(terminalCommandDelay)
				Terminal.setTerminalZshClearEolMark(terminalZshClearEolMark)
				Terminal.setTerminalZshOhMy(terminalZshOhMy)
				Terminal.setTerminalZshP10k(terminalZshP10k)
				Terminal.setPowershellCounter(terminalPowershellCounter)
				Terminal.setTerminalZdotdir(terminalZdotdir)
			},
		)

		this.getState().then(({ ttsEnabled }) => {
			setTtsEnabled(ttsEnabled ?? false)
		})

		this.getState().then(({ ttsSpeed }) => {
			setTtsSpeed(ttsSpeed ?? 1)
		})

		// Set up webview options with proper resource roots
		const resourceRoots = [this.contextProxy.extensionUri]

		// Add workspace folders to allow access to workspace files
		if (vscode.workspace.workspaceFolders) {
			resourceRoots.push(...vscode.workspace.workspaceFolders.map((folder) => folder.uri))
		}

		webviewView.webview.options = {
			enableScripts: true,
			localResourceRoots: resourceRoots,
		}

		webviewView.webview.html =
			this.contextProxy.extensionMode === vscode.ExtensionMode.Development
				? await this.getHMRHtmlContent(webviewView.webview)
				: await this.getHtmlContent(webviewView.webview)

		// Sets up an event listener to listen for messages passed from the webview view context
		// and executes code based on the message that is received.
		this.setWebviewMessageListener(webviewView.webview)

		// Initialize code index status subscription for the current workspace.
		this.updateCodeIndexStatusSubscription()

		// Listen for active editor changes to update code index status for the
		// current workspace.
		const activeEditorSubscription = vscode.window.onDidChangeActiveTextEditor(() => {
			// Update subscription when workspace might have changed.
			this.updateCodeIndexStatusSubscription()
		})
		this.webviewDisposables.push(activeEditorSubscription)

		// Listen for when the panel becomes visible.
		// https://github.com/microsoft/vscode-discussions/discussions/840
		if ("onDidChangeViewState" in webviewView) {
			// WebviewView and WebviewPanel have all the same properties except
			// for this visibility listener panel.
			const viewStateDisposable = webviewView.onDidChangeViewState(() => {
				if (this.view?.visible) {
					this.postMessageToWebview({ type: "action", action: "didBecomeVisible" })
				}
			})

			this.webviewDisposables.push(viewStateDisposable)
		} else if ("onDidChangeVisibility" in webviewView) {
			// sidebar
			const visibilityDisposable = webviewView.onDidChangeVisibility(() => {
				if (this.view?.visible) {
					this.postMessageToWebview({ type: "action", action: "didBecomeVisible" })
				}
			})

			this.webviewDisposables.push(visibilityDisposable)
		}

		// Listen for when the view is disposed
		// This happens when the user closes the view or when the view is closed programmatically
		webviewView.onDidDispose(
			async () => {
				if (inTabMode) {
					this.log("Disposing ClineProvider instance for tab view")
					await this.dispose()
				} else {
					this.log("Clearing webview resources for sidebar view")
					this.clearWebviewResources()
					// Reset current workspace manager reference when view is disposed
					this.codeIndexManager = undefined
				}
			},
			null,
			this.disposables,
		)

		// Listen for when color changes
		const configDisposable = vscode.workspace.onDidChangeConfiguration(async (e) => {
			if (e && e.affectsConfiguration("workbench.colorTheme")) {
				// Sends latest theme name to webview
				await this.postMessageToWebview({ type: "theme", text: JSON.stringify(await getTheme()) })
			}
		})
		this.webviewDisposables.push(configDisposable)

		// If the extension is starting a new session, clear previous task state.
		await this.removeClineFromStack()
	}

	public async createTaskWithHistoryItem(
		historyItem: HistoryItem & { rootTask?: Task; parentTask?: Task },
		options?: { startTask?: boolean },
	) {
		// Check if we're rehydrating the current task to avoid flicker
		const currentTask = this.getCurrentTask()
		const isRehydratingCurrentTask = currentTask && currentTask.taskId === historyItem.id

		if (!isRehydratingCurrentTask) {
			await this.removeClineFromStack()
		}

		// If the history item has a saved mode, restore it and its associated API configuration.
		if (historyItem.mode) {
			// Validate that the mode still exists
			const customModes = await this.customModesManager.getCustomModes()
			const modeExists = getModeBySlug(historyItem.mode, customModes) !== undefined

			if (!modeExists) {
				// Mode no longer exists, fall back to default mode.
				this.log(
					`Mode '${historyItem.mode}' from history no longer exists. Falling back to default mode '${defaultModeSlug}'.`,
				)
				historyItem.mode = defaultModeSlug
			}

			await this.updateGlobalState("mode", historyItem.mode)

			// Load the saved API config for the restored mode if it exists.
			const savedConfigId = await this.providerSettingsManager.getModeConfigId(historyItem.mode)
			const listApiConfig = await this.providerSettingsManager.listConfig()

			// Update listApiConfigMeta first to ensure UI has latest data.
			await this.updateGlobalState("listApiConfigMeta", listApiConfig)

			// If this mode has a saved config, use it.
			if (savedConfigId) {
				const profile = listApiConfig.find(({ id }) => id === savedConfigId)

				if (profile?.name) {
					try {
						await this.activateProviderProfile({ name: profile.name })
					} catch (error) {
						// Log the error but continue with task restoration.
						this.log(
							`Failed to restore API configuration for mode '${historyItem.mode}': ${
								error instanceof Error ? error.message : String(error)
							}. Continuing with default configuration.`,
						)
						// The task will continue with the current/default configuration.
					}
				}
			}
		}

		const {
			apiConfiguration,
			diffEnabled: enableDiff,
			enableCheckpoints,
			checkpointTimeout,
			fuzzyMatchThreshold,
			experiments,
			cloudUserInfo,
			taskSyncEnabled,
		} = await this.getState()

		const task = new Task({
			context: this.context, // kilocode_change
			provider: this,
			apiConfiguration,
			enableDiff,
			enableCheckpoints,
			checkpointTimeout,
			fuzzyMatchThreshold,
			consecutiveMistakeLimit: apiConfiguration.consecutiveMistakeLimit,
			historyItem,
			experiments,
			rootTask: historyItem.rootTask,
			parentTask: historyItem.parentTask,
			taskNumber: historyItem.number,
			workspacePath: historyItem.workspace,
			onCreated: this.taskCreationCallback,
			startTask: options?.startTask ?? true,
			enableBridge: BridgeOrchestrator.isEnabled(cloudUserInfo, taskSyncEnabled),
			// Preserve the status from the history item to avoid overwriting it when the task saves messages
			initialStatus: historyItem.status,
		})

		if (isRehydratingCurrentTask) {
			// Replace the current task in-place to avoid UI flicker
			const stackIndex = this.clineStack.length - 1

			// Properly dispose of the old task to ensure garbage collection
			const oldTask = this.clineStack[stackIndex]

			// Abort the old task to stop running processes and mark as abandoned
			try {
				await oldTask.abortTask(true)
			} catch (e) {
				this.log(
					`[createTaskWithHistoryItem] abortTask() failed for old task ${oldTask.taskId}.${oldTask.instanceId}: ${e.message}`,
				)
			}

			// Remove event listeners from the old task
			const cleanupFunctions = this.taskEventListeners.get(oldTask)
			if (cleanupFunctions) {
				cleanupFunctions.forEach((cleanup) => cleanup())
				this.taskEventListeners.delete(oldTask)
			}

			// Replace the task in the stack
			this.clineStack[stackIndex] = task
			task.emit(RooCodeEventName.TaskFocused)

			// Perform preparation tasks and set up event listeners
			await this.performPreparationTasks(task)

			this.log(
				`[createTaskWithHistoryItem] rehydrated task ${task.taskId}.${task.instanceId} in-place (flicker-free)`,
			)
		} else {
			await this.addClineToStack(task)

			this.log(
				`[createTaskWithHistoryItem] ${task.parentTask ? "child" : "parent"} task ${task.taskId}.${task.instanceId} instantiated`,
			)
		}

		// Check if there's a pending edit after checkpoint restoration
		const operationId = `task-${task.taskId}`
		const pendingEdit = this.getPendingEditOperation(operationId)
		if (pendingEdit) {
			this.clearPendingEditOperation(operationId) // Clear the pending edit

			this.log(`[createTaskWithHistoryItem] Processing pending edit after checkpoint restoration`)

			// Process the pending edit after a short delay to ensure the task is fully initialized
			setTimeout(async () => {
				try {
					// Find the message index in the restored state
					const { messageIndex, apiConversationHistoryIndex } = (() => {
						const messageIndex = task.clineMessages.findIndex((msg) => msg.ts === pendingEdit.messageTs)
						const apiConversationHistoryIndex = task.apiConversationHistory.findIndex(
							(msg) => msg.ts === pendingEdit.messageTs,
						)
						return { messageIndex, apiConversationHistoryIndex }
					})()

					if (messageIndex !== -1) {
						// Remove the target message and all subsequent messages
						await task.overwriteClineMessages(task.clineMessages.slice(0, messageIndex))

						if (apiConversationHistoryIndex !== -1) {
							await task.overwriteApiConversationHistory(
								task.apiConversationHistory.slice(0, apiConversationHistoryIndex),
							)
						}

						// Process the edited message
						await task.handleWebviewAskResponse(
							"messageResponse",
							pendingEdit.editedContent,
							pendingEdit.images,
						)
					}
				} catch (error) {
					this.log(`[createTaskWithHistoryItem] Error processing pending edit: ${error}`)
				}
			}, 100) // Small delay to ensure task is fully ready
		}

		return task
	}

	public async postMessageToWebview(message: ExtensionMessage) {
		await kilo_execIfExtension(() => {
			if (message.type === "apiMessagesSaved" && message.payload) {
				const [taskId, filePath] = message.payload as [string, string]

				SessionManager.init().handleFileUpdate(taskId, "apiConversationHistoryPath", filePath)
			} else if (message.type === "taskMessagesSaved" && message.payload) {
				const [taskId, filePath] = message.payload as [string, string]

				SessionManager.init().handleFileUpdate(taskId, "uiMessagesPath", filePath)
			} else if (message.type === "taskMetadataSaved" && message.payload) {
				const [taskId, filePath] = message.payload as [string, string]

				SessionManager.init().handleFileUpdate(taskId, "taskMetadataPath", filePath)
			}
		})

		await this.view?.webview.postMessage(message)
	}

	private async getHMRHtmlContent(webview: vscode.Webview): Promise<string> {
		let localPort = "5173"

		try {
			const fs = require("fs")
			const path = require("path")
			const portFilePath = path.resolve(__dirname, "../../.vite-port")

			if (fs.existsSync(portFilePath)) {
				localPort = fs.readFileSync(portFilePath, "utf8").trim()
				console.log(`[ClineProvider:Vite] Using Vite server port from ${portFilePath}: ${localPort}`)
			} else {
				console.log(
					`[ClineProvider:Vite] Port file not found at ${portFilePath}, using default port: ${localPort}`,
				)
			}
		} catch (err) {
			console.error("[ClineProvider:Vite] Failed to read Vite port file:", err)
		}

		const localServerUrl = `localhost:${localPort}`

		// Check if local dev server is running.
		try {
			await axios.get(`http://${localServerUrl}`)
		} catch (error) {
			vscode.window.showErrorMessage(t("common:errors.hmr_not_running"))
			return this.getHtmlContent(webview)
		}

		const nonce = getNonce()

		// Get the OpenRouter base URL from configuration
		const { apiConfiguration } = await this.getState()
		const openRouterBaseUrl = apiConfiguration.openRouterBaseUrl || "https://openrouter.ai"
		// Extract the domain for CSP
		const openRouterDomain = openRouterBaseUrl.match(/^(https?:\/\/[^\/]+)/)?.[1] || "https://openrouter.ai"

		const stylesUri = getUri(webview, this.contextProxy.extensionUri, [
			"webview-ui",
			"build",
			"assets",
			"index.css",
		])

		const codiconsUri = getUri(webview, this.contextProxy.extensionUri, ["assets", "codicons", "codicon.css"])
		const materialIconsUri = getUri(webview, this.contextProxy.extensionUri, [
			"assets",
			"vscode-material-icons",
			"icons",
		])
		const imagesUri = getUri(webview, this.contextProxy.extensionUri, ["assets", "images"])
		const iconsUri = getUri(webview, this.contextProxy.extensionUri, ["assets", "icons"]) // kilocode_change
		const audioUri = getUri(webview, this.contextProxy.extensionUri, ["webview-ui", "audio"])

		const file = "src/index.tsx"
		const scriptUri = `http://${localServerUrl}/${file}`

		const reactRefresh = /*html*/ `
			<script nonce="${nonce}" type="module">
				import RefreshRuntime from "http://localhost:${localPort}/@react-refresh"
				RefreshRuntime.injectIntoGlobalHook(window)
				window.$RefreshReg$ = () => {}
				window.$RefreshSig$ = () => (type) => type
				window.__vite_plugin_react_preamble_installed__ = true
			</script>
		`

		const csp = [
			"default-src 'none'",
			`font-src ${webview.cspSource} data:`,
			`style-src ${webview.cspSource} 'unsafe-inline' https://* http://${localServerUrl} http://0.0.0.0:${localPort}`,
			`img-src ${webview.cspSource} https://storage.googleapis.com https://img.clerk.com data: https://*.googleusercontent.com https://*.googleapis.com https://*.githubusercontent.com`, // kilocode_change: add https://*.googleusercontent.com and https://*.googleapis.com and https://*.githubusercontent.com
			`media-src ${webview.cspSource}`,
			`script-src 'unsafe-eval' ${webview.cspSource} https://* https://*.posthog.com http://${localServerUrl} http://0.0.0.0:${localPort} 'nonce-${nonce}'`,
			`connect-src ${webview.cspSource} ${openRouterDomain} https://* http://localhost:3000 https://*.posthog.com ws://${localServerUrl} ws://0.0.0.0:${localPort} http://${localServerUrl} http://0.0.0.0:${localPort}`, // kilocode_change: add http://localhost:3000
		]

		return /*html*/ `
			<!DOCTYPE html>
			<html lang="en">
				<head>
					<meta charset="utf-8">
					<meta name="viewport" content="width=device-width,initial-scale=1,shrink-to-fit=no">
					<meta http-equiv="Content-Security-Policy" content="${csp.join("; ")}">
					<link rel="stylesheet" type="text/css" href="${stylesUri}">
					<link href="${codiconsUri}" rel="stylesheet" />
					<script nonce="${nonce}">
						window.IMAGES_BASE_URI = "${imagesUri}"
						window.AUDIO_BASE_URI = "${audioUri}"
						window.MATERIAL_ICONS_BASE_URI = "${materialIconsUri}"
						window.KILOCODE_BACKEND_BASE_URL = "${process.env.KILOCODE_BACKEND_BASE_URL ?? ""}"
					</script>
					<title>Kilo Code</title>
				</head>
				<body>
					<div id="root"></div>
					${reactRefresh}
					<script type="module" src="${scriptUri}"></script>
				</body>
			</html>
		`
	}

	/**
	 * Defines and returns the HTML that should be rendered within the webview panel.
	 *
	 * @remarks This is also the place where references to the React webview build files
	 * are created and inserted into the webview HTML.
	 *
	 * @param webview A reference to the extension webview
	 * @param extensionUri The URI of the directory containing the extension
	 * @returns A template string literal containing the HTML that should be
	 * rendered within the webview panel
	 */
	private async getHtmlContent(webview: vscode.Webview): Promise<string> {
		// Get the local path to main script run in the webview,
		// then convert it to a uri we can use in the webview.

		// The CSS file from the React build output
		const stylesUri = getUri(webview, this.contextProxy.extensionUri, [
			"webview-ui",
			"build",
			"assets",
			"index.css",
		])

		const scriptUri = getUri(webview, this.contextProxy.extensionUri, ["webview-ui", "build", "assets", "index.js"])
		const codiconsUri = getUri(webview, this.contextProxy.extensionUri, ["assets", "codicons", "codicon.css"])
		const materialIconsUri = getUri(webview, this.contextProxy.extensionUri, [
			"assets",
			"vscode-material-icons",
			"icons",
		])
		const imagesUri = getUri(webview, this.contextProxy.extensionUri, ["assets", "images"])
		const iconsUri = getUri(webview, this.contextProxy.extensionUri, ["assets", "icons"]) // kilocode_changes
		const audioUri = getUri(webview, this.contextProxy.extensionUri, ["webview-ui", "audio"])

		// Use a nonce to only allow a specific script to be run.
		/*
		content security policy of your webview to only allow scripts that have a specific nonce
		create a content security policy meta tag so that only loading scripts with a nonce is allowed
		As your extension grows you will likely want to add custom styles, fonts, and/or images to your webview. If you do, you will need to update the content security policy meta tag to explicitly allow for these resources. E.g.
				<meta http-equiv="Content-Security-Policy" content="default-src 'none'; style-src ${webview.cspSource}; font-src ${webview.cspSource}; img-src ${webview.cspSource} https:; script-src 'nonce-${nonce}';">
		- 'unsafe-inline' is required for styles due to vscode-webview-toolkit's dynamic style injection
		- since we pass base64 images to the webview, we need to specify img-src ${webview.cspSource} data:;

		in meta tag we add nonce attribute: A cryptographic nonce (only used once) to allow scripts. The server must generate a unique nonce value each time it transmits a policy. It is critical to provide a nonce that cannot be guessed as bypassing a resource's policy is otherwise trivial.
		*/
		const nonce = getNonce()

		// Get the OpenRouter base URL from configuration
		const { apiConfiguration } = await this.getState()
		const openRouterBaseUrl = apiConfiguration.openRouterBaseUrl || "https://openrouter.ai"
		// Extract the domain for CSP
		const openRouterDomain = openRouterBaseUrl.match(/^(https?:\/\/[^\/]+)/)?.[1] || "https://openrouter.ai"

		// Tip: Install the es6-string-html VS Code extension to enable code highlighting below
		return /*html*/ `
        <!DOCTYPE html>
        <html lang="en">
          <head>
            <meta charset="utf-8">
            <meta name="viewport" content="width=device-width,initial-scale=1,shrink-to-fit=no">
            <meta name="theme-color" content="#000000">
			<!-- kilocode_change: add https://*.googleusercontent.com https://*.googleapis.com https://*.githubusercontent.com to img-src, https://*, http://localhost:3000 to connect-src -->
            <meta http-equiv="Content-Security-Policy" content="default-src 'none'; font-src ${webview.cspSource} data:; style-src ${webview.cspSource} 'unsafe-inline'; img-src ${webview.cspSource} https://*.googleusercontent.com https://storage.googleapis.com https://*.githubusercontent.com https://img.clerk.com data: https://*.googleapis.com; media-src ${webview.cspSource}; script-src ${webview.cspSource} 'wasm-unsafe-eval' 'nonce-${nonce}' ${openRouterDomain} https://us-assets.i.posthog.com 'strict-dynamic'; connect-src ${webview.cspSource} https://* http://localhost:3000 https://api.requesty.ai https://us.i.posthog.com https://us-assets.i.posthog.com;">
            <link rel="stylesheet" type="text/css" href="${stylesUri}">
			<link href="${codiconsUri}" rel="stylesheet" />
			<script nonce="${nonce}">
				window.IMAGES_BASE_URI = "${imagesUri}"
				window.AUDIO_BASE_URI = "${audioUri}"
				window.MATERIAL_ICONS_BASE_URI = "${materialIconsUri}"
				window.KILOCODE_BACKEND_BASE_URL = "${process.env.KILOCODE_BACKEND_BASE_URL ?? ""}"
			</script>
            <title>Kilo Code</title>
          </head>
          <body>
            <noscript>You need to enable JavaScript to run this app.</noscript>
            <div id="root"></div>
            <script nonce="${nonce}" type="module" src="${scriptUri}"></script>
          </body>
        </html>
      `
	}

	/**
	 * Sets up an event listener to listen for messages passed from the webview context and
	 * executes code based on the message that is received.
	 *
	 * @param webview A reference to the extension webview
	 */
	private setWebviewMessageListener(webview: vscode.Webview) {
		const onReceiveMessage = async (message: WebviewMessage) =>
			webviewMessageHandler(this, message, this.marketplaceManager)

		const messageDisposable = webview.onDidReceiveMessage(onReceiveMessage)
		this.webviewDisposables.push(messageDisposable)
	}

	/* kilocode_change start */
	/**
	 * Handle messages from CLI ExtensionHost
	 * This method allows the CLI to send messages directly to the webviewMessageHandler
	 */
	public async handleCLIMessage(message: WebviewMessage): Promise<void> {
		try {
			await webviewMessageHandler(this, message, this.marketplaceManager)
		} catch (error) {
			this.log(`Error handling CLI message: ${error instanceof Error ? error.message : String(error)}`)
			throw error
		}
	}
	/* kilocode_change end */

	/**
	 * Handle switching to a new mode, including updating the associated API configuration
	 * @param newMode The mode to switch to
	 */
	public async handleModeSwitch(newMode: Mode) {
		const task = this.getCurrentTask()

		if (task) {
			TelemetryService.instance.captureModeSwitch(task.taskId, newMode)
			task.emit(RooCodeEventName.TaskModeSwitched, task.taskId, newMode)

			try {
				// Update the task history with the new mode first.
				const history = this.getGlobalState("taskHistory") ?? []
				const taskHistoryItem = history.find((item) => item.id === task.taskId)

				if (taskHistoryItem) {
					taskHistoryItem.mode = newMode
					await this.updateTaskHistory(taskHistoryItem)
				}

				// Only update the task's mode after successful persistence.
				;(task as any)._taskMode = newMode
			} catch (error) {
				// If persistence fails, log the error but don't update the in-memory state.
				this.log(
					`Failed to persist mode switch for task ${task.taskId}: ${error instanceof Error ? error.message : String(error)}`,
				)

				// Optionally, we could emit an event to notify about the failure.
				// This ensures the in-memory state remains consistent with persisted state.
				throw error
			}
		}

		await this.updateGlobalState("mode", newMode)

		this.emit(RooCodeEventName.ModeChanged, newMode)

		// Load the saved API config for the new mode if it exists.
		const savedConfigId = await this.providerSettingsManager.getModeConfigId(newMode)
		const listApiConfig = await this.providerSettingsManager.listConfig()

		// Update listApiConfigMeta first to ensure UI has latest data.
		await this.updateGlobalState("listApiConfigMeta", listApiConfig)

		// If this mode has a saved config, use it.
		if (savedConfigId) {
			const profile = listApiConfig.find(({ id }) => id === savedConfigId)

			if (profile?.name) {
				await this.activateProviderProfile({ name: profile.name })
			}
		} else {
			// If no saved config for this mode, save current config as default.
			const currentApiConfigName = this.getGlobalState("currentApiConfigName")

			if (currentApiConfigName) {
				const config = listApiConfig.find((c) => c.name === currentApiConfigName)

				if (config?.id) {
					await this.providerSettingsManager.setModeConfig(newMode, config.id)
				}
			}
		}

		await this.postStateToWebview()
	}

	// Provider Profile Management

	/**
	 * Updates the current task's API handler.
	 * Rebuilds when:
	 * - provider or model changes, OR
	 * - explicitly forced (e.g., user-initiated profile switch/save to apply changed settings like headers/baseUrl/tier).
	 * Always synchronizes task.apiConfiguration with latest provider settings.
	 * @param providerSettings The new provider settings to apply
	 * @param options.forceRebuild Force rebuilding the API handler regardless of provider/model equality
	 */
	private updateTaskApiHandlerIfNeeded(
		providerSettings: ProviderSettings,
		options: { forceRebuild?: boolean } = {},
	): void {
		const task = this.getCurrentTask()
		if (!task) return

		const { forceRebuild = false } = options

		// Determine if we need to rebuild using the previous configuration snapshot
		const prevConfig = task.apiConfiguration
		const prevProvider = prevConfig?.apiProvider
		const prevModelId = prevConfig ? getModelId(prevConfig) : undefined
		const prevToolProtocol = prevConfig?.toolStyle // kilocode_change
		const newProvider = providerSettings.apiProvider
		const newModelId = getModelId(providerSettings)
		const newToolProtocol = providerSettings.toolStyle // kilocode_change

		const needsRebuild =
			forceRebuild ||
			prevProvider !== newProvider ||
			prevModelId !== newModelId ||
			prevToolProtocol !== newToolProtocol

		if (needsRebuild) {
			// Use updateApiConfiguration which handles both API handler rebuild and parser sync.
			// This is important when toolProtocol changes - the assistantMessageParser needs to be
			// created/destroyed to match the new protocol (XML vs native).
			// Note: updateApiConfiguration is declared async but has no actual async operations,
			// so we can safely call it without awaiting.
			task.updateApiConfiguration(providerSettings)
		} else {
			// No rebuild needed, just sync apiConfiguration
			;(task as any).apiConfiguration = providerSettings
		}
	}

	getProviderProfileEntries(): ProviderSettingsEntry[] {
		return this.contextProxy.getValues().listApiConfigMeta || []
	}

	getProviderProfileEntry(name: string): ProviderSettingsEntry | undefined {
		return this.getProviderProfileEntries().find((profile) => profile.name === name)
	}

	public hasProviderProfileEntry(name: string): boolean {
		return !!this.getProviderProfileEntry(name)
	}

	async upsertProviderProfile(
		name: string,
		providerSettings: ProviderSettings,
		activate: boolean = true,
	): Promise<string | undefined> {
		try {
			// TODO: Do we need to be calling `activateProfile`? It's not
			// clear to me what the source of truth should be; in some cases
			// we rely on the `ContextProxy`'s data store and in other cases
			// we rely on the `ProviderSettingsManager`'s data store. It might
			// be simpler to unify these two.
			const id = await this.providerSettingsManager.saveConfig(name, providerSettings)

			if (activate) {
				const { mode } = await this.getState()

				// These promises do the following:
				// 1. Adds or updates the list of provider profiles.
				// 2. Sets the current provider profile.
				// 3. Sets the current mode's provider profile.
				// 4. Copies the provider settings to the context.
				//
				// Note: 1, 2, and 4 can be done in one `ContextProxy` call:
				// this.contextProxy.setValues({ ...providerSettings, listApiConfigMeta: ..., currentApiConfigName: ... })
				// We should probably switch to that and verify that it works.
				// I left the original implementation in just to be safe.
				await Promise.all([
					this.updateGlobalState("listApiConfigMeta", await this.providerSettingsManager.listConfig()),
					this.updateGlobalState("currentApiConfigName", name),
					this.providerSettingsManager.setModeConfig(mode, id),
					this.contextProxy.setProviderSettings(providerSettings),
				])

				// Change the provider for the current task.
				// TODO: We should rename `buildApiHandler` for clarity (e.g. `getProviderClient`).
				const task = this.getCurrentTask()

				if (task) {
					task.api = buildApiHandler(providerSettings)
				}

				await TelemetryService.instance.updateIdentity(providerSettings.kilocodeToken ?? "") // kilocode_change

				this.updateTaskApiHandlerIfNeeded(providerSettings, { forceRebuild: true })
			} else {
				await this.updateGlobalState("listApiConfigMeta", await this.providerSettingsManager.listConfig())
			}

			await this.postStateToWebview()
			return id
		} catch (error) {
			this.log(
				`Error create new api configuration: ${JSON.stringify(error, Object.getOwnPropertyNames(error), 2)}`,
			)

			vscode.window.showErrorMessage(t("common:errors.create_api_config"))
			return undefined
		}
	}

	async deleteProviderProfile(profileToDelete: ProviderSettingsEntry) {
		const globalSettings = this.contextProxy.getValues()
		let profileToActivate: string | undefined = globalSettings.currentApiConfigName

		if (profileToDelete.name === profileToActivate) {
			profileToActivate = this.getProviderProfileEntries().find(({ name }) => name !== profileToDelete.name)?.name
		}

		if (!profileToActivate) {
			throw new Error("You cannot delete the last profile")
		}

		const entries = this.getProviderProfileEntries().filter(({ name }) => name !== profileToDelete.name)

		await this.contextProxy.setValues({
			...globalSettings,
			currentApiConfigName: profileToActivate,
			listApiConfigMeta: entries,
		})

		await this.postStateToWebview()
	}

	async activateProviderProfile(args: { name: string } | { id: string }) {
		const { name, id, ...providerSettings } = await this.providerSettingsManager.activateProfile(args)

		// See `upsertProviderProfile` for a description of what this is doing.
		await Promise.all([
			this.contextProxy.setValue("listApiConfigMeta", await this.providerSettingsManager.listConfig()),
			this.contextProxy.setValue("currentApiConfigName", name),
			this.contextProxy.setProviderSettings(providerSettings),
		])

		const { mode } = await this.getState()

		if (id) {
			await this.providerSettingsManager.setModeConfig(mode, id)
		}
		// Change the provider for the current task.
		this.updateTaskApiHandlerIfNeeded(providerSettings, { forceRebuild: true })

		await this.postStateToWebview()
		await TelemetryService.instance.updateIdentity(providerSettings.kilocodeToken ?? "") // kilocode_change

		if (providerSettings.apiProvider) {
			this.emit(RooCodeEventName.ProviderProfileChanged, { name, provider: providerSettings.apiProvider })
		}
	}

	async updateCustomInstructions(instructions?: string) {
		// User may be clearing the field.
		await this.updateGlobalState("customInstructions", instructions || undefined)
		await this.postStateToWebview()
	}

	// MCP

	async ensureMcpServersDirectoryExists(): Promise<string> {
		// Get platform-specific application data directory
		let mcpServersDir: string
		if (process.platform === "win32") {
			// Windows: %APPDATA%\Kilo-Code\MCP
			mcpServersDir = path.join(os.homedir(), "AppData", "Roaming", "Kilo-Code", "MCP")
		} else if (process.platform === "darwin") {
			// macOS: ~/Documents/Kilo-Code/MCP
			mcpServersDir = path.join(os.homedir(), "Documents", "Kilo-Code", "MCP")
		} else {
			// Linux: ~/.local/share/Kilo-Code/MCP
			mcpServersDir = path.join(os.homedir(), ".local", "share", "Kilo-Code", "MCP")
		}

		try {
			await fs.mkdir(mcpServersDir, { recursive: true })
		} catch (error) {
			// Fallback to a relative path if directory creation fails
			return path.join(os.homedir(), ".kilocode", "mcp")
		}
		return mcpServersDir
	}

	async ensureSettingsDirectoryExists(): Promise<string> {
		const { getSettingsDirectoryPath } = await import("../../utils/storage")
		const globalStoragePath = this.contextProxy.globalStorageUri.fsPath
		return getSettingsDirectoryPath(globalStoragePath)
	}

	// OpenRouter

	async handleOpenRouterCallback(code: string) {
		let { apiConfiguration, currentApiConfigName = "default" } = await this.getState()

		let apiKey: string

		try {
			const baseUrl = apiConfiguration.openRouterBaseUrl || "https://openrouter.ai/api/v1"
			// Extract the base domain for the auth endpoint.
			const baseUrlDomain = baseUrl.match(/^(https?:\/\/[^\/]+)/)?.[1] || "https://openrouter.ai"
			const response = await axios.post(`${baseUrlDomain}/api/v1/auth/keys`, { code })

			if (response.data && response.data.key) {
				apiKey = response.data.key
			} else {
				throw new Error("Invalid response from OpenRouter API")
			}
		} catch (error) {
			this.log(
				`Error exchanging code for API key: ${JSON.stringify(error, Object.getOwnPropertyNames(error), 2)}`,
			)

			throw error
		}

		const newConfiguration: ProviderSettings = {
			...apiConfiguration,
			apiProvider: "openrouter",
			openRouterApiKey: apiKey,
			openRouterModelId: apiConfiguration?.openRouterModelId || openRouterDefaultModelId,
		}

		await this.upsertProviderProfile(currentApiConfigName, newConfiguration)
	}

	// Glama

	async handleGlamaCallback(code: string) {
		let apiKey: string

		try {
			const response = await axios.post("https://glama.ai/api/gateway/v1/auth/exchange-code", { code })

			if (response.data && response.data.apiKey) {
				apiKey = response.data.apiKey
			} else {
				throw new Error("Invalid response from Glama API")
			}
		} catch (error) {
			this.log(
				`Error exchanging code for API key: ${JSON.stringify(error, Object.getOwnPropertyNames(error), 2)}`,
			)

			throw error
		}

		const { apiConfiguration, currentApiConfigName = "default" } = await this.getState()

		const newConfiguration: ProviderSettings = {
			...apiConfiguration,
			apiProvider: "glama",
			glamaApiKey: apiKey,
			glamaModelId: apiConfiguration?.glamaModelId || glamaDefaultModelId,
		}

		await this.upsertProviderProfile(currentApiConfigName, newConfiguration)
	}

	// Requesty

	async handleRequestyCallback(code: string, baseUrl: string | null) {
		let { apiConfiguration } = await this.getState()

		const newConfiguration: ProviderSettings = {
			...apiConfiguration,
			apiProvider: "requesty",
			requestyApiKey: code,
			requestyModelId: apiConfiguration?.requestyModelId || requestyDefaultModelId,
		}

		// set baseUrl as undefined if we don't provide one
		// or if it is the default requesty url
		if (!baseUrl || baseUrl === REQUESTY_BASE_URL) {
			newConfiguration.requestyBaseUrl = undefined
		} else {
			newConfiguration.requestyBaseUrl = baseUrl
		}

		const profileName = `Requesty (${new Date().toLocaleString()})`
		await this.upsertProviderProfile(profileName, newConfiguration)
	}

	// kilocode_change:
	async handleKiloCodeCallback(token: string) {
		const kilocode: ProviderName = "kilocode"
		let { apiConfiguration, currentApiConfigName = "default" } = await this.getState()

		await this.upsertProviderProfile(currentApiConfigName, {
			...apiConfiguration,
			apiProvider: "kilocode",
			kilocodeToken: token,
		})

		vscode.window.showInformationMessage("Kilo Code successfully configured!")

		if (this.getCurrentTask()) {
			this.getCurrentTask()!.api = buildApiHandler({
				apiProvider: kilocode,
				kilocodeToken: token,
			})
		}
	}

	// Task history

	async getTaskWithId(id: string): Promise<{
		historyItem: HistoryItem
		taskDirPath: string
		apiConversationHistoryFilePath: string
		uiMessagesFilePath: string
		apiConversationHistory: Anthropic.MessageParam[]
	}> {
		const history = this.getGlobalState("taskHistory") ?? []
		const historyItem = history.find((item) => item.id === id)

		if (historyItem) {
			const { getTaskDirectoryPath } = await import("../../utils/storage")
			const globalStoragePath = this.contextProxy.globalStorageUri.fsPath
			const taskDirPath = await getTaskDirectoryPath(globalStoragePath, id)
			const apiConversationHistoryFilePath = path.join(taskDirPath, GlobalFileNames.apiConversationHistory)
			const uiMessagesFilePath = path.join(taskDirPath, GlobalFileNames.uiMessages)
			const fileExists = await fileExistsAtPath(apiConversationHistoryFilePath)

			if (fileExists) {
				const apiConversationHistory = JSON.parse(await fs.readFile(apiConversationHistoryFilePath, "utf8"))

				return {
					historyItem,
					taskDirPath,
					apiConversationHistoryFilePath,
					uiMessagesFilePath,
					apiConversationHistory,
				}
			} else {
				vscode.window.showErrorMessage(
					`Task file not found for task ID: ${id} (file ${apiConversationHistoryFilePath})`,
				) //kilocode_change show extra debugging information to debug task not found issues
			}
		} else {
			vscode.window.showErrorMessage(`Task with ID: ${id} not found in history.`) // kilocode_change show extra debugging information to debug task not found issues
		}

		// if we tried to get a task that doesn't exist, remove it from state
		// FIXME: this seems to happen sometimes when the json file doesnt save to disk for some reason
		// await this.deleteTaskFromState(id) // kilocode_change disable confusing behaviour
		await this.setTaskFileNotFound(id) // kilocode_change
		throw new Error("Task not found")
	}

	async showTaskWithId(id: string) {
		if (id !== this.getCurrentTask()?.taskId) {
			// Non-current task.
			const { historyItem } = await this.getTaskWithId(id)
			await this.createTaskWithHistoryItem(historyItem) // Clears existing task.
		}

		await this.postMessageToWebview({ type: "action", action: "chatButtonClicked" })
	}

	async exportTaskWithId(id: string) {
		const { historyItem, apiConversationHistory } = await this.getTaskWithId(id)
		await downloadTask(historyItem.ts, apiConversationHistory)
	}

	/* Condenses a task's message history to use fewer tokens. */
	async condenseTaskContext(taskId: string) {
		let task: Task | undefined
		for (let i = this.clineStack.length - 1; i >= 0; i--) {
			if (this.clineStack[i].taskId === taskId) {
				task = this.clineStack[i]
				break
			}
		}
		if (!task) {
			throw new Error(`Task with id ${taskId} not found in stack`)
		}
		await task.condenseContext()
		await this.postMessageToWebview({ type: "condenseTaskContextResponse", text: taskId })
	}

	// this function deletes a task from task hidtory, and deletes it's checkpoints and delete the task folder
	async deleteTaskWithId(id: string) {
		try {
			// get the task directory full path
			const { taskDirPath } = await this.getTaskWithId(id)

			// kilocode_change start
			// Check if task is favorited
			const history = this.getGlobalState("taskHistory") ?? []
			const task = history.find((item) => item.id === id)
			if (task?.isFavorited) {
				throw new Error("Cannot delete a favorited task. Please unfavorite it first.")
			}
			// kilocode_change end

			// remove task from stack if it's the current task
			if (id === this.getCurrentTask()?.taskId) {
				// Close the current task instance; delegation flows will be handled via metadata if applicable.
				await this.removeClineFromStack()
			}

			// delete task from the task history state
			await this.deleteTaskFromState(id)

			// Delete associated shadow repository or branch.
			// TODO: Store `workspaceDir` in the `HistoryItem` object.
			const globalStorageDir = this.contextProxy.globalStorageUri.fsPath
			const workspaceDir = this.cwd

			try {
				await ShadowCheckpointService.deleteTask({ taskId: id, globalStorageDir, workspaceDir })
			} catch (error) {
				console.error(
					`[deleteTaskWithId${id}] failed to delete associated shadow repository or branch: ${error instanceof Error ? error.message : String(error)}`,
				)
			}

			// delete the entire task directory including checkpoints and all content
			try {
				await fs.rm(taskDirPath, { recursive: true, force: true })
				console.log(`[deleteTaskWithId${id}] removed task directory`)
			} catch (error) {
				console.error(
					`[deleteTaskWithId${id}] failed to remove task directory: ${error instanceof Error ? error.message : String(error)}`,
				)
			}
		} catch (error) {
			// If task is not found, just remove it from state
			if (error instanceof Error && error.message === "Task not found") {
				await this.deleteTaskFromState(id)
				return
			}
			throw error
		}
	}

	async deleteTaskFromState(id: string) {
		const taskHistory = this.getGlobalState("taskHistory") ?? []
		const updatedTaskHistory = taskHistory.filter((task) => task.id !== id)
		await this.updateGlobalState("taskHistory", updatedTaskHistory)
		this.kiloCodeTaskHistoryVersion++
		this.recentTasksCache = undefined
		await this.postStateToWebview()
	}

	async refreshWorkspace() {
		this.currentWorkspacePath = getWorkspacePath()

		await kilo_execIfExtension(() => {
			if (this.currentWorkspacePath) {
				SessionManager.init().setWorkspaceDirectory(this.currentWorkspacePath)
			}
		})

		await this.postStateToWebview()
	}

	async postStateToWebview() {
		const state = await this.getStateToPostToWebview()
		this.postMessageToWebview({ type: "state", state })

		// Check MDM compliance and send user to account tab if not compliant
		// Only redirect if there's an actual MDM policy requiring authentication
		if (this.mdmService?.requiresCloudAuth() && !this.checkMdmCompliance()) {
			await this.postMessageToWebview({ type: "action", action: "cloudButtonClicked" })
		}
	}

	// kilocode_change start
	async postRulesDataToWebview() {
		const workspacePath = this.cwd
		if (workspacePath) {
			this.postMessageToWebview({
				type: "rulesData",
				...(await getEnabledRules(workspacePath, this.contextProxy, this.context)),
			})
		}
	}
	// kilocode_change end

	/**
	 * Fetches marketplace dataon demand to avoid blocking main state updates
	 */
	async fetchMarketplaceData() {
		try {
			const [marketplaceResult, marketplaceInstalledMetadata] = await Promise.all([
				this.marketplaceManager.getMarketplaceItems().catch((error) => {
					console.error("Failed to fetch marketplace items:", error)
					return { organizationMcps: [], marketplaceItems: [], errors: [error.message] }
				}),
				this.marketplaceManager.getInstallationMetadata().catch((error) => {
					console.error("Failed to fetch installation metadata:", error)
					return { project: {}, global: {} } as MarketplaceInstalledMetadata
				}),
			])

			// Send marketplace data separately
			this.postMessageToWebview({
				type: "marketplaceData",
				organizationMcps: marketplaceResult.organizationMcps || [],
				marketplaceItems: marketplaceResult.marketplaceItems || [],
				marketplaceInstalledMetadata: marketplaceInstalledMetadata || { project: {}, global: {} },
				errors: marketplaceResult.errors,
			})
		} catch (error) {
			console.error("Failed to fetch marketplace data:", error)

			// Send empty data on error to prevent UI from hanging
			this.postMessageToWebview({
				type: "marketplaceData",
				organizationMcps: [],
				marketplaceItems: [],
				marketplaceInstalledMetadata: { project: {}, global: {} },
				errors: [error instanceof Error ? error.message : String(error)],
			})

			// Show user-friendly error notification for network issues
			if (error instanceof Error && error.message.includes("timeout")) {
				vscode.window.showWarningMessage(
					"Marketplace data could not be loaded due to network restrictions. Core functionality remains available.",
				)
			}
		}
	}

	/**
	 * Checks if there is a file-based system prompt override for the given mode
	 */
	async hasFileBasedSystemPromptOverride(mode: Mode): Promise<boolean> {
		const promptFilePath = getSystemPromptFilePath(this.cwd, mode)
		return await fileExistsAtPath(promptFilePath)
	}

	/**
	 * Merges allowed commands from global state and workspace configuration
	 * with proper validation and deduplication
	 */
	private mergeAllowedCommands(globalStateCommands?: string[]): string[] {
		return this.mergeCommandLists("allowedCommands", "allowed", globalStateCommands)
	}

	/**
	 * Merges denied commands from global state and workspace configuration
	 * with proper validation and deduplication
	 */
	private mergeDeniedCommands(globalStateCommands?: string[]): string[] {
		return this.mergeCommandLists("deniedCommands", "denied", globalStateCommands)
	}

	/**
	 * Common utility for merging command lists from global state and workspace configuration.
	 * Implements the Command Denylist feature's merging strategy with proper validation.
	 *
	 * @param configKey - VSCode workspace configuration key
	 * @param commandType - Type of commands for error logging
	 * @param globalStateCommands - Commands from global state
	 * @returns Merged and deduplicated command list
	 */
	private mergeCommandLists(
		configKey: "allowedCommands" | "deniedCommands",
		commandType: "allowed" | "denied",
		globalStateCommands?: string[],
	): string[] {
		try {
			// Validate and sanitize global state commands
			const validGlobalCommands = Array.isArray(globalStateCommands)
				? globalStateCommands.filter((cmd) => typeof cmd === "string" && cmd.trim().length > 0)
				: []

			// Get workspace configuration commands
			const workspaceCommands = vscode.workspace.getConfiguration(Package.name).get<string[]>(configKey) || []

			// Validate and sanitize workspace commands
			const validWorkspaceCommands = Array.isArray(workspaceCommands)
				? workspaceCommands.filter((cmd) => typeof cmd === "string" && cmd.trim().length > 0)
				: []

			// Combine and deduplicate commands
			// Global state takes precedence over workspace configuration
			const mergedCommands = [...new Set([...validGlobalCommands, ...validWorkspaceCommands])]

			return mergedCommands
		} catch (error) {
			console.error(`Error merging ${commandType} commands:`, error)
			// Return empty array as fallback to prevent crashes
			return []
		}
	}

	async getStateToPostToWebview(): Promise<ExtensionState> {
		const {
			apiConfiguration,
			customInstructions,
			alwaysAllowReadOnly,
			alwaysAllowReadOnlyOutsideWorkspace,
			alwaysAllowWrite,
			alwaysAllowWriteOutsideWorkspace,
			alwaysAllowWriteProtected,
			alwaysAllowDelete, // kilocode_change
			alwaysAllowExecute,
			allowedCommands,
			deniedCommands,
			alwaysAllowBrowser,
			alwaysAllowMcp,
			alwaysAllowModeSwitch,
			alwaysAllowSubtasks,
			alwaysAllowUpdateTodoList,
			allowedMaxRequests,
			allowedMaxCost,
			autoCondenseContext,
			autoCondenseContextPercent,
			soundEnabled,
			ttsEnabled,
			ttsSpeed,
			diffEnabled,
			enableCheckpoints,
			checkpointTimeout,
			// taskHistory, // kilocode_change
			soundVolume,
			browserViewportSize,
			screenshotQuality,
			remoteBrowserHost,
			remoteBrowserEnabled,
			cachedChromeHostUrl,
			writeDelayMs,
			terminalOutputLineLimit,
			terminalOutputCharacterLimit,
			terminalShellIntegrationTimeout,
			terminalShellIntegrationDisabled,
			terminalCommandDelay,
			terminalPowershellCounter,
			terminalZshClearEolMark,
			terminalZshOhMy,
			terminalZshP10k,
			terminalZdotdir,
			fuzzyMatchThreshold,
			// mcpEnabled,  // kilocode_change: always true
			enableMcpServerCreation,
			alwaysApproveResubmit,
			requestDelaySeconds,
			currentApiConfigName,
			listApiConfigMeta,
			pinnedApiConfigs,
			mode,
			customModePrompts,
			customSupportPrompts,
			enhancementApiConfigId,
			commitMessageApiConfigId, // kilocode_change
			terminalCommandApiConfigId, // kilocode_change
			autoApprovalEnabled,
			customModes,
			experiments,
			maxOpenTabsContext,
			maxWorkspaceFiles,
			browserToolEnabled,
			telemetrySetting,
			showRooIgnoredFiles,
			language,
			showAutoApproveMenu, // kilocode_change
			showTaskTimeline, // kilocode_change
			sendMessageOnEnter, // kilocode_change
			showTimestamps, // kilocode_change
			hideCostBelowThreshold, // kilocode_change
			maxReadFileLine,
			maxImageFileSize,
			maxTotalImageSize,
			terminalCompressProgressBar,
			historyPreviewCollapsed,
			reasoningBlockCollapsed,
			cloudUserInfo,
			cloudIsAuthenticated,
			sharingEnabled,
			organizationAllowList,
			organizationSettingsVersion,
			maxConcurrentFileReads,
			allowVeryLargeReads, // kilocode_change
			ghostServiceSettings, // kilocode_changes
			condensingApiConfigId,
			customCondensingPrompt,
			codebaseIndexConfig,
			codebaseIndexModels,
			profileThresholds,
			systemNotificationsEnabled, // kilocode_change
			dismissedNotificationIds, // kilocode_change
			morphApiKey, // kilocode_change
			fastApplyModel, // kilocode_change: Fast Apply model selection
			fastApplyApiProvider, // kilocode_change: Fast Apply model api base url
			alwaysAllowFollowupQuestions,
			followupAutoApproveTimeoutMs,
			includeDiagnosticMessages,
			maxDiagnosticMessages,
			includeTaskHistoryInEnhance,
			includeCurrentTime,
			includeCurrentCost,
			maxGitStatusFiles,
			taskSyncEnabled,
			remoteControlEnabled,
			imageGenerationProvider,
			openRouterImageApiKey,
			kiloCodeImageApiKey,
			openRouterImageGenerationSelectedModel,
			openRouterUseMiddleOutTransform,
			featureRoomoteControlEnabled,
			yoloMode, // kilocode_change
			yoloGatekeeperApiConfigId, // kilocode_change: AI gatekeeper for YOLO mode
			isBrowserSessionActive,
		} = await this.getState()

		// kilocode_change start: Get active model for virtual quota fallback UI display
		const virtualQuotaActiveModel =
			apiConfiguration?.apiProvider === "virtual-quota-fallback" && this.getCurrentTask()
				? this.getCurrentTask()!.api.getModel()
				: undefined
		// kilocode_change end

		let cloudOrganizations: CloudOrganizationMembership[] = []

		try {
			if (!CloudService.instance.isCloudAgent) {
				const now = Date.now()

				if (
					this.cloudOrganizationsCache !== null &&
					this.cloudOrganizationsCacheTimestamp !== null &&
					now - this.cloudOrganizationsCacheTimestamp < ClineProvider.CLOUD_ORGANIZATIONS_CACHE_DURATION_MS
				) {
					cloudOrganizations = this.cloudOrganizationsCache!
				} else {
					cloudOrganizations = await CloudService.instance.getOrganizationMemberships()
					this.cloudOrganizationsCache = cloudOrganizations
					this.cloudOrganizationsCacheTimestamp = now
				}
			}
		} catch (error) {
			// Ignore this error.
		}

		const telemetryKey = process.env.KILOCODE_POSTHOG_API_KEY
		const machineId = vscode.env.machineId

		const mergedAllowedCommands = this.mergeAllowedCommands(allowedCommands)
		const mergedDeniedCommands = this.mergeDeniedCommands(deniedCommands)
		const cwd = this.cwd

		// Check if there's a system prompt override for the current mode
		const currentMode = mode ?? defaultModeSlug
		const hasSystemPromptOverride = await this.hasFileBasedSystemPromptOverride(currentMode)

		// kilocode_change start wrapper information
		const kiloCodeWrapperProperties = getKiloCodeWrapperProperties()
		const taskHistory = this.getTaskHistory()
		this.kiloCodeTaskHistorySizeForTelemetryOnly = taskHistory.length
		// kilocode_change end

		return {
			version: this.context.extension?.packageJSON?.version ?? "",
			apiConfiguration,
			customInstructions,
			alwaysAllowReadOnly: alwaysAllowReadOnly ?? true,
			alwaysAllowReadOnlyOutsideWorkspace: alwaysAllowReadOnlyOutsideWorkspace ?? true,
			alwaysAllowWrite: alwaysAllowWrite ?? true,
			alwaysAllowWriteOutsideWorkspace: alwaysAllowWriteOutsideWorkspace ?? false,
			alwaysAllowWriteProtected: alwaysAllowWriteProtected ?? false,
			alwaysAllowDelete: alwaysAllowDelete ?? false, // kilocode_change
			alwaysAllowExecute: alwaysAllowExecute ?? true,
			alwaysAllowBrowser: alwaysAllowBrowser ?? true,
			alwaysAllowMcp: alwaysAllowMcp ?? true,
			alwaysAllowModeSwitch: alwaysAllowModeSwitch ?? true,
			alwaysAllowSubtasks: alwaysAllowSubtasks ?? true,
			alwaysAllowUpdateTodoList: alwaysAllowUpdateTodoList ?? true,
			isBrowserSessionActive,
			yoloMode: yoloMode ?? false, // kilocode_change
			allowedMaxRequests,
			allowedMaxCost,
			autoCondenseContext: autoCondenseContext ?? true,
			autoCondenseContextPercent: autoCondenseContextPercent ?? 100,
			uriScheme: vscode.env.uriScheme,
			uiKind: vscode.UIKind[vscode.env.uiKind], // kilocode_change
			kiloCodeWrapperProperties, // kilocode_change wrapper information
			kilocodeDefaultModel: await getKilocodeDefaultModel(
				apiConfiguration.kilocodeToken,
				apiConfiguration.kilocodeOrganizationId,
			),
			currentTaskItem: this.getCurrentTask()?.taskId
				? (taskHistory || []).find((item: HistoryItem) => item.id === this.getCurrentTask()?.taskId)
				: undefined,
			clineMessages: this.getCurrentTask()?.clineMessages || [],
			currentTaskTodos: this.getCurrentTask()?.todoList || [],
			messageQueue: this.getCurrentTask()?.messageQueueService?.messages,
			taskHistoryFullLength: taskHistory.length, // kilocode_change
			taskHistoryVersion: this.kiloCodeTaskHistoryVersion, // kilocode_change
			soundEnabled: soundEnabled ?? false,
			ttsEnabled: ttsEnabled ?? false,
			ttsSpeed: ttsSpeed ?? 1.0,
			diffEnabled: diffEnabled ?? true,
			enableCheckpoints: enableCheckpoints ?? true,
			checkpointTimeout: checkpointTimeout ?? DEFAULT_CHECKPOINT_TIMEOUT_SECONDS,
			shouldShowAnnouncement: false, // kilocode_change
			allowedCommands: mergedAllowedCommands,
			deniedCommands: mergedDeniedCommands,
			soundVolume: soundVolume ?? 0.5,
			browserViewportSize: browserViewportSize ?? "900x600",
			screenshotQuality: screenshotQuality ?? 75,
			remoteBrowserHost,
			remoteBrowserEnabled: remoteBrowserEnabled ?? false,
			cachedChromeHostUrl: cachedChromeHostUrl,
			writeDelayMs: writeDelayMs ?? DEFAULT_WRITE_DELAY_MS,
			terminalOutputLineLimit: terminalOutputLineLimit ?? 500,
			terminalOutputCharacterLimit: terminalOutputCharacterLimit ?? DEFAULT_TERMINAL_OUTPUT_CHARACTER_LIMIT,
			terminalShellIntegrationTimeout: terminalShellIntegrationTimeout ?? Terminal.defaultShellIntegrationTimeout,
			terminalShellIntegrationDisabled: terminalShellIntegrationDisabled ?? true,
			terminalCommandDelay: terminalCommandDelay ?? 0,
			terminalPowershellCounter: terminalPowershellCounter ?? false,
			terminalZshClearEolMark: terminalZshClearEolMark ?? true,
			terminalZshOhMy: terminalZshOhMy ?? false,
			terminalZshP10k: terminalZshP10k ?? false,
			terminalZdotdir: terminalZdotdir ?? false,
			fuzzyMatchThreshold: fuzzyMatchThreshold ?? 1.0,
			mcpEnabled: true, // kilocode_change: always true
			enableMcpServerCreation: enableMcpServerCreation ?? true,
			alwaysApproveResubmit: alwaysApproveResubmit ?? false,
			requestDelaySeconds: requestDelaySeconds ?? 10,
			currentApiConfigName: currentApiConfigName ?? "default",
			listApiConfigMeta: listApiConfigMeta ?? [],
			pinnedApiConfigs: pinnedApiConfigs ?? {},
			mode: mode ?? defaultModeSlug,
			customModePrompts: customModePrompts ?? {},
			customSupportPrompts: customSupportPrompts ?? {},
			enhancementApiConfigId,
			commitMessageApiConfigId, // kilocode_change
			terminalCommandApiConfigId, // kilocode_change
			autoApprovalEnabled: autoApprovalEnabled ?? true,
			customModes,
			experiments: experiments ?? experimentDefault,
			mcpServers: this.mcpHub?.getAllServers() ?? [],
			maxOpenTabsContext: maxOpenTabsContext ?? 20,
			maxWorkspaceFiles: maxWorkspaceFiles ?? 200,
			cwd,
			browserToolEnabled: browserToolEnabled ?? true,
			telemetrySetting,
			telemetryKey,
			machineId,
			showRooIgnoredFiles: showRooIgnoredFiles ?? false,
			showAutoApproveMenu: showAutoApproveMenu ?? false, // kilocode_change
			showTaskTimeline: showTaskTimeline ?? true, // kilocode_change
			sendMessageOnEnter: sendMessageOnEnter ?? true, // kilocode_change
			showTimestamps: showTimestamps ?? true, // kilocode_change
			hideCostBelowThreshold, // kilocode_change
			language, // kilocode_change
			renderContext: this.renderContext,
			maxReadFileLine: maxReadFileLine ?? -1,
			maxImageFileSize: maxImageFileSize ?? 5,
			maxTotalImageSize: maxTotalImageSize ?? 20,
			maxConcurrentFileReads: maxConcurrentFileReads ?? 5,
			allowVeryLargeReads: allowVeryLargeReads ?? false, // kilocode_change
			settingsImportedAt: this.settingsImportedAt,
			terminalCompressProgressBar: terminalCompressProgressBar ?? true,
			hasSystemPromptOverride,
			historyPreviewCollapsed: historyPreviewCollapsed ?? false,
			reasoningBlockCollapsed: reasoningBlockCollapsed ?? true,
			cloudUserInfo,
			cloudIsAuthenticated: cloudIsAuthenticated ?? false,
			cloudOrganizations,
			sharingEnabled: sharingEnabled ?? false,
			organizationAllowList,
			// kilocode_change start
			ghostServiceSettings: ghostServiceSettings,
			// kilocode_change end
			organizationSettingsVersion,
			condensingApiConfigId,
			customCondensingPrompt,
			yoloGatekeeperApiConfigId, // kilocode_change: AI gatekeeper for YOLO mode
			codebaseIndexModels: codebaseIndexModels ?? EMBEDDING_MODEL_PROFILES,
			codebaseIndexConfig: {
				codebaseIndexEnabled: codebaseIndexConfig?.codebaseIndexEnabled ?? false,
				codebaseIndexQdrantUrl: codebaseIndexConfig?.codebaseIndexQdrantUrl ?? "http://localhost:6333",
				// kilocode_change start
				codebaseIndexVectorStoreProvider: codebaseIndexConfig?.codebaseIndexVectorStoreProvider ?? "qdrant",
				codebaseIndexLancedbVectorStoreDirectory: codebaseIndexConfig?.codebaseIndexLancedbVectorStoreDirectory,
				// kilocode_change end
				codebaseIndexEmbedderProvider: codebaseIndexConfig?.codebaseIndexEmbedderProvider ?? "openai",
				codebaseIndexEmbedderBaseUrl: codebaseIndexConfig?.codebaseIndexEmbedderBaseUrl ?? "",
				codebaseIndexEmbedderModelId: codebaseIndexConfig?.codebaseIndexEmbedderModelId ?? "",
				codebaseIndexEmbedderModelDimension: codebaseIndexConfig?.codebaseIndexEmbedderModelDimension ?? 1536,
				codebaseIndexOpenAiCompatibleBaseUrl: codebaseIndexConfig?.codebaseIndexOpenAiCompatibleBaseUrl,
				codebaseIndexSearchMaxResults: codebaseIndexConfig?.codebaseIndexSearchMaxResults,
				codebaseIndexSearchMinScore: codebaseIndexConfig?.codebaseIndexSearchMinScore,
				// kilocode_change start
				codebaseIndexEmbeddingBatchSize: codebaseIndexConfig?.codebaseIndexEmbeddingBatchSize,
				codebaseIndexScannerMaxBatchRetries: codebaseIndexConfig?.codebaseIndexScannerMaxBatchRetries,
				// kilocode_change end
				codebaseIndexBedrockRegion: codebaseIndexConfig?.codebaseIndexBedrockRegion,
				codebaseIndexBedrockProfile: codebaseIndexConfig?.codebaseIndexBedrockProfile,
				codebaseIndexOpenRouterSpecificProvider: codebaseIndexConfig?.codebaseIndexOpenRouterSpecificProvider,
			},
			// Only set mdmCompliant if there's an actual MDM policy
			// undefined means no MDM policy, true means compliant, false means non-compliant
			mdmCompliant: this.mdmService?.requiresCloudAuth() ? this.checkMdmCompliance() : undefined,
			profileThresholds: profileThresholds ?? {},
			cloudApiUrl: getRooCodeApiUrl(),
			hasOpenedModeSelector: this.getGlobalState("hasOpenedModeSelector") ?? false,
			systemNotificationsEnabled: systemNotificationsEnabled ?? false, // kilocode_change
			dismissedNotificationIds: dismissedNotificationIds ?? [], // kilocode_change
			morphApiKey, // kilocode_change
			fastApplyModel: fastApplyModel ?? "auto", // kilocode_change: Fast Apply model selection
			fastApplyApiProvider: fastApplyApiProvider ?? "current", // kilocode_change: Fast Apply model api base url
			alwaysAllowFollowupQuestions: alwaysAllowFollowupQuestions ?? false,
			followupAutoApproveTimeoutMs: followupAutoApproveTimeoutMs ?? 60000,
			includeDiagnosticMessages: includeDiagnosticMessages ?? true,
			maxDiagnosticMessages: maxDiagnosticMessages ?? 50,
			includeTaskHistoryInEnhance: includeTaskHistoryInEnhance ?? true,
			includeCurrentTime: includeCurrentTime ?? true,
			includeCurrentCost: includeCurrentCost ?? true,
			maxGitStatusFiles: maxGitStatusFiles ?? 0,
			taskSyncEnabled,
			remoteControlEnabled,
			imageGenerationProvider,
			openRouterImageApiKey,
			// kilocode_change start - Auto-purge settings
			autoPurgeEnabled: await this.getState().then((s) => s.autoPurgeEnabled),
			autoPurgeDefaultRetentionDays: await this.getState().then((s) => s.autoPurgeDefaultRetentionDays),
			autoPurgeFavoritedTaskRetentionDays: await this.getState().then(
				(s) => s.autoPurgeFavoritedTaskRetentionDays,
			),
			autoPurgeCompletedTaskRetentionDays: await this.getState().then(
				(s) => s.autoPurgeCompletedTaskRetentionDays,
			),
			autoPurgeIncompleteTaskRetentionDays: await this.getState().then(
				(s) => s.autoPurgeIncompleteTaskRetentionDays,
			),
			autoPurgeLastRunTimestamp: await this.getState().then((s) => s.autoPurgeLastRunTimestamp),
			// kilocode_change end
			kiloCodeImageApiKey,
			openRouterImageGenerationSelectedModel,
			openRouterUseMiddleOutTransform,
			featureRoomoteControlEnabled,
<<<<<<< HEAD
			virtualQuotaActiveModel, // kilocode_change: Include virtual quota active model in state
=======
			debug: vscode.workspace.getConfiguration(Package.name).get<boolean>("debug", false),
>>>>>>> dcb04bb2
		}
	}

	/**
	 * Storage
	 * https://dev.to/kompotkot/how-to-use-secretstorage-in-your-vscode-extensions-2hco
	 * https://www.eliostruyf.com/devhack-code-extension-storage-options/
	 */

	async getState(): Promise<
		Omit<
			ExtensionState,
			| "clineMessages"
			| "renderContext"
			| "hasOpenedModeSelector"
			| "version"
			| "shouldShowAnnouncement"
			| "hasSystemPromptOverride"
			// kilocode_change start
			| "taskHistoryFullLength"
			| "taskHistoryVersion"
			// kilocode_change end
		>
	> {
		const stateValues = this.contextProxy.getValues()
		const customModes = await this.customModesManager.getCustomModes()

		// Determine apiProvider with the same logic as before.
		const apiProvider: ProviderName = stateValues.apiProvider ? stateValues.apiProvider : "kilocode" // kilocode_change: fall back to kilocode

		// Build the apiConfiguration object combining state values and secrets.
		const providerSettings = this.contextProxy.getProviderSettings()

		// Ensure apiProvider is set properly if not already in state
		if (!providerSettings.apiProvider) {
			providerSettings.apiProvider = apiProvider
		}

		let organizationAllowList = ORGANIZATION_ALLOW_ALL

		try {
			organizationAllowList = await CloudService.instance.getAllowList()
		} catch (error) {
			console.error(
				`[getState] failed to get organization allow list: ${error instanceof Error ? error.message : String(error)}`,
			)
		}

		let cloudUserInfo: CloudUserInfo | null = null

		try {
			cloudUserInfo = CloudService.instance.getUserInfo()
		} catch (error) {
			console.error(
				`[getState] failed to get cloud user info: ${error instanceof Error ? error.message : String(error)}`,
			)
		}

		let cloudIsAuthenticated: boolean = false

		try {
			cloudIsAuthenticated = CloudService.instance.isAuthenticated()
		} catch (error) {
			console.error(
				`[getState] failed to get cloud authentication state: ${error instanceof Error ? error.message : String(error)}`,
			)
		}

		let sharingEnabled: boolean = false

		try {
			sharingEnabled = await CloudService.instance.canShareTask()
		} catch (error) {
			console.error(
				`[getState] failed to get sharing enabled state: ${error instanceof Error ? error.message : String(error)}`,
			)
		}

		let organizationSettingsVersion: number = -1

		try {
			if (CloudService.hasInstance()) {
				const settings = CloudService.instance.getOrganizationSettings()
				organizationSettingsVersion = settings?.version ?? -1
			}
		} catch (error) {
			console.error(
				`[getState] failed to get organization settings version: ${error instanceof Error ? error.message : String(error)}`,
			)
		}

		let taskSyncEnabled: boolean = false

		try {
			taskSyncEnabled = CloudService.instance.isTaskSyncEnabled()
		} catch (error) {
			console.error(
				`[getState] failed to get task sync enabled state: ${error instanceof Error ? error.message : String(error)}`,
			)
		}

		// Get actual browser session state
		const isBrowserSessionActive = this.getCurrentTask()?.browserSession?.isSessionActive() ?? false

		// Return the same structure as before.
		return {
			apiConfiguration: providerSettings,
			kilocodeDefaultModel: await getKilocodeDefaultModel(
				providerSettings.kilocodeToken,
				providerSettings.kilocodeOrganizationId,
			), // kilocode_change
			lastShownAnnouncementId: stateValues.lastShownAnnouncementId,
			customInstructions: stateValues.customInstructions,
			apiModelId: stateValues.apiModelId,
			alwaysAllowReadOnly: stateValues.alwaysAllowReadOnly ?? true,
			alwaysAllowReadOnlyOutsideWorkspace: stateValues.alwaysAllowReadOnlyOutsideWorkspace ?? true,
			alwaysAllowWrite: stateValues.alwaysAllowWrite ?? true,
			alwaysAllowWriteOutsideWorkspace: stateValues.alwaysAllowWriteOutsideWorkspace ?? false,
			alwaysAllowWriteProtected: stateValues.alwaysAllowWriteProtected ?? false,
			alwaysAllowDelete: stateValues.alwaysAllowDelete ?? false, // kilocode_change
			alwaysAllowExecute: stateValues.alwaysAllowExecute ?? true,
			alwaysAllowBrowser: stateValues.alwaysAllowBrowser ?? true,
			alwaysAllowMcp: stateValues.alwaysAllowMcp ?? true,
			alwaysAllowModeSwitch: stateValues.alwaysAllowModeSwitch ?? true,
			alwaysAllowSubtasks: stateValues.alwaysAllowSubtasks ?? true,
			alwaysAllowFollowupQuestions: stateValues.alwaysAllowFollowupQuestions ?? false,
			alwaysAllowUpdateTodoList: stateValues.alwaysAllowUpdateTodoList ?? true, // kilocode_change
			isBrowserSessionActive,
			yoloMode: stateValues.yoloMode ?? false, // kilocode_change
			followupAutoApproveTimeoutMs: stateValues.followupAutoApproveTimeoutMs ?? 60000,
			diagnosticsEnabled: stateValues.diagnosticsEnabled ?? true,
			allowedMaxRequests: stateValues.allowedMaxRequests,
			allowedMaxCost: stateValues.allowedMaxCost,
			autoCondenseContext: stateValues.autoCondenseContext ?? true,
			autoCondenseContextPercent: stateValues.autoCondenseContextPercent ?? 100,
			// taskHistory: stateValues.taskHistory ?? [], // kilocode_change
			allowedCommands: stateValues.allowedCommands,
			deniedCommands: stateValues.deniedCommands,
			soundEnabled: stateValues.soundEnabled ?? false,
			ttsEnabled: stateValues.ttsEnabled ?? false,
			ttsSpeed: stateValues.ttsSpeed ?? 1.0,
			diffEnabled: stateValues.diffEnabled ?? true,
			enableCheckpoints: stateValues.enableCheckpoints ?? true,
			checkpointTimeout: stateValues.checkpointTimeout ?? DEFAULT_CHECKPOINT_TIMEOUT_SECONDS,
			soundVolume: stateValues.soundVolume,
			browserViewportSize: stateValues.browserViewportSize ?? "900x600",
			screenshotQuality: stateValues.screenshotQuality ?? 75,
			remoteBrowserHost: stateValues.remoteBrowserHost,
			remoteBrowserEnabled: stateValues.remoteBrowserEnabled ?? true,
			cachedChromeHostUrl: stateValues.cachedChromeHostUrl as string | undefined,
			fuzzyMatchThreshold: stateValues.fuzzyMatchThreshold ?? 1.0,
			writeDelayMs: stateValues.writeDelayMs ?? DEFAULT_WRITE_DELAY_MS,
			terminalOutputLineLimit: stateValues.terminalOutputLineLimit ?? 500,
			terminalOutputCharacterLimit:
				stateValues.terminalOutputCharacterLimit ?? DEFAULT_TERMINAL_OUTPUT_CHARACTER_LIMIT,
			terminalShellIntegrationTimeout:
				stateValues.terminalShellIntegrationTimeout ?? Terminal.defaultShellIntegrationTimeout,
			terminalShellIntegrationDisabled: stateValues.terminalShellIntegrationDisabled ?? true,
			terminalCommandDelay: stateValues.terminalCommandDelay ?? 0,
			terminalPowershellCounter: stateValues.terminalPowershellCounter ?? false,
			terminalZshClearEolMark: stateValues.terminalZshClearEolMark ?? true,
			terminalZshOhMy: stateValues.terminalZshOhMy ?? false,
			terminalZshP10k: stateValues.terminalZshP10k ?? false,
			terminalZdotdir: stateValues.terminalZdotdir ?? false,
			terminalCompressProgressBar: stateValues.terminalCompressProgressBar ?? true,
			mode: stateValues.mode ?? defaultModeSlug,
			language: stateValues.language ?? formatLanguage(vscode.env.language),
			mcpEnabled: true, // kilocode_change: always true
			enableMcpServerCreation: stateValues.enableMcpServerCreation ?? true,
			mcpServers: this.mcpHub?.getAllServers() ?? [],
			alwaysApproveResubmit: stateValues.alwaysApproveResubmit ?? false,
			requestDelaySeconds: Math.max(5, stateValues.requestDelaySeconds ?? 10),
			currentApiConfigName: stateValues.currentApiConfigName ?? "default",
			listApiConfigMeta: stateValues.listApiConfigMeta ?? [],
			pinnedApiConfigs: stateValues.pinnedApiConfigs ?? {},
			modeApiConfigs: stateValues.modeApiConfigs ?? ({} as Record<Mode, string>),
			customModePrompts: stateValues.customModePrompts ?? {},
			customSupportPrompts: stateValues.customSupportPrompts ?? {},
			enhancementApiConfigId: stateValues.enhancementApiConfigId,
			commitMessageApiConfigId: stateValues.commitMessageApiConfigId, // kilocode_change
			terminalCommandApiConfigId: stateValues.terminalCommandApiConfigId, // kilocode_change
			// kilocode_change start
			ghostServiceSettings: stateValues.ghostServiceSettings,
			// kilocode_change end
			// kilocode_change start - Auto-purge settings
			autoPurgeEnabled: stateValues.autoPurgeEnabled ?? false,
			autoPurgeDefaultRetentionDays: stateValues.autoPurgeDefaultRetentionDays ?? 30,
			autoPurgeFavoritedTaskRetentionDays: stateValues.autoPurgeFavoritedTaskRetentionDays ?? null,
			autoPurgeCompletedTaskRetentionDays: stateValues.autoPurgeCompletedTaskRetentionDays ?? 30,
			autoPurgeIncompleteTaskRetentionDays: stateValues.autoPurgeIncompleteTaskRetentionDays ?? 7,
			autoPurgeLastRunTimestamp: stateValues.autoPurgeLastRunTimestamp,
			// kilocode_change end
			experiments: stateValues.experiments ?? experimentDefault,
			autoApprovalEnabled: stateValues.autoApprovalEnabled ?? true,
			customModes,
			maxOpenTabsContext: stateValues.maxOpenTabsContext ?? 20,
			maxWorkspaceFiles: stateValues.maxWorkspaceFiles ?? 200,
			openRouterUseMiddleOutTransform: stateValues.openRouterUseMiddleOutTransform,
			browserToolEnabled: stateValues.browserToolEnabled ?? true,
			telemetrySetting: stateValues.telemetrySetting || "unset",
			showRooIgnoredFiles: stateValues.showRooIgnoredFiles ?? false,
			showAutoApproveMenu: stateValues.showAutoApproveMenu ?? false, // kilocode_change
			showTaskTimeline: stateValues.showTaskTimeline ?? true, // kilocode_change
			sendMessageOnEnter: stateValues.sendMessageOnEnter ?? true, // kilocode_change
			showTimestamps: stateValues.showTimestamps ?? true, // kilocode_change
			hideCostBelowThreshold: stateValues.hideCostBelowThreshold ?? 0, // kilocode_change
			maxReadFileLine: stateValues.maxReadFileLine ?? -1,
			maxImageFileSize: stateValues.maxImageFileSize ?? 5,
			maxTotalImageSize: stateValues.maxTotalImageSize ?? 20,
			maxConcurrentFileReads: stateValues.maxConcurrentFileReads ?? 5,
			allowVeryLargeReads: stateValues.allowVeryLargeReads ?? false, // kilocode_change
			systemNotificationsEnabled: stateValues.systemNotificationsEnabled ?? true, // kilocode_change
			dismissedNotificationIds: stateValues.dismissedNotificationIds ?? [], // kilocode_change
			morphApiKey: stateValues.morphApiKey, // kilocode_change
			fastApplyModel: stateValues.fastApplyModel ?? "auto", // kilocode_change: Fast Apply model selection
			fastApplyApiProvider: stateValues.fastApplyApiProvider ?? "current", // kilocode_change: Fast Apply model api config id
			historyPreviewCollapsed: stateValues.historyPreviewCollapsed ?? false,
			reasoningBlockCollapsed: stateValues.reasoningBlockCollapsed ?? true,
			cloudUserInfo,
			cloudIsAuthenticated,
			sharingEnabled,
			organizationAllowList,
			organizationSettingsVersion,
			condensingApiConfigId: stateValues.condensingApiConfigId,
			customCondensingPrompt: stateValues.customCondensingPrompt,
			yoloGatekeeperApiConfigId: stateValues.yoloGatekeeperApiConfigId, // kilocode_change: AI gatekeeper for YOLO mode
			codebaseIndexModels: stateValues.codebaseIndexModels ?? EMBEDDING_MODEL_PROFILES,
			codebaseIndexConfig: {
				codebaseIndexEnabled: stateValues.codebaseIndexConfig?.codebaseIndexEnabled ?? false,
				codebaseIndexQdrantUrl:
					stateValues.codebaseIndexConfig?.codebaseIndexQdrantUrl ?? "http://localhost:6333",
				codebaseIndexEmbedderProvider:
					stateValues.codebaseIndexConfig?.codebaseIndexEmbedderProvider ?? "openai",
				// kilocode_change start
				codebaseIndexVectorStoreProvider:
					stateValues.codebaseIndexConfig?.codebaseIndexVectorStoreProvider ?? "qdrant",
				codebaseIndexLancedbVectorStoreDirectory:
					stateValues.codebaseIndexConfig?.codebaseIndexLancedbVectorStoreDirectory,
				// kilocode_change end
				codebaseIndexEmbedderBaseUrl: stateValues.codebaseIndexConfig?.codebaseIndexEmbedderBaseUrl ?? "",
				codebaseIndexEmbedderModelId: stateValues.codebaseIndexConfig?.codebaseIndexEmbedderModelId ?? "",
				codebaseIndexEmbedderModelDimension:
					stateValues.codebaseIndexConfig?.codebaseIndexEmbedderModelDimension,
				codebaseIndexOpenAiCompatibleBaseUrl:
					stateValues.codebaseIndexConfig?.codebaseIndexOpenAiCompatibleBaseUrl,
				codebaseIndexSearchMaxResults: stateValues.codebaseIndexConfig?.codebaseIndexSearchMaxResults,
				codebaseIndexSearchMinScore: stateValues.codebaseIndexConfig?.codebaseIndexSearchMinScore,
				// kilocode_change start
				codebaseIndexEmbeddingBatchSize: stateValues.codebaseIndexConfig?.codebaseIndexEmbeddingBatchSize,
				codebaseIndexScannerMaxBatchRetries:
					stateValues.codebaseIndexConfig?.codebaseIndexScannerMaxBatchRetries,
				// kilocode_change end
				codebaseIndexBedrockRegion: stateValues.codebaseIndexConfig?.codebaseIndexBedrockRegion,
				codebaseIndexBedrockProfile: stateValues.codebaseIndexConfig?.codebaseIndexBedrockProfile,
				codebaseIndexOpenRouterSpecificProvider:
					stateValues.codebaseIndexConfig?.codebaseIndexOpenRouterSpecificProvider,
			},
			profileThresholds: stateValues.profileThresholds ?? {},
			includeDiagnosticMessages: stateValues.includeDiagnosticMessages ?? true,
			maxDiagnosticMessages: stateValues.maxDiagnosticMessages ?? 50,
			includeTaskHistoryInEnhance: stateValues.includeTaskHistoryInEnhance ?? true,
			includeCurrentTime: stateValues.includeCurrentTime ?? true,
			includeCurrentCost: stateValues.includeCurrentCost ?? true,
			maxGitStatusFiles: stateValues.maxGitStatusFiles ?? 0,
			taskSyncEnabled,
			remoteControlEnabled: (() => {
				try {
					const cloudSettings = CloudService.instance.getUserSettings()
					return cloudSettings?.settings?.extensionBridgeEnabled ?? false
				} catch (error) {
					console.error(
						`[getState] failed to get remote control setting from cloud: ${error instanceof Error ? error.message : String(error)}`,
					)
					return false
				}
			})(),
			imageGenerationProvider: stateValues.imageGenerationProvider,
			openRouterImageApiKey: stateValues.openRouterImageApiKey,
			kiloCodeImageApiKey: stateValues.kiloCodeImageApiKey,
			openRouterImageGenerationSelectedModel: stateValues.openRouterImageGenerationSelectedModel,
			featureRoomoteControlEnabled: (() => {
				try {
					const userSettings = CloudService.instance.getUserSettings()
					const hasOrganization = cloudUserInfo?.organizationId != null
					return hasOrganization || (userSettings?.features?.roomoteControlEnabled ?? false)
				} catch (error) {
					console.error(
						`[getState] failed to get featureRoomoteControlEnabled: ${error instanceof Error ? error.message : String(error)}`,
					)
					return false
				}
			})(),
		}
	}

	async updateTaskHistory(item: HistoryItem): Promise<HistoryItem[]> {
		const history = (this.getGlobalState("taskHistory") as HistoryItem[] | undefined) || []
		const existingItemIndex = history.findIndex((h) => h.id === item.id)

		if (existingItemIndex !== -1) {
			// Preserve existing metadata (e.g., delegation fields) unless explicitly overwritten.
			// This prevents loss of status/awaitingChildId/delegatedToId when tasks are reopened,
			// terminated, or when routine message persistence occurs.
			history[existingItemIndex] = {
				...history[existingItemIndex],
				...item,
			}
		} else {
			history.push(item)
		}

		await this.updateGlobalState("taskHistory", history)
		this.kiloCodeTaskHistoryVersion++
		this.recentTasksCache = undefined

		return history
	}

	// ContextProxy

	// @deprecated - Use `ContextProxy#setValue` instead.
	private async updateGlobalState<K extends keyof GlobalState>(key: K, value: GlobalState[K]) {
		await this.contextProxy.setValue(key, value)
	}

	// @deprecated - Use `ContextProxy#getValue` instead.
	private getGlobalState<K extends keyof GlobalState>(key: K) {
		return this.contextProxy.getValue(key)
	}

	public async setValue<K extends keyof RooCodeSettings>(key: K, value: RooCodeSettings[K]) {
		await this.contextProxy.setValue(key, value)
	}

	public getValue<K extends keyof RooCodeSettings>(key: K) {
		return this.contextProxy.getValue(key)
	}

	public getValues() {
		return this.contextProxy.getValues()
	}

	public async setValues(values: RooCodeSettings) {
		await this.contextProxy.setValues(values)
	}

	// dev

	async resetState() {
		const answer = await vscode.window.showInformationMessage(
			t("common:confirmation.reset_state"),
			{ modal: true },
			t("common:answers.yes"),
		)

		if (answer !== t("common:answers.yes")) {
			return
		}

		// Logout from Kilo Code provider before resetting (same approach as ProfileView logout)
		const { apiConfiguration, currentApiConfigName = "default" } = await this.getState()
		if (apiConfiguration.kilocodeToken) {
			await this.upsertProviderProfile(currentApiConfigName, {
				...apiConfiguration,
				kilocodeToken: "",
			})
		}

		await this.contextProxy.resetAllState()
		await this.providerSettingsManager.resetAllConfigs()
		await this.customModesManager.resetCustomModes()

		await this.removeClineFromStack()
		await this.postStateToWebview()
		await this.postMessageToWebview({ type: "action", action: "chatButtonClicked" })
	}

	// logging

	public log(message: string) {
		this.outputChannel.appendLine(message)
		console.log(message)
	}

	// getters

	public get workspaceTracker(): WorkspaceTracker | undefined {
		return this._workspaceTracker
	}

	get viewLaunched() {
		return this.isViewLaunched
	}

	get messages() {
		return this.getCurrentTask()?.clineMessages || []
	}

	public getMcpHub(): McpHub | undefined {
		return this.mcpHub
	}

	/**
	 * Check if the current state is compliant with MDM policy
	 * @returns true if compliant or no MDM policy exists, false if MDM policy exists and user is non-compliant
	 */
	public checkMdmCompliance(): boolean {
		if (!this.mdmService) {
			return true // No MDM service, allow operation
		}

		const compliance = this.mdmService.isCompliant()

		if (!compliance.compliant) {
			return false
		}

		return true
	}

	public async remoteControlEnabled(enabled: boolean) {
		if (!enabled) {
			await BridgeOrchestrator.disconnect()
			return
		}

		const userInfo = CloudService.instance.getUserInfo()

		if (!userInfo) {
			this.log("[ClineProvider#remoteControlEnabled] Failed to get user info, disconnecting")
			await BridgeOrchestrator.disconnect()
			return
		}

		const config = await CloudService.instance.cloudAPI?.bridgeConfig().catch(() => undefined)

		if (!config) {
			this.log("[ClineProvider#remoteControlEnabled] Failed to get bridge config")
			return
		}

		await BridgeOrchestrator.connectOrDisconnect(userInfo, enabled, {
			...config,
			provider: this,
			sessionId: vscode.env.sessionId,
			isCloudAgent: CloudService.instance.isCloudAgent,
		})

		const bridge = BridgeOrchestrator.getInstance()

		if (bridge) {
			const currentTask = this.getCurrentTask()

			if (currentTask && !currentTask.enableBridge) {
				try {
					currentTask.enableBridge = true
					await BridgeOrchestrator.subscribeToTask(currentTask)
				} catch (error) {
					const message = `[ClineProvider#remoteControlEnabled] BridgeOrchestrator.subscribeToTask() failed: ${error instanceof Error ? error.message : String(error)}`
					this.log(message)
					console.error(message)
				}
			}
		} else {
			for (const task of this.clineStack) {
				if (task.enableBridge) {
					try {
						await BridgeOrchestrator.getInstance()?.unsubscribeFromTask(task.taskId)
					} catch (error) {
						const message = `[ClineProvider#remoteControlEnabled] BridgeOrchestrator#unsubscribeFromTask() failed: ${error instanceof Error ? error.message : String(error)}`
						this.log(message)
						console.error(message)
					}
				}
			}
		}
	}

	/**
	 * Gets the CodeIndexManager for the current active workspace
	 * @returns CodeIndexManager instance for the current workspace or the default one
	 */
	public getCurrentWorkspaceCodeIndexManager(): CodeIndexManager | undefined {
		return CodeIndexManager.getInstance(this.context)
	}

	/**
	 * Updates the code index status subscription to listen to the current workspace manager
	 */
	private updateCodeIndexStatusSubscription(): void {
		// Get the current workspace manager
		const currentManager = this.getCurrentWorkspaceCodeIndexManager()

		// If the manager hasn't changed, no need to update subscription
		if (currentManager === this.codeIndexManager) {
			return
		}

		// Dispose the old subscription if it exists
		if (this.codeIndexStatusSubscription) {
			this.codeIndexStatusSubscription.dispose()
			this.codeIndexStatusSubscription = undefined
		}

		// Update the current workspace manager reference
		this.codeIndexManager = currentManager

		// Subscribe to the new manager's progress updates if it exists
		if (currentManager) {
			this.codeIndexStatusSubscription = currentManager.onProgressUpdate((update: IndexProgressUpdate) => {
				// Only send updates if this manager is still the current one
				if (currentManager === this.getCurrentWorkspaceCodeIndexManager()) {
					// Get the full status from the manager to ensure we have all fields correctly formatted
					const fullStatus = currentManager.getCurrentStatus()
					this.postMessageToWebview({
						type: "indexingStatusUpdate",
						values: fullStatus,
					})
				}
			})

			if (this.view) {
				this.webviewDisposables.push(this.codeIndexStatusSubscription)
			}

			// Send initial status for the current workspace
			this.postMessageToWebview({
				type: "indexingStatusUpdate",
				values: currentManager.getCurrentStatus(),
			})
		}
	}

	/**
	 * TaskProviderLike, TelemetryPropertiesProvider
	 */

	public getCurrentTask(): Task | undefined {
		if (this.clineStack.length === 0) {
			return undefined
		}

		return this.clineStack[this.clineStack.length - 1]
	}

	public getRecentTasks(): string[] {
		if (this.recentTasksCache) {
			return this.recentTasksCache
		}

		const history = this.getGlobalState("taskHistory") ?? []
		const workspaceTasks: HistoryItem[] = []

		for (const item of history) {
			if (!item.ts || !item.task || item.workspace !== this.cwd) {
				continue
			}

			workspaceTasks.push(item)
		}

		if (workspaceTasks.length === 0) {
			this.recentTasksCache = []
			return this.recentTasksCache
		}

		workspaceTasks.sort((a, b) => b.ts - a.ts)
		let recentTaskIds: string[] = []

		if (workspaceTasks.length >= 100) {
			// If we have at least 100 tasks, return tasks from the last 7 days.
			const sevenDaysAgo = Date.now() - 7 * 24 * 60 * 60 * 1000

			for (const item of workspaceTasks) {
				// Stop when we hit tasks older than 7 days.
				if (item.ts < sevenDaysAgo) {
					break
				}

				recentTaskIds.push(item.id)
			}
		} else {
			// Otherwise, return the most recent 100 tasks (or all if less than 100).
			recentTaskIds = workspaceTasks.slice(0, Math.min(100, workspaceTasks.length)).map((item) => item.id)
		}

		this.recentTasksCache = recentTaskIds
		return this.recentTasksCache
	}

	// When initializing a new task, (not from history but from a tool command
	// new_task) there is no need to remove the previous task since the new
	// task is a subtask of the previous one, and when it finishes it is removed
	// from the stack and the caller is resumed in this way we can have a chain
	// of tasks, each one being a sub task of the previous one until the main
	// task is finished.
	public async createTask(
		text?: string,
		images?: string[],
		parentTask?: Task,
		options: CreateTaskOptions = {},
		configuration: RooCodeSettings = {},
	): Promise<Task> {
		if (configuration) {
			await this.setValues(configuration)

			if (configuration.allowedCommands) {
				await vscode.workspace
					.getConfiguration(Package.name)
					.update("allowedCommands", configuration.allowedCommands, vscode.ConfigurationTarget.Global)
			}

			if (configuration.deniedCommands) {
				await vscode.workspace
					.getConfiguration(Package.name)
					.update("deniedCommands", configuration.deniedCommands, vscode.ConfigurationTarget.Global)
			}

			if (configuration.commandExecutionTimeout !== undefined) {
				await vscode.workspace
					.getConfiguration(Package.name)
					.update(
						"commandExecutionTimeout",
						configuration.commandExecutionTimeout,
						vscode.ConfigurationTarget.Global,
					)
			}

			if (configuration.currentApiConfigName) {
				await this.setProviderProfile(configuration.currentApiConfigName)
			}
		}

		const {
			apiConfiguration,
			organizationAllowList,
			diffEnabled: enableDiff,
			enableCheckpoints,
			checkpointTimeout,
			fuzzyMatchThreshold,
			experiments,
			cloudUserInfo,
			remoteControlEnabled,
		} = await this.getState()

		// Single-open-task invariant: always enforce for user-initiated top-level tasks
		if (!parentTask) {
			try {
				await this.removeClineFromStack()
			} catch {
				// Non-fatal
			}
		}

		if (!ProfileValidator.isProfileAllowed(apiConfiguration, organizationAllowList)) {
			throw new OrganizationAllowListViolationError(t("common:errors.violated_organization_allowlist"))
		}

		const task = new Task({
			provider: this,
			context: this.context, // kilocode_change
			apiConfiguration,
			enableDiff,
			enableCheckpoints,
			checkpointTimeout,
			fuzzyMatchThreshold,
			consecutiveMistakeLimit: apiConfiguration.consecutiveMistakeLimit,
			task: text,
			images,
			experiments,
			rootTask: this.clineStack.length > 0 ? this.clineStack[0] : undefined,
			parentTask,
			taskNumber: this.clineStack.length + 1,
			onCreated: this.taskCreationCallback,
			enableBridge: BridgeOrchestrator.isEnabled(cloudUserInfo, remoteControlEnabled),
			initialTodos: options.initialTodos,
			...options,
		})

		await this.addClineToStack(task)

		this.log(
			`[createTask] ${task.parentTask ? "child" : "parent"} task ${task.taskId}.${task.instanceId} instantiated`,
		)

		return task
	}

	public async cancelTask(): Promise<void> {
		const task = this.getCurrentTask()

		if (!task) {
			return
		}

		console.log(`[cancelTask] cancelling task ${task.taskId}.${task.instanceId}`)

		const { historyItem, uiMessagesFilePath } = await this.getTaskWithId(task.taskId)

		// Preserve parent and root task information for history item.
		const rootTask = task.rootTask
		const parentTask = task.parentTask

		// Mark this as a user-initiated cancellation so provider-only rehydration can occur
		task.abortReason = "user_cancelled"

		// Capture the current instance to detect if rehydrate already occurred elsewhere
		const originalInstanceId = task.instanceId

		// Immediately cancel the underlying HTTP request if one is in progress
		// This ensures the stream fails quickly rather than waiting for network timeout
		task.cancelCurrentRequest()

		// Begin abort (non-blocking)
		task.abortTask()

		// Immediately mark the original instance as abandoned to prevent any residual activity
		task.abandoned = true

		await pWaitFor(
			() =>
				this.getCurrentTask()! === undefined ||
				this.getCurrentTask()!.isStreaming === false ||
				this.getCurrentTask()!.didFinishAbortingStream ||
				// If only the first chunk is processed, then there's no
				// need to wait for graceful abort (closes edits, browser,
				// etc).
				this.getCurrentTask()!.isWaitingForFirstChunk,
			{
				timeout: 3_000,
			},
		).catch(() => {
			console.error("Failed to abort task")
		})

		// Defensive safeguard: if current instance already changed, skip rehydrate
		const current = this.getCurrentTask()
		if (current && current.instanceId !== originalInstanceId) {
			this.log(
				`[cancelTask] Skipping rehydrate: current instance ${current.instanceId} != original ${originalInstanceId}`,
			)
			return
		}

		// Final race check before rehydrate to avoid duplicate rehydration
		{
			const currentAfterCheck = this.getCurrentTask()
			if (currentAfterCheck && currentAfterCheck.instanceId !== originalInstanceId) {
				this.log(
					`[cancelTask] Skipping rehydrate after final check: current instance ${currentAfterCheck.instanceId} != original ${originalInstanceId}`,
				)
				return
			}
		}

		// Clears task again, so we need to abortTask manually above.
		await this.createTaskWithHistoryItem({ ...historyItem, rootTask, parentTask })
	}

	// Clear the current task without treating it as a subtask.
	// This is used when the user cancels a task that is not a subtask.
	public async clearTask(): Promise<void> {
		if (this.clineStack.length > 0) {
			const task = this.clineStack[this.clineStack.length - 1]
			console.log(`[clearTask] clearing task ${task.taskId}.${task.instanceId}`)
			await this.removeClineFromStack()
		}
	}

	public resumeTask(taskId: string): void {
		// Use the existing showTaskWithId method which handles both current and
		// historical tasks.
		this.showTaskWithId(taskId).catch((error) => {
			this.log(`Failed to resume task ${taskId}: ${error.message}`)
		})
	}

	// Modes

	public async getModes(): Promise<{ slug: string; name: string }[]> {
		try {
			const customModes = await this.customModesManager.getCustomModes()
			return [...DEFAULT_MODES, ...customModes].map(({ slug, name }) => ({ slug, name }))
		} catch (error) {
			return DEFAULT_MODES.map(({ slug, name }) => ({ slug, name }))
		}
	}

	public async getMode(): Promise<string> {
		const { mode } = await this.getState()
		return mode
	}

	public async setMode(mode: string): Promise<void> {
		await this.setValues({ mode })
	}

	// Provider Profiles

	public async getProviderProfiles(): Promise<{ name: string; provider?: string }[]> {
		const { listApiConfigMeta = [] } = await this.getState()
		return listApiConfigMeta.map((profile) => ({ name: profile.name, provider: profile.apiProvider }))
	}

	public async getProviderProfile(): Promise<string> {
		const { currentApiConfigName = "default" } = await this.getState()
		return currentApiConfigName
	}

	public async setProviderProfile(name: string): Promise<void> {
		await this.activateProviderProfile({ name })
	}

	// Telemetry

	private _appProperties?: StaticAppProperties
	private _gitProperties?: GitProperties

	private getAppProperties(): StaticAppProperties {
		if (!this._appProperties) {
			const packageJSON = this.context.extension?.packageJSON
			// kilocode_change start
			const {
				kiloCodeWrapped,
				kiloCodeWrapper,
				kiloCodeWrapperCode,
				kiloCodeWrapperVersion,
				kiloCodeWrapperTitle,
			} = getKiloCodeWrapperProperties()
			// kilocode_change end

			this._appProperties = {
				appName: packageJSON?.name ?? Package.name,
				appVersion: packageJSON?.version ?? Package.version,
				vscodeVersion: vscode.version,
				platform: isWsl ? "wsl" /* kilocode_change */ : process.platform,
				editorName: kiloCodeWrapperTitle ? kiloCodeWrapperTitle : vscode.env.appName, // kilocode_change
				wrapped: kiloCodeWrapped, // kilocode_change
				wrapper: kiloCodeWrapper, // kilocode_change
				wrapperCode: kiloCodeWrapperCode, // kilocode_change
				wrapperVersion: kiloCodeWrapperVersion, // kilocode_change
				wrapperTitle: kiloCodeWrapperTitle, // kilocode_change
			}
		}

		return this._appProperties
	}

	public get appProperties(): StaticAppProperties {
		return this._appProperties ?? this.getAppProperties()
	}

	private getCloudProperties(): CloudAppProperties {
		let cloudIsAuthenticated: boolean | undefined

		try {
			if (CloudService.hasInstance()) {
				cloudIsAuthenticated = CloudService.instance.isAuthenticated()
			}
		} catch (error) {
			// Silently handle errors to avoid breaking telemetry collection.
			this.log(`[getTelemetryProperties] Failed to get cloud auth state: ${error}`)
		}

		return {
			cloudIsAuthenticated,
		}
	}

	private async getTaskProperties(): Promise<DynamicAppProperties & TaskProperties> {
		const { language = "en", mode, apiConfiguration } = await this.getState()

		const task = this.getCurrentTask()
		const todoList = task?.todoList
		let todos: { total: number; completed: number; inProgress: number; pending: number } | undefined

		if (todoList && todoList.length > 0) {
			todos = {
				total: todoList.length,
				completed: todoList.filter((todo) => todo.status === "completed").length,
				inProgress: todoList.filter((todo) => todo.status === "in_progress").length,
				pending: todoList.filter((todo) => todo.status === "pending").length,
			}
		}

		return {
			language,
			mode,
			taskId: task?.taskId,
			parentTaskId: task?.parentTaskId,
			apiProvider: apiConfiguration?.apiProvider,
			diffStrategy: task?.diffStrategy?.getName(),
			isSubtask: task ? !!task.parentTaskId : undefined,
			...(todos && { todos }),
			// kilocode_change start
			currentTaskSize: task?.clineMessages.length,
			taskHistorySize: this.kiloCodeTaskHistorySizeForTelemetryOnly || undefined,
			toolStyle: resolveToolProtocol(apiConfiguration, task?.api?.getModel().info),
			// kilocode_change end
		}
	}

	private async getGitProperties(): Promise<GitProperties> {
		if (!this._gitProperties) {
			this._gitProperties = await getWorkspaceGitInfo()
		}

		return this._gitProperties
	}

	public get gitProperties(): GitProperties | undefined {
		return this._gitProperties
	}

	// kilocode_change start
	private _kiloConfig: KilocodeConfig | null = null
	public async getKiloConfig(): Promise<KilocodeConfig | null> {
		if (this._kiloConfig === null) {
			const { repositoryUrl } = await this.getGitProperties()
			this._kiloConfig = await getKilocodeConfig(this.cwd, repositoryUrl)
			console.log("getKiloConfig", this._kiloConfig)
		}
		return this._kiloConfig
	}
	// kilocode_change end

	public async getTelemetryProperties(): Promise<TelemetryProperties> {
		// kilocode_change start
		const state = await this.getState()
		const { apiConfiguration, experiments } = state
		const task = this.getCurrentTask()

		async function getModelId() {
			try {
				if (task?.api instanceof OpenRouterHandler) {
					return { modelId: (await task.api.fetchModel()).id }
				} else {
					return { modelId: task?.api?.getModel().id }
				}
			} catch (error) {
				return {
					modelException: stringifyError(error),
				}
			}
		}

		function getOpenRouter() {
			if (
				apiConfiguration &&
				(apiConfiguration.apiProvider === "openrouter" || apiConfiguration.apiProvider === "kilocode")
			) {
				return {
					openRouter: {
						sort: apiConfiguration.openRouterProviderSort,
						dataCollection: apiConfiguration.openRouterProviderDataCollection,
						specificProvider: apiConfiguration.openRouterSpecificProvider,
					},
				}
			}
			return {}
		}

		function getMemory() {
			try {
				return { memory: { ...process.memoryUsage() } }
			} catch (error) {
				return {
					memoryException: stringifyError(error),
				}
			}
		}

		const getFastApply = () => {
			try {
				return {
					fastApply: {
						morphFastApply: Boolean(experiments.morphFastApply),
						morphApiKey: Boolean(this.contextProxy.getValue("morphApiKey")),
						selectedModel: this.contextProxy.getValue("fastApplyModel") || "auto",
						fastApplyApiProvider: this.contextProxy.getValue("fastApplyApiProvider") || "current",
					},
				}
			} catch (error) {
				return {
					fastApplyException: stringifyError(error),
				}
			}
		}

		const getAutoApproveSettings = () => {
			try {
				return {
					autoApprove: {
						autoApprovalEnabled: !!state.autoApprovalEnabled,
						alwaysAllowBrowser: !!state.alwaysAllowBrowser,
						alwaysAllowExecute: !!state.alwaysAllowExecute,
						alwaysAllowFollowupQuestions: !!state.alwaysAllowFollowupQuestions,
						alwaysAllowMcp: !!state.alwaysAllowMcp,
						alwaysAllowModeSwitch: !!state.alwaysAllowModeSwitch,
						alwaysAllowReadOnly: !!state.alwaysAllowReadOnly,
						alwaysAllowReadOnlyOutsideWorkspace: !!state.alwaysAllowReadOnlyOutsideWorkspace,
						alwaysAllowSubtasks: !!state.alwaysAllowSubtasks,
						alwaysAllowUpdateTodoList: !!state.alwaysAllowUpdateTodoList,
						alwaysAllowWrite: !!state.alwaysAllowWrite,
						alwaysAllowWriteOutsideWorkspace: !!state.alwaysAllowWriteOutsideWorkspace,
						alwaysAllowWriteProtected: !!state.alwaysAllowWriteProtected,
						alwaysAllowDelete: !!state.alwaysAllowDelete, // kilocode_change
						alwaysApproveResubmit: !!state.alwaysApproveResubmit,
						yoloMode: !!state.yoloMode,
					},
				}
			} catch (error) {
				return {
					autoApproveException: stringifyError(error),
				}
			}
		}
		// kilocode_change end

		return {
			...this.getAppProperties(),
			// ...this.getCloudProperties(), kilocode_change: disable
			// kilocode_change start
			...(await getModelId()),
			...getMemory(),
			...getFastApply(),
			...getOpenRouter(),
			...getAutoApproveSettings(),
			// kilocode_change end
			...(await this.getTaskProperties()),
			...(await this.getGitProperties()),
		}
	}

	// kilocode_change:
	// MCP Marketplace
	private async fetchMcpMarketplaceFromApi(silent: boolean = false): Promise<McpMarketplaceCatalog | undefined> {
		try {
			const response = await axios.get("https://api.cline.bot/v1/mcp/marketplace", {
				headers: {
					"Content-Type": "application/json",
				},
			})

			if (!response.data) {
				throw new Error("Invalid response from MCP marketplace API")
			}

			const catalog: McpMarketplaceCatalog = {
				items: (response.data || []).map((item: any) => ({
					...item,
					githubStars: item.githubStars ?? 0,
					downloadCount: item.downloadCount ?? 0,
					tags: item.tags ?? [],
				})),
			}

			await this.updateGlobalState("mcpMarketplaceCatalog", catalog)
			return catalog
		} catch (error) {
			console.error("Failed to fetch MCP marketplace:", error)
			if (!silent) {
				const errorMessage = error instanceof Error ? error.message : "Failed to fetch MCP marketplace"
				await this.postMessageToWebview({
					type: "mcpMarketplaceCatalog",
					error: errorMessage,
				})
				vscode.window.showErrorMessage(errorMessage)
			}
			return undefined
		}
	}

	async silentlyRefreshMcpMarketplace() {
		try {
			const catalog = await this.fetchMcpMarketplaceFromApi(true)
			if (catalog) {
				await this.postMessageToWebview({
					type: "mcpMarketplaceCatalog",
					mcpMarketplaceCatalog: catalog,
				})
			}
		} catch (error) {
			console.error("Failed to silently refresh MCP marketplace:", error)
		}
	}

	async fetchMcpMarketplace(forceRefresh: boolean = false) {
		try {
			// Check if we have cached data
			const cachedCatalog = (await this.getGlobalState("mcpMarketplaceCatalog")) as
				| McpMarketplaceCatalog
				| undefined
			if (!forceRefresh && cachedCatalog?.items) {
				await this.postMessageToWebview({
					type: "mcpMarketplaceCatalog",
					mcpMarketplaceCatalog: cachedCatalog,
				})
				return
			}

			const catalog = await this.fetchMcpMarketplaceFromApi(false)
			if (catalog) {
				await this.postMessageToWebview({
					type: "mcpMarketplaceCatalog",
					mcpMarketplaceCatalog: catalog,
				})
			}
		} catch (error) {
			console.error("Failed to handle cached MCP marketplace:", error)
			const errorMessage = error instanceof Error ? error.message : "Failed to handle cached MCP marketplace"
			await this.postMessageToWebview({
				type: "mcpMarketplaceCatalog",
				error: errorMessage,
			})
			vscode.window.showErrorMessage(errorMessage)
		}
	}

	async downloadMcp(mcpId: string) {
		try {
			// First check if we already have this MCP server installed
			const servers = this.mcpHub?.getServers() || []
			const isInstalled = servers.some((server: McpServer) => server.name === mcpId)

			if (isInstalled) {
				throw new Error("This MCP server is already installed")
			}

			// Fetch server details from marketplace
			const response = await axios.post<McpDownloadResponse>(
				"https://api.cline.bot/v1/mcp/download",
				{ mcpId },
				{
					headers: { "Content-Type": "application/json" },
					timeout: 10000,
				},
			)

			if (!response.data) {
				throw new Error("Invalid response from MCP marketplace API")
			}

			console.log("[downloadMcp] Response from download API", { response })

			const mcpDetails = response.data

			// Validate required fields
			if (!mcpDetails.githubUrl) {
				throw new Error("Missing GitHub URL in MCP download response")
			}
			if (!mcpDetails.readmeContent) {
				throw new Error("Missing README content in MCP download response")
			}

			// Send details to webview
			await this.postMessageToWebview({
				type: "mcpDownloadDetails",
				mcpDownloadDetails: mcpDetails,
			})

			// Create task with context from README and added guidelines for MCP server installation
			const task = `Set up the MCP server from ${mcpDetails.githubUrl} while adhering to these MCP server installation rules:
- Use "${mcpDetails.mcpId}" as the server name in ${GlobalFileNames.mcpSettings}.
- Create the directory for the new MCP server before starting installation.
- Use commands aligned with the user's shell and operating system best practices.
- The following README may contain instructions that conflict with the user's OS, in which case proceed thoughtfully.
- Once installed, demonstrate the server's capabilities by using one of its tools.
Here is the project's README to help you get started:\n\n${mcpDetails.readmeContent}\n${mcpDetails.llmsInstallationContent}`

			// Initialize task and show chat view
			await this.createTask(task)
			await this.postMessageToWebview({
				type: "action",
				action: "chatButtonClicked",
			})
		} catch (error) {
			console.error("Failed to download MCP:", error)
			let errorMessage = "Failed to download MCP"

			if (axios.isAxiosError(error)) {
				if (error.code === "ECONNABORTED") {
					errorMessage = "Request timed out. Please try again."
				} else if (error.response?.status === 404) {
					errorMessage = "MCP server not found in marketplace."
				} else if (error.response?.status === 500) {
					errorMessage = "Internal server error. Please try again later."
				} else if (!error.response && error.request) {
					errorMessage = "Network error. Please check your internet connection."
				}
			} else if (error instanceof Error) {
				errorMessage = error.message
			}

			// Show error in both notification and marketplace UI
			vscode.window.showErrorMessage(errorMessage)
			await this.postMessageToWebview({
				type: "mcpDownloadDetails",
				error: errorMessage,
			})
		}
	}
	// end kilocode_change

	// kilocode_change start
	// Add new methods for favorite functionality
	async toggleTaskFavorite(id: string) {
		const history = this.getGlobalState("taskHistory") ?? []
		const updatedHistory = history.map((item) => {
			if (item.id === id) {
				return { ...item, isFavorited: !item.isFavorited }
			}
			return item
		})
		await this.updateGlobalState("taskHistory", updatedHistory)
		this.kiloCodeTaskHistoryVersion++
		await this.postStateToWebview()
	}

	async getFavoriteTasks(): Promise<HistoryItem[]> {
		const history = this.getGlobalState("taskHistory") ?? []
		return history.filter((item) => item.isFavorited)
	}

	// Modify batch delete to respect favorites
	async deleteMultipleTasks(taskIds: string[]) {
		const history = this.getGlobalState("taskHistory") ?? []
		const favoritedTaskIds = taskIds.filter((id) => history.find((item) => item.id === id)?.isFavorited)

		if (favoritedTaskIds.length > 0) {
			throw new Error("Cannot delete favorited tasks. Please unfavorite them first.")
		}

		for (const id of taskIds) {
			await this.deleteTaskWithId(id)
		}
	}

	async setTaskFileNotFound(id: string) {
		const history = this.getGlobalState("taskHistory") ?? []
		const updatedHistory = history.map((item) => {
			if (item.id === id) {
				return { ...item, fileNotfound: true }
			}
			return item
		})
		await this.updateGlobalState("taskHistory", updatedHistory)
		this.kiloCodeTaskHistoryVersion++
		await this.postStateToWebview()
	}

	private kiloCodeTaskHistoryVersion = 0
	private kiloCodeTaskHistorySizeForTelemetryOnly = 0

	public getTaskHistory(): HistoryItem[] {
		return this.getGlobalState("taskHistory") || []
	}
	// kilocode_change end

	public get cwd() {
		return this.currentWorkspacePath || getWorkspacePath()
	}

	/**
	 * Delegate parent task and open child task.
	 *
	 * - Enforce single-open invariant
	 * - Persist parent delegation metadata
	 * - Emit TaskDelegated (task-level; API forwards to provider/bridge)
	 * - Create child as sole active and switch mode to child's mode
	 */
	public async delegateParentAndOpenChild(params: {
		parentTaskId: string
		message: string
		initialTodos: TodoItem[]
		mode: string
	}): Promise<Task> {
		const { parentTaskId, message, initialTodos, mode } = params

		// Metadata-driven delegation is always enabled

		// 1) Get parent (must be current task)
		const parent = this.getCurrentTask()
		if (!parent) {
			throw new Error("[delegateParentAndOpenChild] No current task")
		}
		if (parent.taskId !== parentTaskId) {
			throw new Error(
				`[delegateParentAndOpenChild] Parent mismatch: expected ${parentTaskId}, current ${parent.taskId}`,
			)
		}
		// 2) Flush pending tool results to API history BEFORE disposing the parent.
		//    This is critical for native tool protocol: when tools are called before new_task,
		//    their tool_result blocks are in userMessageContent but not yet saved to API history.
		//    If we don't flush them, the parent's API conversation will be incomplete and
		//    cause 400 errors when resumed (missing tool_result for tool_use blocks).
		//
		//    NOTE: We do NOT pass the assistant message here because the assistant message
		//    is already added to apiConversationHistory by the normal flow in
		//    recursivelyMakeClineRequests BEFORE tools start executing. We only need to
		//    flush the pending user message with tool_results.
		try {
			await parent.flushPendingToolResultsToHistory()
		} catch (error) {
			this.log(
				`[delegateParentAndOpenChild] Error flushing pending tool results (non-fatal): ${
					error instanceof Error ? error.message : String(error)
				}`,
			)
		}

		// 3) Enforce single-open invariant by closing/disposing the parent first
		//    This ensures we never have >1 tasks open at any time during delegation.
		//    Await abort completion to ensure clean disposal and prevent unhandled rejections.
		try {
			await this.removeClineFromStack()
		} catch (error) {
			this.log(
				`[delegateParentAndOpenChild] Error during parent disposal (non-fatal): ${
					error instanceof Error ? error.message : String(error)
				}`,
			)
			// Non-fatal: proceed with child creation even if parent cleanup had issues
		}

		// 3) Switch provider mode to child's requested mode BEFORE creating the child task
		//    This ensures the child's system prompt and configuration are based on the correct mode.
		//    The mode switch must happen before createTask() because the Task constructor
		//    initializes its mode from provider.getState() during initializeTaskMode().
		try {
			await this.handleModeSwitch(mode as any)
		} catch (e) {
			this.log(
				`[delegateParentAndOpenChild] handleModeSwitch failed for mode '${mode}': ${
					(e as Error)?.message ?? String(e)
				}`,
			)
		}

		// 4) Create child as sole active (parent reference preserved for lineage)
		// Pass initialStatus: "active" to ensure the child task's historyItem is created
		// with status from the start, avoiding race conditions where the task might
		// call attempt_completion before status is persisted separately.
		const child = await this.createTask(message, undefined, parent as any, {
			initialTodos,
			initialStatus: "active",
		})

		// 5) Persist parent delegation metadata
		try {
			const { historyItem } = await this.getTaskWithId(parentTaskId)
			const childIds = Array.from(new Set([...(historyItem.childIds ?? []), child.taskId]))
			const updatedHistory: typeof historyItem = {
				...historyItem,
				status: "delegated",
				delegatedToId: child.taskId,
				awaitingChildId: child.taskId,
				childIds,
			}
			await this.updateTaskHistory(updatedHistory)
		} catch (err) {
			this.log(
				`[delegateParentAndOpenChild] Failed to persist parent metadata for ${parentTaskId} -> ${child.taskId}: ${
					(err as Error)?.message ?? String(err)
				}`,
			)
		}

		// 6) Emit TaskDelegated (provider-level)
		try {
			this.emit(RooCodeEventName.TaskDelegated, parentTaskId, child.taskId)
		} catch {
			// non-fatal
		}

		return child
	}

	/**
	 * Reopen parent task from delegation with write-back and events.
	 */
	public async reopenParentFromDelegation(params: {
		parentTaskId: string
		childTaskId: string
		completionResultSummary: string
	}): Promise<void> {
		const { parentTaskId, childTaskId, completionResultSummary } = params
		const globalStoragePath = this.contextProxy.globalStorageUri.fsPath

		// 1) Load parent from history and current persisted messages
		const { historyItem } = await this.getTaskWithId(parentTaskId)

		let parentClineMessages: ClineMessage[] = []
		try {
			parentClineMessages = await readTaskMessages({
				taskId: parentTaskId,
				globalStoragePath,
			})
		} catch {
			parentClineMessages = []
		}

		let parentApiMessages: any[] = []
		try {
			parentApiMessages = (await readApiMessages({
				taskId: parentTaskId,
				globalStoragePath,
			})) as any[]
		} catch {
			parentApiMessages = []
		}

		// 2) Inject synthetic records: UI subtask_result and update API tool_result
		const ts = Date.now()

		// Defensive: ensure arrays
		if (!Array.isArray(parentClineMessages)) parentClineMessages = []
		if (!Array.isArray(parentApiMessages)) parentApiMessages = []

		const subtaskUiMessage: ClineMessage = {
			type: "say",
			say: "subtask_result",
			text: completionResultSummary,
			ts,
		}
		parentClineMessages.push(subtaskUiMessage)
		await saveTaskMessages({ messages: parentClineMessages, taskId: parentTaskId, globalStoragePath })

		// Find the tool_use_id from the last assistant message's new_task tool_use
		let toolUseId: string | undefined
		for (let i = parentApiMessages.length - 1; i >= 0; i--) {
			const msg = parentApiMessages[i]
			if (msg.role === "assistant" && Array.isArray(msg.content)) {
				for (const block of msg.content) {
					if (block.type === "tool_use" && block.name === "new_task") {
						toolUseId = block.id
						break
					}
				}
				if (toolUseId) break
			}
		}

		// The API expects: user → assistant (with tool_use) → user (with tool_result)
		// We need to add a NEW user message with the tool_result AFTER the assistant's tool_use
		// NOT add it to an existing user message
		if (toolUseId) {
			// Check if the last message is already a user message with a tool_result for this tool_use_id
			// (in case this is a retry or the history was already updated)
			const lastMsg = parentApiMessages[parentApiMessages.length - 1]
			let alreadyHasToolResult = false
			if (lastMsg?.role === "user" && Array.isArray(lastMsg.content)) {
				for (const block of lastMsg.content) {
					if (block.type === "tool_result" && block.tool_use_id === toolUseId) {
						// Update the existing tool_result content
						block.content = `Subtask ${childTaskId} completed.\n\nResult:\n${completionResultSummary}`
						alreadyHasToolResult = true
						break
					}
				}
			}

			// If no existing tool_result found, create a NEW user message with the tool_result
			if (!alreadyHasToolResult) {
				parentApiMessages.push({
					role: "user",
					content: [
						{
							type: "tool_result" as const,
							tool_use_id: toolUseId,
							content: `Subtask ${childTaskId} completed.\n\nResult:\n${completionResultSummary}`,
						},
					],
					ts,
				})
			}
		} else {
			// Fallback for XML protocol or when toolUseId couldn't be found:
			// Add a text block (not ideal but maintains backward compatibility)
			parentApiMessages.push({
				role: "user",
				content: [
					{
						type: "text",
						text: `Subtask ${childTaskId} completed.\n\nResult:\n${completionResultSummary}`,
					},
				],
				ts,
			})
		}

		await saveApiMessages({ messages: parentApiMessages as any, taskId: parentTaskId, globalStoragePath })

		// 3) Update child metadata to "completed" status
		try {
			const { historyItem: childHistory } = await this.getTaskWithId(childTaskId)
			await this.updateTaskHistory({
				...childHistory,
				status: "completed",
			})
		} catch (err) {
			this.log(
				`[reopenParentFromDelegation] Failed to persist child completed status for ${childTaskId}: ${
					(err as Error)?.message ?? String(err)
				}`,
			)
		}

		// 4) Update parent metadata and persist BEFORE emitting completion event
		const childIds = Array.from(new Set([...(historyItem.childIds ?? []), childTaskId]))
		const updatedHistory: typeof historyItem = {
			...historyItem,
			status: "active",
			completedByChildId: childTaskId,
			completionResultSummary,
			awaitingChildId: undefined,
			childIds,
		}
		await this.updateTaskHistory(updatedHistory)

		// 5) Emit TaskDelegationCompleted (provider-level)
		try {
			this.emit(RooCodeEventName.TaskDelegationCompleted, parentTaskId, childTaskId, completionResultSummary)
		} catch {
			// non-fatal
		}

		// 6) Close child instance if still open (single-open-task invariant)
		const current = this.getCurrentTask()
		if (current?.taskId === childTaskId) {
			await this.removeClineFromStack()
		}

		// 7) Reopen the parent from history as the sole active task (restores saved mode)
		//    IMPORTANT: startTask=false to suppress resume-from-history ask scheduling
		const parentInstance = await this.createTaskWithHistoryItem(updatedHistory, { startTask: false })

		// 8) Inject restored histories into the in-memory instance before resuming
		if (parentInstance) {
			try {
				await parentInstance.overwriteClineMessages(parentClineMessages)
			} catch {
				// non-fatal
			}
			try {
				await parentInstance.overwriteApiConversationHistory(parentApiMessages as any)
			} catch {
				// non-fatal
			}

			// Auto-resume parent without ask("resume_task")
			await parentInstance.resumeAfterDelegation()
		}

		// 9) Emit TaskDelegationResumed (provider-level)
		try {
			this.emit(RooCodeEventName.TaskDelegationResumed, parentTaskId, childTaskId)
		} catch {
			// non-fatal
		}
	}

	/**
	 * Convert a file path to a webview-accessible URI
	 * This method safely converts file paths to URIs that can be loaded in the webview
	 *
	 * @param filePath - The absolute file path to convert
	 * @returns The webview URI string, or the original file URI if conversion fails
	 * @throws {Error} When webview is not available
	 * @throws {TypeError} When file path is invalid
	 */
	public convertToWebviewUri(filePath: string): string {
		try {
			const fileUri = vscode.Uri.file(filePath)

			// Check if we have a webview available
			if (this.view?.webview) {
				const webviewUri = this.view.webview.asWebviewUri(fileUri)
				return webviewUri.toString()
			}

			// Specific error for no webview available
			const error = new Error("No webview available for URI conversion")
			console.error(error.message)
			// Fallback to file URI if no webview available
			return fileUri.toString()
		} catch (error) {
			// More specific error handling
			if (error instanceof TypeError) {
				console.error("Invalid file path provided for URI conversion:", error)
			} else {
				console.error("Failed to convert to webview URI:", error)
			}
			// Return file URI as fallback
			return vscode.Uri.file(filePath).toString()
		}
	}
}<|MERGE_RESOLUTION|>--- conflicted
+++ resolved
@@ -95,12 +95,9 @@
 import { getSystemPromptFilePath } from "../prompts/sections/custom-system-prompt"
 
 import { webviewMessageHandler } from "./webviewMessageHandler"
-<<<<<<< HEAD
-=======
 import type { ClineMessage, TodoItem } from "@roo-code/types"
 import { readApiMessages, saveApiMessages, saveTaskMessages } from "../task-persistence"
 import { readTaskMessages } from "../task-persistence/taskMessages"
->>>>>>> dcb04bb2
 import { getNonce } from "./getNonce"
 import { getUri } from "./getUri"
 import { REQUESTY_BASE_URL } from "../../shared/utils/requesty"
@@ -2400,11 +2397,8 @@
 			openRouterImageGenerationSelectedModel,
 			openRouterUseMiddleOutTransform,
 			featureRoomoteControlEnabled,
-<<<<<<< HEAD
 			virtualQuotaActiveModel, // kilocode_change: Include virtual quota active model in state
-=======
 			debug: vscode.workspace.getConfiguration(Package.name).get<boolean>("debug", false),
->>>>>>> dcb04bb2
 		}
 	}
 
