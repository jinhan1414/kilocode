import { ModelInfo, shouldUseSingleFileRead, ToolName } from "@roo-code/types"
import { CodeIndexManager } from "../../../../services/code-index/manager"
import { Mode, getModeConfig, isToolAllowedForMode, getGroupName } from "../../../../shared/modes"
import { ClineProviderState } from "../../../webview/ClineProvider"
import OpenAI from "openai"
import { ALWAYS_AVAILABLE_TOOLS, TOOL_GROUPS } from "../../../../shared/tools"
import { isFastApplyAvailable } from "../../../tools/editFileTool"
import { nativeTools } from "."
import { apply_diff_multi_file, apply_diff_single_file } from "./apply_diff"
import pWaitFor from "p-wait-for"
import { McpHub } from "../../../../services/mcp/McpHub"
import { McpServerManager } from "../../../../services/mcp/McpServerManager"
import { getMcpServerTools } from "./mcp_server"
import { ClineProvider } from "../../../webview/ClineProvider"
import { ContextProxy } from "../../../config/ContextProxy"
import * as vscode from "vscode"
import { read_file_multi, read_file_single } from "./read_file"

export async function getAllowedJSONToolsForMode(
	mode: Mode,
	provider: ClineProvider | undefined,
	diffEnabled: boolean = false,
	model: { id: string; info: ModelInfo } | undefined,
): Promise<OpenAI.Chat.ChatCompletionTool[]> {
	const providerState: ClineProviderState | undefined = await provider?.getState()
	const config = getModeConfig(mode, providerState?.customModes)
	const context = ContextProxy.instance.rawContext

	// Initialize code index managers for all workspace folders.
	let codeIndexManager: CodeIndexManager | undefined = undefined

	if (vscode.workspace.workspaceFolders) {
		for (const folder of vscode.workspace.workspaceFolders) {
			const manager = CodeIndexManager.getInstance(context, folder.uri.fsPath)
			if (manager) {
				codeIndexManager = manager
			}
		}
	}

	const { mcpEnabled } = providerState ?? {}
	let mcpHub: McpHub | undefined
	if (mcpEnabled) {
		if (!provider) {
			throw new Error("Provider reference lost during view transition")
		}

		// Wait for MCP hub initialization through McpServerManager
		mcpHub = await McpServerManager.getInstance(provider.context, provider)

		if (!mcpHub) {
			throw new Error("Failed to get MCP hub from server manager")
		}

		// Wait for MCP servers to be connected before generating system prompt
		await pWaitFor(() => !mcpHub!.isConnecting, { timeout: 10_000 }).catch(() => {
			console.error("MCP servers failed to connect in time")
		})
	}

	const tools = new Set<string>()

	// Add tools from mode's groups
	config.groups.forEach((groupEntry) => {
		const groupName = getGroupName(groupEntry)
		const toolGroup = TOOL_GROUPS[groupName]
		if (toolGroup) {
			toolGroup.tools.forEach((tool) => {
				if (
					isToolAllowedForMode(
						tool as ToolName,
						mode,
						providerState?.customModes ?? [],
						undefined,
						undefined,
						providerState?.experiments ?? {},
					)
				) {
					tools.add(tool)
				}
			})
		}
	})

	// Add always available tools
	ALWAYS_AVAILABLE_TOOLS.forEach((tool) => tools.add(tool))

	// Conditionally exclude codebase_search if feature is disabled or not configured
	if (
		!codeIndexManager ||
		!(codeIndexManager.isFeatureEnabled && codeIndexManager.isFeatureConfigured && codeIndexManager.isInitialized)
	) {
		tools.delete("codebase_search")
	}

<<<<<<< HEAD
	if (isFastApplyAvailable(clineProviderState)) {
		// When Morph is enabled, disable traditional editing tools
		const traditionalEditingTools = ["apply_diff", "write_to_file", "insert_content"]
=======
	if (isFastApplyAvailable(providerState)) {
		// When Fast Apply is enabled, disable traditional editing tools
		const traditionalEditingTools = ["apply_diff", "write_to_file", "insert_content", "search_and_replace"]
>>>>>>> 7feb3ff0
		traditionalEditingTools.forEach((tool) => tools.delete(tool))
	} else {
		tools.delete("edit_file")
	}

	// Conditionally exclude update_todo_list if disabled in settings
	if (providerState?.apiConfiguration?.todoListEnabled === false) {
		tools.delete("update_todo_list")
	}

	// Conditionally exclude generate_image if experiment is not enabled
	if (!providerState?.experiments?.imageGeneration) {
		tools.delete("generate_image")
	}

	// Conditionally exclude run_slash_command if experiment is not enabled
	if (!providerState?.experiments?.runSlashCommand) {
		tools.delete("run_slash_command")
	}

	if (!providerState?.browserToolEnabled || !model?.info.supportsImages) {
		tools.delete("browser_action")
	}

	// Create a map of tool names to native tool definitions for quick lookup
	// Exclude apply_diff tools as they are handled specially below
	// Create a map of tool names to native tool definitions for quick lookup
	const nativeToolsMap = new Map<string, OpenAI.Chat.ChatCompletionTool>()
	nativeTools.forEach((tool) => {
		nativeToolsMap.set(tool.function.name, tool)
	})
	let allowedTools: OpenAI.Chat.ChatCompletionTool[] = []

	let isReadFileToolAllowedForMode = false
	let isApplyDiffToolAllowedForMode = false
	for (const nativeTool of nativeTools) {
		const toolName = nativeTool.function.name

		// If the tool is in the allowed set, add it.
		if (tools.has(toolName)) {
			if (toolName === "read_file") {
				isReadFileToolAllowedForMode = true
			} else if (toolName === "apply_diff") {
				isApplyDiffToolAllowedForMode = true
			} else {
				allowedTools.push(nativeTool)
			}
		}
	}

	if (isReadFileToolAllowedForMode) {
		if (model?.id && shouldUseSingleFileRead(model?.id)) {
			allowedTools.push(read_file_single)
		} else {
			allowedTools.push(read_file_multi)
		}
	}

	// Handle the "apply_diff" logic separately because the same tool has different
	// implementations depending on whether multi-file diffs are enabled, but the same name is used.
	if (isApplyDiffToolAllowedForMode && diffEnabled) {
		if (providerState?.experiments.multiFileApplyDiff) {
			allowedTools.push(apply_diff_multi_file)
		} else {
			allowedTools.push(apply_diff_single_file)
		}
	}

	// Check if MCP functionality should be included
	const hasMcpGroup = config.groups.some((groupEntry) => getGroupName(groupEntry) === "mcp")
	if (hasMcpGroup && mcpHub) {
		const mcpTools = getMcpServerTools(mcpHub)
		if (mcpTools) {
			allowedTools.push(...mcpTools)
		}
	}

	return allowedTools
}<|MERGE_RESOLUTION|>--- conflicted
+++ resolved
@@ -93,15 +93,9 @@
 		tools.delete("codebase_search")
 	}
 
-<<<<<<< HEAD
-	if (isFastApplyAvailable(clineProviderState)) {
-		// When Morph is enabled, disable traditional editing tools
-		const traditionalEditingTools = ["apply_diff", "write_to_file", "insert_content"]
-=======
 	if (isFastApplyAvailable(providerState)) {
 		// When Fast Apply is enabled, disable traditional editing tools
-		const traditionalEditingTools = ["apply_diff", "write_to_file", "insert_content", "search_and_replace"]
->>>>>>> 7feb3ff0
+		const traditionalEditingTools = ["apply_diff", "write_to_file", "insert_content"]
 		traditionalEditingTools.forEach((tool) => tools.delete(tool))
 	} else {
 		tools.delete("edit_file")
