--- conflicted
+++ resolved
@@ -33,17 +33,6 @@
 		return ""
 	}
 
-<<<<<<< HEAD
-// kilocode_change start
-import { getFastApplyEditingInstructions } from "../tools/edit-file"
-import { type ClineProviderState } from "../../webview/ClineProvider"
-import { getFastApplyModelType, isFastApplyAvailable } from "../../tools/editFileTool"
-import { ToolUseStyle } from "../../../../packages/types/src/kilocode/native-function-calling"
-// kilocode_change end
-
-function getEditingInstructions(diffStrategy?: DiffStrategy): string {
-=======
->>>>>>> 06b775a8
 	const instructions: string[] = []
 	const availableTools: string[] = []
 
@@ -95,32 +84,18 @@
 	experiments: Record<string, boolean> | undefined,
 	diffStrategy?: DiffStrategy,
 	codeIndexManager?: CodeIndexManager,
-<<<<<<< HEAD
-	clineProviderState?: ClineProviderState, // kilocode_change
-	toolUseStyle?: ToolUseStyle, // kilocode_change
-=======
 	settings?: SystemPromptSettings,
->>>>>>> 06b775a8
 ): string {
 	const isCodebaseSearchAvailable =
-		// kilocode_change start
-		codeIndexManager?.isManagedIndexingAvailable ||
-		(codeIndexManager &&
-			codeIndexManager.isFeatureEnabled &&
-			codeIndexManager.isFeatureConfigured &&
-			codeIndexManager.isInitialized)
-	// kilocode_change end
+		codeIndexManager &&
+		codeIndexManager.isFeatureEnabled &&
+		codeIndexManager.isFeatureConfigured &&
+		codeIndexManager.isInitialized
 
 	const codebaseSearchRule = isCodebaseSearchAvailable
 		? "- **CRITICAL: For ANY exploration of code you haven't examined yet in this conversation, you MUST use the `codebase_search` tool FIRST before using search_files or other file exploration tools.** This requirement applies throughout the entire conversation, not just when starting a task. The codebase_search tool uses semantic search to find relevant code based on meaning, not just keywords, making it much more effective for understanding how features are implemented. Even if you've already explored some parts of the codebase, any new area or functionality you need to understand requires using codebase_search first.\n"
 		: ""
 
-<<<<<<< HEAD
-	const kiloCodeUseMorph = isFastApplyAvailable(clineProviderState)
-
-	let rulesContent = ""
-	rulesContent += `====
-=======
 	// Get available tools from relevant groups
 	const availableEditTools = getAvailableToolsInGroup(
 		"edit",
@@ -158,22 +133,10 @@
 	const effectiveProtocol = getEffectiveProtocol(settings?.toolProtocol)
 
 	return `====
->>>>>>> 06b775a8
 
 RULES
 
 - The project base directory is: ${cwd.toPosix()}
-<<<<<<< HEAD
-`
-	rulesContent += `- All file paths must be relative to this directory. However, commands may change directories in terminals, so respect working directory specified by the response to ${toolUseStyle === "json" ? '"execute_command"' : "<execute_command>" /*kilocode_change*/}.`
-	rulesContent += `
-- You cannot \`cd\` into a different directory to complete a task. You are stuck operating from '${cwd.toPosix()}', so be sure to pass in the correct 'path' parameter when using tools that require a path.
-- Do not use the ~ character or $HOME to refer to the home directory.
-- Before using the execute_command tool, you must first think about the SYSTEM INFORMATION context provided to understand the user's environment and tailor your commands to ensure they are compatible with their system. You must also consider if the command you need to run should be executed in a specific directory outside of the current working directory '${cwd.toPosix()}', and if so prepend with \`cd\`'ing into that directory && then executing the command (as one command since you are stuck operating from '${cwd.toPosix()}'). For example, if you needed to run \`npm install\` in a project outside of '${cwd.toPosix()}', you would need to prepend with a \`cd\` i.e. pseudocode for this would be \`cd (path to project) && (command, in this case npm install)\`.
-${codebaseSearchRule}- When using the search_files tool${isCodebaseSearchAvailable ? " (after codebase_search)" : ""}, craft your regex patterns carefully to balance specificity and flexibility. Based on the user's task you may use it to find code patterns, TODO comments, function definitions, or any text-based information across the project. The results include context, so analyze the surrounding code to better understand the matches. Leverage the search_files tool in combination with other tools for more comprehensive analysis. For example, use it to find specific code patterns, then use read_file to examine the full context of interesting matches before using ${kiloCodeUseMorph ? "edit_file" : diffStrategy ? "apply_diff or write_to_file" : "write_to_file"} to make informed changes.
-- When creating a new project (such as an app, website, or any software project), organize all new files within a dedicated project directory unless the user specifies otherwise. Use appropriate file paths when writing files, as the ${kiloCodeUseMorph ? "edit_file" : "write_to_file"} tool will automatically create any necessary directories. Structure the project logically, adhering to best practices for the specific type of project being created. Unless otherwise specified, new projects should be easily run without additional setup, for example most projects can be built in HTML, CSS, and JavaScript - which you can open in a browser.
-${kiloCodeUseMorph ? getFastApplyEditingInstructions(getFastApplyModelType(clineProviderState)) : getEditingInstructions(diffStrategy)}
-=======
 - All file paths must be relative to this directory. However, commands may change directories in terminals, so respect working directory specified by the response to ${isNativeProtocol(effectiveProtocol) ? "execute_command" : "<execute_command>"}.
 - You cannot \`cd\` into a different directory to complete a task. You are stuck operating from '${cwd.toPosix()}', so be sure to pass in the correct 'path' parameter when using tools that require a path.
 - Do not use the ~ character or $HOME to refer to the home directory.
@@ -191,7 +154,6 @@
 			: ""
 	}
 ${getEditingInstructions(mode, customModes, experiments, codeIndexManager, settings, diffStrategy)}
->>>>>>> 06b775a8
 - Some modes have restrictions on which files they can edit. If you attempt to edit a restricted file, the operation will be rejected with a FileRestrictionError that will specify which file patterns are allowed for the current mode.
 - Be sure to consider the type of project (e.g. Python, JavaScript, web application) when determining the appropriate structure and files to include. Also consider what files may be most relevant to accomplishing the task, for example looking at a project's manifest file would help you understand the project's dependencies, which you could incorporate into any code you write.
   * For example, in architect mode trying to edit app.js would be rejected because architect mode can only edit files matching "\\.md$"
@@ -216,5 +178,4 @@
 			? " Then if you want to test your work, you might use browser_action to launch the site, wait for the user's response confirming the site was launched along with a screenshot, then perhaps e.g., click a button to test functionality if needed, wait for the user's response confirming the button was clicked along with a screenshot of the new state, before finally closing the browser."
 			: ""
 	}`
-	return rulesContent
 }