--- conflicted
+++ resolved
@@ -23,8 +23,8 @@
 			const currentParamValue = accumulator.slice(currentParamValueStartIndex)
 			const paramClosingTag = `</${currentParamName}>`
 			if (currentParamValue.endsWith(paramClosingTag)) {
-<<<<<<< HEAD
-				// end of param value
+				// End of param value.
+				// Don't trim content parameters to preserve newlines, but strip first and last newline only
 				let paramValue = currentParamValue.slice(0, -paramClosingTag.length).trim()
 
 				// kilocode_change start
@@ -37,16 +37,10 @@
 				}
 				// kilocode_change end
 
-				currentToolUse.params[currentParamName] = paramValue
-=======
-				// End of param value.
-				// Don't trim content parameters to preserve newlines, but strip first and last newline only
-				const paramValue = currentParamValue.slice(0, -paramClosingTag.length)
 				currentToolUse.params[currentParamName] =
 					currentParamName === "content"
 						? paramValue.replace(/^\n/, "").replace(/\n$/, "")
 						: paramValue.trim()
->>>>>>> db07ff56
 				currentParamName = undefined
 				continue
 			} else {
