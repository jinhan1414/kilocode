import { EXPERIMENT_IDS } from "../../../shared/experiments"
import { TOOL_PROTOCOL } from "@roo-code/types"

// Mock vscode
vi.mock("vscode", () => ({
	workspace: {
		getConfiguration: vi.fn(),
	},
}))

// Mock the ApplyDiffTool module
vi.mock("../ApplyDiffTool", () => ({
	applyDiffTool: {
		handle: vi.fn(),
	},
}))

// kilocode_change start
vi.mock("../kilocode/searchAndReplaceTool", () => ({
	searchAndReplaceTool: vi.fn(),
}))
import { searchAndReplaceTool } from "../kilocode/searchAndReplaceTool"
// kilocode_change end

// Import after mocking to get the mocked version
import { applyDiffTool as multiApplyDiffTool } from "../MultiApplyDiffTool"
import { applyDiffTool as applyDiffToolClass } from "../ApplyDiffTool"

describe("applyDiffTool experiment routing", () => {
	let mockCline: any
	let mockBlock: any
	let mockAskApproval: any
	let mockHandleError: any
	let mockPushToolResult: any
	let mockRemoveClosingTag: any
	let mockProvider: any

	beforeEach(async () => {
		vi.clearAllMocks()

		// Reset vscode mock to default behavior (XML protocol)
		const vscode = await import("vscode")
		vi.mocked(vscode.workspace.getConfiguration).mockReturnValue({
			get: vi.fn().mockReturnValue(TOOL_PROTOCOL.XML),
		} as any)

		mockProvider = {
			getState: vi.fn(),
		}

		mockCline = {
			providerRef: {
				deref: vi.fn().mockReturnValue(mockProvider),
			},
			cwd: "/test",
			diffStrategy: {
				applyDiff: vi.fn(),
				getProgressStatus: vi.fn(),
			},
			diffViewProvider: {
				reset: vi.fn(),
			},
			apiConfiguration: {
				apiProvider: "anthropic",
			},
			api: {
				getModel: vi.fn().mockReturnValue({
					id: "test-model",
					info: {
						maxTokens: 4096,
						contextWindow: 128000,
						supportsPromptCache: false,
						supportsNativeTools: false,
					},
				}),
			},
			processQueuedMessages: vi.fn(),
		} as any

		mockBlock = {
			params: {
				path: "test.ts",
				diff: "test diff",
			},
			partial: false,
		}

		mockAskApproval = vi.fn()
		mockHandleError = vi.fn()
		mockPushToolResult = vi.fn()
		mockRemoveClosingTag = vi.fn((tag, value) => value)
	})

	it("should use legacy tool when MULTI_FILE_APPLY_DIFF experiment is disabled", async () => {
		mockProvider.getState.mockResolvedValue({
			experiments: {
				[EXPERIMENT_IDS.MULTI_FILE_APPLY_DIFF]: false,
			},
		})

		// Mock the class-based tool to resolve successfully
		;(applyDiffToolClass.handle as any).mockResolvedValue(undefined)

		await multiApplyDiffTool(
			mockCline,
			mockBlock,
			mockAskApproval,
			mockHandleError,
			mockPushToolResult,
			mockRemoveClosingTag,
		)

		expect(applyDiffToolClass.handle).toHaveBeenCalledWith(mockCline, mockBlock, {
			askApproval: mockAskApproval,
			handleError: mockHandleError,
			pushToolResult: mockPushToolResult,
			removeClosingTag: mockRemoveClosingTag,
			toolProtocol: "xml",
		})
	})

	it("should use legacy tool when experiments are not defined", async () => {
		mockProvider.getState.mockResolvedValue({})

		// Mock the class-based tool to resolve successfully
		;(applyDiffToolClass.handle as any).mockResolvedValue(undefined)

		await multiApplyDiffTool(
			mockCline,
			mockBlock,
			mockAskApproval,
			mockHandleError,
			mockPushToolResult,
			mockRemoveClosingTag,
		)

		expect(applyDiffToolClass.handle).toHaveBeenCalledWith(mockCline, mockBlock, {
			askApproval: mockAskApproval,
			handleError: mockHandleError,
			pushToolResult: mockPushToolResult,
			removeClosingTag: mockRemoveClosingTag,
			toolProtocol: "xml",
		})
	})

	it("should use multi-file tool when MULTI_FILE_APPLY_DIFF experiment is enabled and using XML protocol", async () => {
		mockProvider.getState.mockResolvedValue({
			experiments: {
				[EXPERIMENT_IDS.MULTI_FILE_APPLY_DIFF]: true,
			},
		})

		// Mock the new tool behavior - it should continue with the multi-file implementation
		// Since we're not mocking the entire function, we'll just verify it doesn't call the class-based tool
		await multiApplyDiffTool(
			mockCline,
			mockBlock,
			mockAskApproval,
			mockHandleError,
			mockPushToolResult,
			mockRemoveClosingTag,
		)

		expect(applyDiffToolClass.handle).not.toHaveBeenCalled()
	})

	it("should use class-based tool when model defaults to native protocol", async () => {
		// Update model to support native tools and default to native protocol
		mockCline.api.getModel = vi.fn().mockReturnValue({
			id: "test-model",
			info: {
				maxTokens: 4096,
				contextWindow: 128000,
				supportsPromptCache: false,
				supportsNativeTools: true, // Model supports native tools
				defaultToolProtocol: "native", // Model defaults to native protocol
			},
		})

		mockProvider.getState.mockResolvedValue({
			experiments: {
				[EXPERIMENT_IDS.MULTI_FILE_APPLY_DIFF]: true,
			},
		})
		;(searchAndReplaceTool as any).mockResolvedValue(undefined)

		await multiApplyDiffTool(
			mockCline,
			mockBlock,
			mockAskApproval,
			mockHandleError,
			mockPushToolResult,
			mockRemoveClosingTag,
		)

<<<<<<< HEAD
		// When native protocol is enabled, should always use class-based tool
		expect(searchAndReplaceTool).toHaveBeenCalledWith(
			mockCline,
			mockBlock,
			mockAskApproval,
			mockHandleError,
			mockPushToolResult,
		)
=======
		// When native protocol is used, should always use class-based tool
		expect(applyDiffToolClass.handle).toHaveBeenCalledWith(mockCline, mockBlock, {
			askApproval: mockAskApproval,
			handleError: mockHandleError,
			pushToolResult: mockPushToolResult,
			removeClosingTag: mockRemoveClosingTag,
			toolProtocol: "native",
		})
>>>>>>> 2c3b2953
	})
})<|MERGE_RESOLUTION|>--- conflicted
+++ resolved
@@ -193,7 +193,6 @@
 			mockRemoveClosingTag,
 		)
 
-<<<<<<< HEAD
 		// When native protocol is enabled, should always use class-based tool
 		expect(searchAndReplaceTool).toHaveBeenCalledWith(
 			mockCline,
@@ -202,15 +201,5 @@
 			mockHandleError,
 			mockPushToolResult,
 		)
-=======
-		// When native protocol is used, should always use class-based tool
-		expect(applyDiffToolClass.handle).toHaveBeenCalledWith(mockCline, mockBlock, {
-			askApproval: mockAskApproval,
-			handleError: mockHandleError,
-			pushToolResult: mockPushToolResult,
-			removeClosingTag: mockRemoveClosingTag,
-			toolProtocol: "native",
-		})
->>>>>>> 2c3b2953
 	})
 })