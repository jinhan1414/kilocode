--- conflicted
+++ resolved
@@ -79,20 +79,17 @@
 			task.diffViewProvider.editType = fileExists ? "modify" : "create"
 		}
 
-<<<<<<< HEAD
 		// Create parent directories early for new files to prevent ENOENT errors
 		// in subsequent operations (e.g., diffViewProvider.open, fs.readFile)
 		if (!fileExists) {
 			await createDirectoriesForFile(absolutePath)
 		}
-=======
 		// kilocode_change start
 		if (typeof newContent !== "string") {
 			console.warn(`[WriteToFileTool] converting incorrect model output ${typeof newContent} to string`)
 			newContent = JSON.stringify(newContent, null, "\t")
 		}
 		// kilocode_change end
->>>>>>> de470722
 
 		if (newContent.startsWith("```")) {
 			newContent = newContent.split("\n").slice(1).join("\n")
