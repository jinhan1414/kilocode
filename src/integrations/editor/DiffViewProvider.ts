--- conflicted
+++ resolved
@@ -485,12 +485,6 @@
 						resolve(editor)
 					}
 				}),
-<<<<<<< HEAD
-				uri,
-				`${fileName}: ${fileExists ? "Original ↔ Kilo Code's Changes" : "New File"} (Editable)`,
-				{ preserveFocus: true },
-=======
->>>>>>> 23bbad04
 			)
 
 			// Execute the diff command
