import { Tool } from "../..";
import { EDIT_CODE_INSTRUCTIONS } from "../../llm/defaultSystemMessages";
import { BUILT_IN_GROUP_NAME, BuiltInToolNames } from "../builtIn";
import { NO_PARALLEL_TOOL_CALLING_INSRUCTION } from "./searchAndReplaceInFile";

export interface EditToolArgs {
  filepath: string;
  changes: string;
}

const CHANGES_DESCRIPTION =
  "Any modifications to the file, showing only needed changes. Do NOT wrap this in a codeblock or write anything besides the code changes. In larger files, use brief language-appropriate placeholders for large unmodified sections, e.g. '// ... existing code ...'";

export const editFileTool: Tool = {
  type: "function",
  displayTitle: "Edit File",
  wouldLikeTo: "edit {{{ filepath }}}",
  isCurrently: "editing {{{ filepath }}}",
  hasAlready: "edited {{{ filepath }}}",
  group: BUILT_IN_GROUP_NAME,
  readonly: false,
  isInstant: false,
  function: {
    name: BuiltInToolNames.EditExistingFile,
    description: `Use this tool to edit an existing file. If you don't know the contents of the file, read it first.\n${EDIT_CODE_INSTRUCTIONS}\n${NO_PARALLEL_TOOL_CALLING_INSRUCTION}`,
    parameters: {
      type: "object",
      required: ["filepath", "changes"],
      properties: {
        filepath: {
          type: "string",
          description:
            "The path of the file to edit, relative to the root of the workspace.",
        },
        changes: {
          type: "string",
          description: CHANGES_DESCRIPTION,
        },
      },
    },
  },
<<<<<<< HEAD
  systemMessageDescription: {
    prefix: `To edit an EXISTING file, use the ${BuiltInToolNames.EditExistingFile} tool with
=======
  defaultToolPolicy: "allowedWithPermission",
  systemMessageDescription: createSystemMessageExampleCall(
    BuiltInToolNames.EditExistingFile,
    `To edit an EXISTING file, use the ${BuiltInToolNames.EditExistingFile} tool with
>>>>>>> adba70b9
- filepath: the relative filepath to the file.
- changes: ${CHANGES_DESCRIPTION}
Only use this tool if you already know the contents of the file. Otherwise, use the ${BuiltInToolNames.ReadFile} or ${BuiltInToolNames.ReadCurrentlyOpenFile} tool to read it first.
For example:`,
    exampleArgs: [
      ["filepath", "path/to/the_file.ts"],
      [
        "changes",
        "// ... existing code ...\nfunction subtract(a: number, b: number): number {\n  return a - b;\n}\n// ... rest of code ...",
      ],
    ],
  },
};<|MERGE_RESOLUTION|>--- conflicted
+++ resolved
@@ -39,15 +39,9 @@
       },
     },
   },
-<<<<<<< HEAD
+  defaultToolPolicy: "allowedWithPermission",
   systemMessageDescription: {
     prefix: `To edit an EXISTING file, use the ${BuiltInToolNames.EditExistingFile} tool with
-=======
-  defaultToolPolicy: "allowedWithPermission",
-  systemMessageDescription: createSystemMessageExampleCall(
-    BuiltInToolNames.EditExistingFile,
-    `To edit an EXISTING file, use the ${BuiltInToolNames.EditExistingFile} tool with
->>>>>>> adba70b9
 - filepath: the relative filepath to the file.
 - changes: ${CHANGES_DESCRIPTION}
 Only use this tool if you already know the contents of the file. Otherwise, use the ${BuiltInToolNames.ReadFile} or ${BuiltInToolNames.ReadCurrentlyOpenFile} tool to read it first.
