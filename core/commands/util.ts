--- conflicted
+++ resolved
@@ -24,11 +24,7 @@
   }
 
   const rif: RangeInFileWithContents = {
-<<<<<<< HEAD
-    filepath: item.id.itemId,
-=======
     filepath: item.uri?.value || "",
->>>>>>> 31383918
     range: {
       start: {
         line: startLine,
