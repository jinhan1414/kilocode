--- conflicted
+++ resolved
@@ -30,7 +30,9 @@
   for await (let char of stream) {
     if (first) {
       first = false;
-      if (char === "\n") {return;}
+      if (char === "\n") {
+        return;
+      }
     }
     yield char;
   }
@@ -48,15 +50,9 @@
 ): AsyncGenerator<string> {
   const stack: string[] = [];
   for (let i = 0; i < suffix.length; i++) {
-<<<<<<< HEAD
-    if (suffix[i] === " ") {continue;}
-    const openBracket = BRACKETS_REVERSE[suffix[i]];
-    if (!openBracket) {break;}
-=======
     if (suffix[i] === " ") continue;
     const openBracket = BRACKETS_REVERSE[suffix[i]];
     if (!openBracket) break;
->>>>>>> d21edfe4
     stack.unshift(openBracket);
   }
 
