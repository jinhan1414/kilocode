import crypto from "node:crypto";
import * as fs from "node:fs";
import { type Database, open } from "sqlite";
import sqlite3 from "sqlite3";
<<<<<<< HEAD
import type { IndexTag, IndexingProgressUpdate } from "..";
import { getIndexSqlitePath } from "../util/paths";
import type {
=======
import { IndexTag, IndexingProgressUpdate } from "../index.js";
import { getIndexSqlitePath } from "../util/paths.js";
import {
>>>>>>> 0d78fe87
  CodebaseIndex,
  IndexResultType,
  LastModifiedMap,
  MarkCompleteCallback,
  PathAndCacheKey,
  RefreshIndexResults,
} from "./types.js";

export type DatabaseConnection = Database<sqlite3.Database>;

export function tagToString(tag: IndexTag): string {
  return `${tag.directory}::${tag.branch}::${tag.artifactId}`;
}

export class SqliteDb {
  static db: DatabaseConnection | null = null;

  private static async createTables(db: DatabaseConnection) {
    await db.exec(
      `CREATE TABLE IF NOT EXISTS tag_catalog (
            id INTEGER PRIMARY KEY AUTOINCREMENT,
            dir STRING NOT NULL,
            branch STRING NOT NULL,
            artifactId STRING NOT NULL,
            path STRING NOT NULL,
            cacheKey STRING NOT NULL,
            lastUpdated INTEGER NOT NULL
        )`,
    );

    await db.exec(
      `CREATE TABLE IF NOT EXISTS global_cache (
            id INTEGER PRIMARY KEY AUTOINCREMENT,
            cacheKey STRING NOT NULL,
            dir STRING NOT NULL,
            branch STRING NOT NULL,
            artifactId STRING NOT NULL
        )`,
    );
  }

  private static indexSqlitePath = getIndexSqlitePath();

  static async get() {
    if (SqliteDb.db && fs.existsSync(SqliteDb.indexSqlitePath)) {
      return SqliteDb.db;
    }

    SqliteDb.indexSqlitePath = getIndexSqlitePath();
    SqliteDb.db = await open({
      filename: SqliteDb.indexSqlitePath,
      driver: sqlite3.Database,
    });

    await SqliteDb.createTables(SqliteDb.db);

    return SqliteDb.db;
  }
}

async function getSavedItemsForTag(
  tag: IndexTag,
): Promise<{ path: string; cacheKey: string; lastUpdated: number }[]> {
  const db = await SqliteDb.get();
  const stmt = await db.prepare(
    `SELECT path, cacheKey, lastUpdated FROM tag_catalog
    WHERE dir = ? AND branch = ? AND artifactId = ?`,
    tag.directory,
    tag.branch,
    tag.artifactId,
  );
  const rows = await stmt.all();
  return rows;
}

interface PathAndOptionalCacheKey {
  path: string;
  cacheKey?: string;
}

enum AddRemoveResultType {
  Add = "add",
  Remove = "remove",
  UpdateNewVersion = "updateNewVersion",
  UpdateOldVersion = "updateOldVersion",
}

async function getAddRemoveForTag(
  tag: IndexTag,
  currentFiles: LastModifiedMap,
  readFile: (path: string) => Promise<string>,
): Promise<[PathAndCacheKey[], PathAndCacheKey[], MarkCompleteCallback]> {
  const newLastUpdatedTimestamp = Date.now();

  const saved = await getSavedItemsForTag(tag);

  const add: PathAndCacheKey[] = [];
  const updateNewVersion: PathAndCacheKey[] = [];
  const updateOldVersion: PathAndCacheKey[] = [];
  const remove: PathAndCacheKey[] = [];

  for (const item of saved) {
    const { lastUpdated, ...pathAndCacheKey } = item;

    if (currentFiles[item.path] === undefined) {
      // Was indexed, but no longer exists. Remove
      remove.push(pathAndCacheKey);
    } else {
      // Exists in old and new, so determine whether it was updated
      if (lastUpdated < currentFiles[item.path]) {
        // Change was made after last update
        updateNewVersion.push({
          path: pathAndCacheKey.path,
          cacheKey: calculateHash(await readFile(pathAndCacheKey.path)),
        });
        updateOldVersion.push(pathAndCacheKey);
      } else {
        // Already updated, do nothing
      }

      // Remove so we can check leftovers afterward
      delete currentFiles[item.path];
    }
  }

  // Any leftover in current files need to be added
  add.push(
    ...(await Promise.all(
      Object.keys(currentFiles).map(async (path) => {
        const fileContents = await readFile(path);
        return { path, cacheKey: calculateHash(fileContents) };
      }),
    )),
  );

  // Create the markComplete callback function
  const db = await SqliteDb.get();
  const itemToAction: {
    [key: string]: [PathAndCacheKey, AddRemoveResultType];
  } = {};

  async function markComplete(items: PathAndCacheKey[], _: IndexResultType) {
    const actions = items.map(
      (item) =>
        itemToAction[
          JSON.stringify({ path: item.path, cacheKey: item.cacheKey })
        ],
    );
    for (const [{ path, cacheKey }, resultType] of actions) {
      switch (resultType) {
        case AddRemoveResultType.Add:
          await db.run(
            "INSERT INTO tag_catalog (path, cacheKey, lastUpdated, dir, branch, artifactId) VALUES (?, ?, ?, ?, ?, ?)",
            path,
            cacheKey,
            newLastUpdatedTimestamp,
            tag.directory,
            tag.branch,
            tag.artifactId,
          );
          break;
        case AddRemoveResultType.Remove:
          await db.run(
            `DELETE FROM tag_catalog WHERE
              cacheKey = ? AND
              path = ? AND
              dir = ? AND
              branch = ? AND
              artifactId = ?
          `,
            cacheKey,
            path,
            tag.directory,
            tag.branch,
            tag.artifactId,
          );
          break;
        case AddRemoveResultType.UpdateNewVersion:
          await db.run(
            `UPDATE tag_catalog SET
                cacheKey = ?,
                lastUpdated = ?
             WHERE
                path = ? AND
                dir = ? AND
                branch = ? AND
                artifactId = ?
            `,
            cacheKey,
            newLastUpdatedTimestamp,
            path,
            tag.directory,
            tag.branch,
            tag.artifactId,
          );
          break;
        case AddRemoveResultType.UpdateOldVersion:
          break;
      }
    }
  }

  for (const item of updateNewVersion) {
    itemToAction[JSON.stringify(item)] = [
      item,
      AddRemoveResultType.UpdateNewVersion,
    ];
  }
  for (const item of add) {
    itemToAction[JSON.stringify(item)] = [item, AddRemoveResultType.Add];
  }
  for (const item of updateOldVersion) {
    itemToAction[JSON.stringify(item)] = [
      item,
      AddRemoveResultType.UpdateOldVersion,
    ];
  }
  for (const item of remove) {
    itemToAction[JSON.stringify(item)] = [item, AddRemoveResultType.Remove];
  }

  return [
    [...add, ...updateNewVersion],
    [...remove, ...updateOldVersion],
    markComplete,
  ];
}

/**
 * Check the global cache for items with this cacheKey for the given artifactId.
 * Return all of the tags that it exists under, which could be an empty array
 */
async function getTagsFromGlobalCache(
  cacheKey: string,
  artifactId: string,
): Promise<IndexTag[]> {
  const db = await SqliteDb.get();
  const stmt = await db.prepare(
    "SELECT dir, branch, artifactId FROM global_cache WHERE cacheKey = ? AND artifactId = ?",
  );
  const rows = await stmt.all(cacheKey, artifactId);
  return rows;
}

function calculateHash(fileContents: string): string {
  const hash = crypto.createHash("sha256");
  hash.update(fileContents);
  return hash.digest("hex");
}

export async function getComputeDeleteAddRemove(
  tag: IndexTag,
  currentFiles: LastModifiedMap,
  readFile: (path: string) => Promise<string>,
  repoName: string | undefined,
): Promise<[RefreshIndexResults, MarkCompleteCallback]> {
  const [add, remove, markComplete] = await getAddRemoveForTag(
    tag,
    currentFiles,
    readFile,
  );

  const compute: PathAndCacheKey[] = [];
  const del: PathAndCacheKey[] = [];
  const addTag: PathAndCacheKey[] = [];
  const removeTag: PathAndCacheKey[] = [];

  for (const { path, cacheKey } of add) {
    const existingTags = await getTagsFromGlobalCache(cacheKey, tag.artifactId);
    if (existingTags.length > 0) {
      addTag.push({ path, cacheKey });
    } else {
      compute.push({ path, cacheKey });
    }
  }

  for (const { path, cacheKey } of remove) {
    const existingTags = await getTagsFromGlobalCache(cacheKey, tag.artifactId);
    if (existingTags.length > 1) {
      removeTag.push({ path, cacheKey });
    } else {
      if (existingTags.length === 0) {
        // console.warn("Existing tags should not be empty when trying to remove");
      }

      del.push({ path, cacheKey });
    }
  }

  const results = {
    compute,
    del,
    addTag,
    removeTag,
  };

  const globalCacheIndex = await GlobalCacheCodeBaseIndex.create();

  return [
    results,
    async (items, resultType) => {
      // Update tag catalog
      markComplete(items, resultType);

      // Update the global cache
      const results: any = {
        compute: [],
        del: [],
        addTag: [],
        removeTag: [],
      };
      results[resultType] = items;
      for await (const _ of globalCacheIndex.update(
        tag,
        results,
        () => {},
        repoName,
      )) {
      }
    },
  ];
}

export class GlobalCacheCodeBaseIndex implements CodebaseIndex {
  private db: DatabaseConnection;

  constructor(db: DatabaseConnection) {
    this.db = db;
  }
  artifactId = "globalCache";

  static async create(): Promise<GlobalCacheCodeBaseIndex> {
    return new GlobalCacheCodeBaseIndex(await SqliteDb.get());
  }

  async *update(
    tag: IndexTag,
    results: RefreshIndexResults,
    _: MarkCompleteCallback,
    repoName: string | undefined,
  ): AsyncGenerator<IndexingProgressUpdate> {
    const add = [...results.compute, ...results.addTag];
    const remove = [...results.del, ...results.removeTag];
    await Promise.all([
      ...add.map(({ cacheKey }) => {
        return this.computeOrAddTag(cacheKey, tag);
      }),
      ...remove.map(({ cacheKey }) => {
        return this.deleteOrRemoveTag(cacheKey, tag);
      }),
    ]);
    yield { progress: 1, desc: "Done updating global cache", status: "done" };
  }

  private async computeOrAddTag(
    cacheKey: string,
    tag: IndexTag,
  ): Promise<void> {
    await this.db.run(
      "INSERT INTO global_cache (cacheKey, dir, branch, artifactId) VALUES (?, ?, ?, ?)",
      cacheKey,
      tag.directory,
      tag.branch,
      tag.artifactId,
    );
  }
  private async deleteOrRemoveTag(
    cacheKey: string,
    tag: IndexTag,
  ): Promise<void> {
    await this.db.run(
      "DELETE FROM global_cache WHERE cacheKey = ? AND dir = ? AND branch = ? AND artifactId = ?",
      cacheKey,
      tag.directory,
      tag.branch,
      tag.artifactId,
    );
  }
}<|MERGE_RESOLUTION|>--- conflicted
+++ resolved
@@ -1,16 +1,10 @@
 import crypto from "node:crypto";
 import * as fs from "node:fs";
-import { type Database, open } from "sqlite";
+import { open, type Database } from "sqlite";
 import sqlite3 from "sqlite3";
-<<<<<<< HEAD
-import type { IndexTag, IndexingProgressUpdate } from "..";
-import { getIndexSqlitePath } from "../util/paths";
-import type {
-=======
 import { IndexTag, IndexingProgressUpdate } from "../index.js";
 import { getIndexSqlitePath } from "../util/paths.js";
 import {
->>>>>>> 0d78fe87
   CodebaseIndex,
   IndexResultType,
   LastModifiedMap,
