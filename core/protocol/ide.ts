import type {
<<<<<<< HEAD
  ContinueRcJson,
  DocumentSymbol,
=======
>>>>>>> ee08c5c1
  FileStatsMap,
  FileType,
  IDE,
  IdeInfo,
  IdeSettings,
  IndexTag,
  Location,
  Problem,
  Range,
  RangeInFile,
  SignatureHelp,
  TerminalOptions,
  Thread,
} from "../";
import { ControlPlaneSessionInfo } from "../control-plane/AuthTypes";

export interface GetGhTokenArgs {
  force?: boolean;
}

export type ToIdeFromWebviewOrCoreProtocol = {
  // Methods from IDE type
  getIdeInfo: [undefined, IdeInfo];
  getWorkspaceDirs: [undefined, string[]];
  writeFile: [{ path: string; contents: string }, void];
  showVirtualFile: [{ name: string; content: string }, void];
  openFile: [{ path: string }, void];
  openUrl: [string, void];
  runCommand: [{ command: string; options?: TerminalOptions }, void];
  getSearchResults: [{ query: string; maxResults?: number }, string];
  getFileResults: [{ pattern: string; maxResults?: number }, string[]];
  subprocess: [{ command: string; cwd?: string }, [string, string]];
  saveFile: [{ filepath: string }, void];
  fileExists: [{ filepath: string }, boolean];
  readFile: [{ filepath: string }, string];
  getProblems: [{ filepath: string }, Problem[]];
  getOpenFiles: [undefined, string[]];
  getCurrentFile: [
    undefined,
    (
      | undefined
      | {
          isUntitled: boolean;
          path: string;
          contents: string;
        }
    ),
  ];
  getPinnedFiles: [undefined, string[]];
  showLines: [{ filepath: string; startLine: number; endLine: number }, void];
  readRangeInFile: [{ filepath: string; range: Range }, string];
  getDiff: [{ includeUnstaged: boolean }, string[]];
  getTerminalContents: [undefined, string];
  getDebugLocals: [{ threadIndex: number }, string];
  getTopLevelCallStackSources: [
    { threadIndex: number; stackDepth: number },
    string[],
  ];
  getAvailableThreads: [undefined, Thread[]];
  isTelemetryEnabled: [undefined, boolean];
  isWorkspaceRemote: [undefined, boolean];
  getUniqueId: [undefined, string];
  getTags: [string, IndexTag[]];
  readSecrets: [{ keys: string[] }, Record<string, string>];
  writeSecrets: [{ secrets: Record<string, string> }, void];
  // end methods from IDE type

  getIdeSettings: [undefined, IdeSettings];

  // Git
  getBranch: [{ dir: string }, string];
  getRepoName: [{ dir: string }, string | undefined];

  showToast: [
    Parameters<IDE["showToast"]>,
    Awaited<ReturnType<IDE["showToast"]>>,
  ];
  getGitRootPath: [{ dir: string }, string | undefined];
  listDir: [{ dir: string }, [string, FileType][]];
  getFileStats: [{ files: string[] }, FileStatsMap];

  gotoDefinition: [{ location: Location }, RangeInFile[]];
<<<<<<< HEAD
  getReferences: [{ location: Location }, RangeInFile[]];
  getDocumentSymbols: [{ textDocumentIdentifier: string }, DocumentSymbol[]];
=======
  gotoTypeDefinition: [{ location: Location }, RangeInFile[]];
  getSignatureHelp: [{ location: Location }, SignatureHelp | null];
>>>>>>> ee08c5c1

  getControlPlaneSessionInfo: [
    { silent: boolean; useOnboarding: boolean },
    ControlPlaneSessionInfo | undefined,
  ];
  logoutOfControlPlane: [undefined, void];
  reportError: [any, void];
  closeSidebar: [undefined, void];
};

export type ToWebviewOrCoreFromIdeProtocol = {
  didChangeActiveTextEditor: [{ filepath: string }, void];
};<|MERGE_RESOLUTION|>--- conflicted
+++ resolved
@@ -1,9 +1,5 @@
 import type {
-<<<<<<< HEAD
-  ContinueRcJson,
   DocumentSymbol,
-=======
->>>>>>> ee08c5c1
   FileStatsMap,
   FileType,
   IDE,
@@ -86,13 +82,10 @@
   getFileStats: [{ files: string[] }, FileStatsMap];
 
   gotoDefinition: [{ location: Location }, RangeInFile[]];
-<<<<<<< HEAD
+  gotoTypeDefinition: [{ location: Location }, RangeInFile[]];
+  getSignatureHelp: [{ location: Location }, SignatureHelp | null];
   getReferences: [{ location: Location }, RangeInFile[]];
   getDocumentSymbols: [{ textDocumentIdentifier: string }, DocumentSymbol[]];
-=======
-  gotoTypeDefinition: [{ location: Location }, RangeInFile[]];
-  getSignatureHelp: [{ location: Location }, SignatureHelp | null];
->>>>>>> ee08c5c1
 
   getControlPlaneSessionInfo: [
     { silent: boolean; useOnboarding: boolean },
