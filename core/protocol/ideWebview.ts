--- conflicted
+++ resolved
@@ -60,10 +60,6 @@
   addApiKey: [undefined, void];
   setupLocalConfig: [undefined, void];
   incrementFtc: [undefined, void];
-<<<<<<< HEAD
-  openOnboarding: [undefined, void];
+  openOnboardingCard: [undefined, void];
   applyCodeFromChat: [undefined, void];
-=======
-  openOnboardingCard: [undefined, void];
->>>>>>> a4ed8334
 };