--- conflicted
+++ resolved
@@ -27,12 +27,7 @@
   SiteIndexingConfig,
   ToolCall,
 } from "../";
-<<<<<<< HEAD
-import { AutocompleteInput } from "../autocomplete/util/types";
-import { ProfileDescription } from "../config/ConfigHandler";
 import { DevDataLogEvent } from "../../packages/config-yaml/src/schemas/data";
-=======
->>>>>>> 79e68d54
 
 export type OnboardingModes =
   | "Local"
