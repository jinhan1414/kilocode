import type { ContinueConfig, ContinueRcJson, IDE, ILLM } from "..";
import type { IdeSettings } from "../protocol/ideWebview";
import { fetchwithRequestOptions } from "../util/fetchWithOptions";
import { Telemetry } from "../util/posthog";
import {
  finalToBrowserConfig,
  loadFullConfigNode,
  type BrowserSerializedContinueConfig,
} from "./load";

export class ConfigHandler {
  private savedConfig: ContinueConfig | undefined;
  private savedBrowserConfig?: BrowserSerializedContinueConfig;

  constructor(
    private readonly ide: IDE,
    private ideSettingsPromise: Promise<IdeSettings>,
<<<<<<< HEAD
    private readonly writeLog: (text: string) => void,
=======
    private readonly writeLog: (text: string) => Promise<void>,
>>>>>>> 16caf052
    private readonly onConfigUpdate: () => void,
  ) {
    this.ide = ide;
    this.ideSettingsPromise = ideSettingsPromise;
    this.writeLog = writeLog;
    this.onConfigUpdate = onConfigUpdate;
    try {
      this.loadConfig();
    } catch (e) {
      console.error("Failed to load config: ", e);
    }
  }

  updateIdeSettings(ideSettings: IdeSettings) {
    this.ideSettingsPromise = Promise.resolve(ideSettings);
    this.reloadConfig();
  }

  reloadConfig() {
    this.savedConfig = undefined;
    this.savedBrowserConfig = undefined;
    this.loadConfig();
    this.onConfigUpdate();
  }

  async getSerializedConfig(): Promise<BrowserSerializedContinueConfig> {
    if (!this.savedBrowserConfig) {
      this.savedConfig = await this.loadConfig();
      this.savedBrowserConfig = finalToBrowserConfig(this.savedConfig);
    }
    return this.savedBrowserConfig;
  }

  async loadConfig(): Promise<ContinueConfig> {
    if (this.savedConfig) {
      return this.savedConfig;
    }

    let workspaceConfigs: ContinueRcJson[] = [];
    try {
      workspaceConfigs = await this.ide.getWorkspaceConfigs();
    } catch (e) {
      console.warn("Failed to load workspace configs");
    }

    const ideInfo = await this.ide.getIdeInfo();
    const ideSettings = await this.ideSettingsPromise;
    let remoteConfigServerUrl = undefined;
    try {
      remoteConfigServerUrl =
        typeof ideSettings.remoteConfigServerUrl !== "string" ||
        ideSettings.remoteConfigServerUrl === ""
          ? undefined
          : new URL(ideSettings.remoteConfigServerUrl);
    } catch (e) {}

    this.savedConfig = await loadFullConfigNode(
      this.ide.readFile.bind(this.ide),
      workspaceConfigs,
      remoteConfigServerUrl,
      ideInfo.ideType,
<<<<<<< HEAD
=======
      this.writeLog,
>>>>>>> 16caf052
    );
    this.savedConfig.allowAnonymousTelemetry =
      this.savedConfig.allowAnonymousTelemetry &&
      (await this.ide.isTelemetryEnabled());

    // Setup telemetry only after (and if) we know it is enabled
    await Telemetry.setup(
      this.savedConfig.allowAnonymousTelemetry ?? true,
      await this.ide.getUniqueId(),
      ideInfo.extensionVersion,
    );

    return this.savedConfig;
  }

<<<<<<< HEAD
  setupLlm(llm: ILLM): ILLM {
    llm._fetch = async (input, init) => {
      const resp = await fetchwithRequestOptions(
        new URL(input),
        { ...init },
        llm.requestOptions,
      );

      if (!resp.ok) {
        let text = await resp.text();
        if (resp.status === 404 && !resp.url.includes("/v1")) {
          if (text.includes("try pulling it first")) {
            const model = JSON.parse(text).error.split(" ")[1].slice(1, -1);
            text = `The model "${model}" was not found. To download it, run \`ollama run ${model}\`.`;
          } else if (text.includes("/api/chat")) {
            text =
              "The /api/chat endpoint was not found. This may mean that you are using an older version of Ollama that does not support /api/chat. Upgrading to the latest version will solve the issue.";
          } else {
            text =
              "This may mean that you forgot to add '/v1' to the end of your 'apiBase' in config.json.";
          }
        }
        throw new Error(
          `HTTP ${resp.status} ${resp.statusText} from ${resp.url}\n\n${text}`,
        );
      }

      return resp;
    };

    llm.writeLog = async (log: string) => {
      this.writeLog(log);
    };
    return llm;
  }

=======
>>>>>>> 16caf052
  async llmFromTitle(title?: string): Promise<ILLM> {
    const config = await this.loadConfig();
    const model =
      config.models.find((m) => m.title === title) || config.models[0];
    if (!model) {
      throw new Error("No model found");
    }

    return model;
  }
}<|MERGE_RESOLUTION|>--- conflicted
+++ resolved
@@ -1,6 +1,5 @@
 import type { ContinueConfig, ContinueRcJson, IDE, ILLM } from "..";
 import type { IdeSettings } from "../protocol/ideWebview";
-import { fetchwithRequestOptions } from "../util/fetchWithOptions";
 import { Telemetry } from "../util/posthog";
 import {
   finalToBrowserConfig,
@@ -15,11 +14,7 @@
   constructor(
     private readonly ide: IDE,
     private ideSettingsPromise: Promise<IdeSettings>,
-<<<<<<< HEAD
-    private readonly writeLog: (text: string) => void,
-=======
     private readonly writeLog: (text: string) => Promise<void>,
->>>>>>> 16caf052
     private readonly onConfigUpdate: () => void,
   ) {
     this.ide = ide;
@@ -81,10 +76,7 @@
       workspaceConfigs,
       remoteConfigServerUrl,
       ideInfo.ideType,
-<<<<<<< HEAD
-=======
       this.writeLog,
->>>>>>> 16caf052
     );
     this.savedConfig.allowAnonymousTelemetry =
       this.savedConfig.allowAnonymousTelemetry &&
@@ -100,45 +92,6 @@
     return this.savedConfig;
   }
 
-<<<<<<< HEAD
-  setupLlm(llm: ILLM): ILLM {
-    llm._fetch = async (input, init) => {
-      const resp = await fetchwithRequestOptions(
-        new URL(input),
-        { ...init },
-        llm.requestOptions,
-      );
-
-      if (!resp.ok) {
-        let text = await resp.text();
-        if (resp.status === 404 && !resp.url.includes("/v1")) {
-          if (text.includes("try pulling it first")) {
-            const model = JSON.parse(text).error.split(" ")[1].slice(1, -1);
-            text = `The model "${model}" was not found. To download it, run \`ollama run ${model}\`.`;
-          } else if (text.includes("/api/chat")) {
-            text =
-              "The /api/chat endpoint was not found. This may mean that you are using an older version of Ollama that does not support /api/chat. Upgrading to the latest version will solve the issue.";
-          } else {
-            text =
-              "This may mean that you forgot to add '/v1' to the end of your 'apiBase' in config.json.";
-          }
-        }
-        throw new Error(
-          `HTTP ${resp.status} ${resp.statusText} from ${resp.url}\n\n${text}`,
-        );
-      }
-
-      return resp;
-    };
-
-    llm.writeLog = async (log: string) => {
-      this.writeLog(log);
-    };
-    return llm;
-  }
-
-=======
->>>>>>> 16caf052
   async llmFromTitle(title?: string): Promise<ILLM> {
     const config = await this.loadConfig();
     const model =
