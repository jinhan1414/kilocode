import { ConfigResult, ConfigValidationError } from "@continuedev/config-yaml";

import { ControlPlaneClient } from "../control-plane/client.js";
import {
  BrowserSerializedContinueConfig,
  ContinueConfig,
  IContextProvider,
  IDE,
  IdeSettings,
  ILLMLogger,
} from "../index.js";
import { GlobalContext } from "../util/GlobalContext.js";

import EventEmitter from "node:events";
import {
  AuthType,
  ControlPlaneSessionInfo,
} from "../control-plane/AuthTypes.js";
import { getControlPlaneEnv } from "../control-plane/env.js";
import { logger } from "../util/logger.js";
import { Telemetry } from "../util/posthog.js";
import {
  ASSISTANTS,
  getAllDotContinueDefinitionFiles,
  LoadAssistantFilesOptions,
} from "./loadLocalAssistants.js";
import LocalProfileLoader from "./profile/LocalProfileLoader.js";
import PlatformProfileLoader from "./profile/PlatformProfileLoader.js";
import {
  OrganizationDescription,
  OrgWithProfiles,
  ProfileDescription,
  ProfileLifecycleManager,
  SerializedOrgWithProfiles,
} from "./ProfileLifecycleManager.js";

export type { ProfileDescription };

type ConfigUpdateFunction = (payload: ConfigResult<ContinueConfig>) => void;

export class ConfigHandler {
  controlPlaneClient: ControlPlaneClient;
  private readonly globalContext = new GlobalContext();
  private globalLocalProfileManager: ProfileLifecycleManager;

  private organizations: OrgWithProfiles[] = [];
  currentProfile: ProfileLifecycleManager | null;
  currentOrg: OrgWithProfiles;
  totalConfigReloads: number = 0;

  public isInitialized: Promise<void>;
  private initter: EventEmitter;

  cascadeAbortController: AbortController;
  private abortCascade() {
    this.cascadeAbortController.abort();
    this.cascadeAbortController = new AbortController();
  }

  constructor(
    private readonly ide: IDE,
    private ideSettingsPromise: Promise<IdeSettings>,
    private llmLogger: ILLMLogger,
    sessionInfoPromise: Promise<ControlPlaneSessionInfo | undefined>,
  ) {
    this.ide = ide;
    this.ideSettingsPromise = ideSettingsPromise;

    this.controlPlaneClient = new ControlPlaneClient(
      sessionInfoPromise,
      ideSettingsPromise,
      this.ide.getIdeInfo(),
    );

    // This profile manager will always be available
    this.globalLocalProfileManager = new ProfileLifecycleManager(
      new LocalProfileLoader(
        ide,
        ideSettingsPromise,
        this.controlPlaneClient,
        this.llmLogger,
      ),
      this.ide,
    );

    // Just to be safe, always force a default personal org with local profile manager
    this.currentProfile = this.globalLocalProfileManager;
    const personalOrg: OrgWithProfiles = {
      currentProfile: this.globalLocalProfileManager,
      profiles: [this.globalLocalProfileManager],
      ...this.PERSONAL_ORG_DESC,
    };

    this.currentOrg = personalOrg;
    this.organizations = [personalOrg];

    this.initter = new EventEmitter();
    this.isInitialized = new Promise((resolve) => {
      this.initter.on("init", resolve);
    });

    this.cascadeAbortController = new AbortController();
    void this.cascadeInit("Config handler initialization");
  }

  private workspaceDirs: string[] | null = null;
  async getWorkspaceId() {
    if (!this.workspaceDirs) {
      this.workspaceDirs = await this.ide.getWorkspaceDirs();
    }
    return this.workspaceDirs.join("&");
  }

  async getProfileKey(orgId: string) {
    const workspaceId = await this.getWorkspaceId();
    return `${workspaceId}:::${orgId}`;
  }

  private async cascadeInit(reason: string) {
    const signal = this.cascadeAbortController.signal;
    this.workspaceDirs = null; // forces workspace dirs reload

    try {
      const { orgs, errors } = await this.getOrgs();

      // Figure out selected org
      const workspaceId = await this.getWorkspaceId();
      const selectedOrgs =
        this.globalContext.get("lastSelectedOrgIdForWorkspace") ?? {};
      const currentSelection = selectedOrgs[workspaceId];

      const firstNonPersonal = orgs.find(
        (org) => org.id !== this.PERSONAL_ORG_DESC.id,
      );
      const fallback = firstNonPersonal ?? orgs[0];
      // note, ignoring case of zero orgs since should never happen

      let selectedOrg: OrgWithProfiles;
      if (currentSelection) {
        const match = orgs.find((org) => org.id === currentSelection);
        if (match) {
          selectedOrg = match;
        } else {
          selectedOrg = fallback;
        }
      } else {
        selectedOrg = fallback;
      }

      if (signal.aborted) {
        return; // local only case, no`fetch to throw abort error
      }

      this.globalContext.update("lastSelectedOrgIdForWorkspace", {
        ...selectedOrgs,
        [workspaceId]: selectedOrg.id,
      });

      this.organizations = orgs;
      this.currentOrg = selectedOrg;
      this.currentProfile = selectedOrg.currentProfile;

      await this.reloadConfig(reason, errors);
    } catch (e) {
      if (signal.aborted) {
        return;
      } else {
        this.initter.emit("init"); // Error case counts as init
        throw e;
      }
    }
  }

  private async getOrgs(): Promise<{
    orgs: OrgWithProfiles[];
    errors?: ConfigValidationError[];
  }> {
    const errors: ConfigValidationError[] = [];
    const isSignedIn = await this.controlPlaneClient.isSignedIn();
    if (isSignedIn) {
      try {
        const orgDescs = await this.controlPlaneClient.listOrganizations();
        const orgs = await Promise.all([
          this.getPersonalHubOrg(),
          ...orgDescs.map((org) => this.getNonPersonalHubOrg(org)),
        ]);
        // TODO make try/catch more granular here, to catch specific org errors
        return { orgs };
      } catch (e) {
        errors.push({
          fatal: false,
          message: `Error loading Continue Hub assistants${e instanceof Error ? ":\n" + e.message : ""}`,
        });
      }
    }
    // Load local org if not signed in or hub orgs fail
    try {
      const orgs = [await this.getLocalOrg()];
      return { orgs };
    } catch (e) {
      errors.push({
        fatal: true,
        message: `Error loading local assistants${e instanceof Error ? ":\n" + e.message : ""}`,
      });
      return {
        orgs: [],
        errors,
      };
    }
  }

  getSerializedOrgs(): SerializedOrgWithProfiles[] {
    return this.organizations.map((org) => ({
      iconUrl: org.iconUrl,
      id: org.id,
      name: org.name,
      slug: org.slug,
      profiles: org.profiles.map((profile) => profile.profileDescription),
      selectedProfileId: org.currentProfile?.profileDescription.id || null,
    }));
  }

  private async getHubProfiles(orgScopeId: string | null) {
    const assistants = await this.controlPlaneClient.listAssistants(orgScopeId);

    return await Promise.all(
      assistants.map(async (assistant) => {
        const profileLoader = await PlatformProfileLoader.create({
          configResult: {
            ...assistant.configResult,
            config: assistant.configResult.config,
          },
          ownerSlug: assistant.ownerSlug,
          packageSlug: assistant.packageSlug,
          iconUrl: assistant.iconUrl,
          versionSlug: assistant.configResult.config?.version ?? "latest",
          controlPlaneClient: this.controlPlaneClient,
          ide: this.ide,
          ideSettingsPromise: this.ideSettingsPromise,
          llmLogger: this.llmLogger,
          rawYaml: assistant.rawYaml,
          orgScopeId: orgScopeId,
        });

        return new ProfileLifecycleManager(profileLoader, this.ide);
      }),
    );
  }

  private async getNonPersonalHubOrg(
    org: OrganizationDescription,
  ): Promise<OrgWithProfiles> {
    const localProfiles = await this.getLocalProfiles({
      includeGlobal: false,
      includeWorkspace: true,
    });
    const profiles = [...(await this.getHubProfiles(org.id)), ...localProfiles];
    return this.rectifyProfilesForOrg(org, profiles);
  }

  private PERSONAL_ORG_DESC: OrganizationDescription = {
    iconUrl: "",
    id: "personal",
    name: "Personal",
    slug: undefined,
  };
  private async getPersonalHubOrg() {
    const localProfiles = await this.getLocalProfiles({
      includeGlobal: true,
      includeWorkspace: true,
    });
    const hubProfiles = await this.getHubProfiles(null);
    const profiles = [...hubProfiles, ...localProfiles];
    return this.rectifyProfilesForOrg(this.PERSONAL_ORG_DESC, profiles);
  }

  private async getLocalOrg() {
    const localProfiles = await this.getLocalProfiles({
      includeGlobal: true,
      includeWorkspace: true,
    });
    return this.rectifyProfilesForOrg(this.PERSONAL_ORG_DESC, localProfiles);
  }

  private async rectifyProfilesForOrg(
    org: OrganizationDescription,
    profiles: ProfileLifecycleManager[],
  ): Promise<OrgWithProfiles> {
    const profileKey = await this.getProfileKey(org.id);
    const selectedProfiles =
      this.globalContext.get("lastSelectedProfileForWorkspace") ?? {};

    const currentSelection = selectedProfiles[profileKey];

    const firstNonLocal = profiles.find(
      (profile) => profile.profileDescription.profileType !== "local",
    );
    const fallback =
      firstNonLocal ?? (profiles.length > 0 ? profiles[0] : null);

    let currentProfile: ProfileLifecycleManager | null;
    if (currentSelection) {
      const match = profiles.find(
        (profile) => profile.profileDescription.id === currentSelection,
      );
      if (match) {
        currentProfile = match;
      } else {
        currentProfile = fallback;
      }
    } else {
      currentProfile = fallback;
    }

    if (currentProfile) {
      this.globalContext.update("lastSelectedProfileForWorkspace", {
        ...selectedProfiles,
        [profileKey]: currentProfile.profileDescription.id,
      });
    }

    return {
      ...org,
      profiles,
      currentProfile,
    };
  }

  async getLocalProfiles(options: LoadAssistantFilesOptions) {
    /**
     * Users can define as many local assistants as they want in a `.continue/assistants` folder
     */

    // Local customization disabled for on-premise deployments
    const env = await getControlPlaneEnv(this.ide.getIdeSettings());
    if (env.AUTH_TYPE === AuthType.OnPrem) {
      return [];
    }

    const localProfiles: ProfileLifecycleManager[] = [];

    if (options.includeGlobal) {
      localProfiles.push(this.globalLocalProfileManager);
    }

    if (options.includeWorkspace) {
      const assistantFiles = await getAllDotContinueDefinitionFiles(
        this.ide,
        options,
        ASSISTANTS,
      );
      const profiles = assistantFiles.map((assistant) => {
        return new LocalProfileLoader(
          this.ide,
          this.ideSettingsPromise,
          this.controlPlaneClient,
          this.llmLogger,
          assistant,
        );
      });
      const localAssistantProfiles = profiles.map(
        (profile) => new ProfileLifecycleManager(profile, this.ide),
      );
      localProfiles.push(...localAssistantProfiles);
    }

    return localProfiles;
  }

  //////////////////
  // External actions that can cause a cascading config refresh
  // Should not be used internally
  //////////////////
  async refreshAll() {
    await this.cascadeInit("External refresh all");
  }

  // Ide settings change: refresh session and cascade refresh from the top
  async updateIdeSettings(ideSettings: IdeSettings) {
    this.ideSettingsPromise = Promise.resolve(ideSettings);
    this.abortCascade();
    await this.cascadeInit("IDE settings update");
  }

  // Session change: refresh session and cascade refresh from the top
  async updateControlPlaneSessionInfo(
    sessionInfo: ControlPlaneSessionInfo | undefined,
  ) {
    this.controlPlaneClient = new ControlPlaneClient(
      Promise.resolve(sessionInfo),
      this.ideSettingsPromise,
      this.ide.getIdeInfo(),
    );
    this.abortCascade();
    await this.cascadeInit("Control plane session info update");
  }

  // Org id: check id validity, save selection, switch and reload
  async setSelectedOrgId(orgId: string, profileId?: string) {
    if (orgId === this.currentOrg.id) {
      return;
    }
    const org = this.organizations.find((org) => org.id === orgId);
    if (!org) {
      throw new Error(`Org ${orgId} not found`);
    }

    const workspaceId = await this.getWorkspaceId();
    const selectedOrgs =
      this.globalContext.get("lastSelectedOrgIdForWorkspace") ?? {};
    this.globalContext.update("lastSelectedOrgIdForWorkspace", {
      ...selectedOrgs,
      [workspaceId]: org.id,
    });

    this.currentOrg = org;

    if (profileId) {
      await this.setSelectedProfileId(profileId);
    } else {
      this.currentProfile = org.currentProfile;
      await this.reloadConfig("Selected org changed");
    }
  }

  // Profile id: check id validity, save selection, switch and reload
  async setSelectedProfileId(profileId: string) {
    if (
      this.currentProfile &&
      profileId === this.currentProfile.profileDescription.id
    ) {
      return;
    }
    const profile = this.currentOrg.profiles.find(
      (profile) => profile.profileDescription.id === profileId,
    );
    if (!profile) {
      throw new Error(`Profile ${profileId} not found in current org`);
    }

    const profileKey = await this.getProfileKey(this.currentOrg.id);
    const selectedProfiles =
      this.globalContext.get("lastSelectedProfileForWorkspace") ?? {};
    this.globalContext.update("lastSelectedProfileForWorkspace", {
      ...selectedProfiles,
      [profileKey]: profileId,
    });

    this.currentProfile = profile;
    await this.reloadConfig("Selected profile changed");
  }

  // Bottom level of cascade: refresh the current profile
  // IMPORTANT - must always refresh when switching profiles
  // Because of e.g. MCP singleton and docs service using things from config
  // Could improve this
  async reloadConfig(reason: string, injectErrors?: ConfigValidationError[]) {
    const startTime = performance.now();
    this.totalConfigReloads += 1;
    // console.log(`Reloading config (#${this.totalConfigLoads}): ${reason}`); // Uncomment to see config loading logs
    if (!this.currentProfile) {
      return {
        config: undefined,
<<<<<<< HEAD
        errors: injectErrors ?? [],
=======
        errors: [{ message: "Current profile not found", fatal: true }],
>>>>>>> 76c3bd53
        configLoadInterrupted: true,
      };
    }

    for (const org of this.organizations) {
      for (const profile of org.profiles) {
        if (
          profile.profileDescription.id !==
          this.currentProfile.profileDescription.id
        ) {
          profile.clearConfig();
        }
      }
    }

    const {
      config,
      errors = [],
      configLoadInterrupted,
    } = await this.currentProfile.reloadConfig(this.additionalContextProviders);

    this.notifyConfigListeners({ config, errors, configLoadInterrupted });

    this.initter.emit("init");

    // Track config loading telemetry
    const endTime = performance.now();
    const duration = endTime - startTime;
    void Telemetry.capture("config_reload", {
      duration,
      reason,
      totalConfigLoads: this.totalConfigReloads,
      configLoadInterrupted,
    });

    if (injectErrors) {
      errors.unshift(...injectErrors);
    }

    return {
      config,
      errors: errors.length ? errors : undefined,
      configLoadInterrupted,
    };
  }

  // Listeners setup - can listen to current profile updates
  private notifyConfigListeners(result: ConfigResult<ContinueConfig>) {
    for (const listener of this.updateListeners) {
      listener(result);
    }
  }

  private updateListeners: ConfigUpdateFunction[] = [];

  onConfigUpdate(listener: ConfigUpdateFunction) {
    this.updateListeners.push(listener);
  }

  // Methods for loading (without reloading) config
  // Serialized for passing to GUI
  // Load for just awaiting current config load promise for the profile
  async getSerializedConfig(): Promise<
    ConfigResult<BrowserSerializedContinueConfig>
  > {
    if (!this.currentProfile) {
      return {
        config: undefined,
        errors: [{ message: "Current profile not found", fatal: true }],
        configLoadInterrupted: true,
      };
    }
    return await this.currentProfile.getSerializedConfig(
      this.additionalContextProviders,
    );
  }

  async loadConfig(): Promise<ConfigResult<ContinueConfig>> {
    if (!this.currentProfile) {
      return {
        config: undefined,
        errors: [{ message: "Current profile not found", fatal: true }],
        configLoadInterrupted: true,
      };
    }
    await this.isInitialized;
    const config = await this.currentProfile.loadConfig(
      this.additionalContextProviders,
    );

    if (config.errors?.length) {
      logger.warn("Errors loading config: ", config.errors);
    }
    return config;
  }

  async openConfigProfile(
    profileId?: string,
    element?: { sourceFile?: string },
  ) {
    let openProfileId = profileId || this.currentProfile?.profileDescription.id;
    if (!openProfileId) {
      return;
    }
    const profile = this.currentOrg.profiles.find(
      (p) => p.profileDescription.id === openProfileId,
    );

    if (profile?.profileDescription.profileType === "local") {
      const configFile = element?.sourceFile ?? profile.profileDescription.uri;
      await this.ide.openFile(configFile);
    } else {
      const env = await getControlPlaneEnv(this.ide.getIdeSettings());
      await this.ide.openUrl(`${env.APP_URL}${openProfileId}`);
    }
  }

  // Ancient method of adding custom providers through vs code
  private additionalContextProviders: IContextProvider[] = [];
  registerCustomContextProvider(contextProvider: IContextProvider) {
    this.additionalContextProviders.push(contextProvider);
    void this.reloadConfig("Custom context provider registered");
  }
  /**
   * Retrieves the titles of additional context providers that are of type "submenu".
   *
   * @returns {string[]} An array of titles of the additional context providers that have a description type of "submenu".
   */
  getAdditionalSubmenuContextProviders(): string[] {
    return this.additionalContextProviders
      .filter((provider) => provider.description.type === "submenu")
      .map((provider) => provider.description.title);
  }
}<|MERGE_RESOLUTION|>--- conflicted
+++ resolved
@@ -461,11 +461,10 @@
     if (!this.currentProfile) {
       return {
         config: undefined,
-<<<<<<< HEAD
-        errors: injectErrors ?? [],
-=======
-        errors: [{ message: "Current profile not found", fatal: true }],
->>>>>>> 76c3bd53
+        errors: [
+          { message: "Current profile not found", fatal: true },
+          ...(injectErrors ?? []),
+        ],
         configLoadInterrupted: true,
       };
     }
