<<<<<<< HEAD
import * as fs from "node:fs";
import os from "node:os";
import { join as joinPath } from "node:path";
=======
import {
  BedrockRuntimeClient,
  InvokeModelWithResponseStreamCommand,
} from "@aws-sdk/client-bedrock-runtime";
import * as fs from "fs";
import os from "os";
import { join as joinPath } from "path";
>>>>>>> 98457fdf
import { promisify } from "util";
import {
  ChatMessage,
  CompletionOptions,
  LLMOptions,
  ModelProvider,
} from "../../index.js";
import { stripImages } from "../countTokens.js";
import { BaseLLM } from "../index.js";

const aws4 = require("aws4");
const readFile = promisify(fs.readFile);

namespace BedrockCommon {
  export enum Method {
    Chat = "invoke-with-response-stream",
    Completion = "invoke-with-response-stream",
  }
  export const Service: string = "bedrock";
  export const AuthAlgo: string = "AWS4-HMAC-SHA256";
  export const HashAlgo: string = "sha256";
}

class Bedrock extends BaseLLM {
  static providerName: ModelProvider = "bedrock";
  static defaultOptions: Partial<LLMOptions> = {
    region: "us-east-1",
    model: "claude-3-sonnet-20240229",
    contextLength: 200_000,
  };

  constructor(options: LLMOptions) {
    super(options);
    this.apiBase = `https://bedrock-runtime.${options.region}.amazonaws.com`;
  }

  private _convertModelName(model: string): string {
    return (
      {
        "claude-3-sonnet-20240229": "anthropic.claude-3-sonnet-20240229-v1:0",
        "claude-3-haiku-20240307": "anthropic.claude-3-haiku-20240307-v1:0",
        "claude-2": "anthropic.claude-v2:1",
      }[model] ?? model
    );
  }

  private _convertArgs(options: CompletionOptions) {
    const finalOptions = {
      top_k: options.topK,
      top_p: options.topP,
      temperature: options.temperature,
      max_tokens: options.maxTokens ?? 4096,
      stop_sequences: options.stop,
    };

    return finalOptions;
  }

  private _convertMessages(msgs: ChatMessage[]): any[] {
    const messages = msgs
      .filter((m) => m.role !== "system")
      .map((message) => {
        if (typeof message.content === "string") {
          return message;
        }
        return {
          ...message,
          content: message.content.map((part) => {
            if (part.type === "text") {
              return part;
            }
            return {
              type: "image",
              source: {
                type: "base64",
                media_type: "image/jpeg",
                data: part.imageUrl?.url.split(",")[1],
              },
            };
          }),
        };
      });
    return messages;
  }

  private _parseCredentialsFile(fileContents: string) {
    const profiles: { [key: string]: any } = {};
    const lines = fileContents.trim().split("\n");

    let currentProfile: string | null = null;

    for (const line of lines) {
      const trimmedLine = line.trim();

      if (trimmedLine.startsWith("[") && trimmedLine.endsWith("]")) {
        currentProfile = trimmedLine.slice(1, -1);
        profiles[currentProfile] = {};
      } else if (currentProfile !== null && trimmedLine.includes("=")) {
        const [key, value] = trimmedLine.split("=");
        const trimmedKey = key.trim();
        const trimmedValue = value.trim();

        if (trimmedKey === "aws_access_key_id") {
          profiles[currentProfile].accessKeyId = trimmedValue;
        } else if (trimmedKey === "aws_secret_access_key") {
          profiles[currentProfile].secretAccessKey = trimmedValue;
        } else if (trimmedKey === "aws_session_token") {
          profiles[currentProfile].sessionToken = trimmedValue;
        }
      }
    }

    return profiles;
  }

  private async _fetchWithAwsAuthSigV4(
    apiMethod: BedrockCommon.Method,
    body: string,
    model: string,
  ): Promise<Response> {
    const path = `/model/${model}/${apiMethod}`;
    const opts = {
      headers: {
        accept: "application/vnd.amazon.eventstream",
        "content-type": "application/json",
        "x-amzn-bedrock-accept": "*/*",
      },
      path: path,
      body: body,
      service: "bedrock",
      host: new URL(this.apiBase!).host,
      region: this.region,
    };

    let accessKeyId: string;
    let secretAccessKey: string;
    let sessionToken: string;

    try {
      const data = await readFile(
        joinPath(process.env.HOME ?? os.homedir(), ".aws", "credentials"),
        "utf8",
      );
      const credentialsFile = this._parseCredentialsFile(data);
      const credentials = credentialsFile.bedrock ?? credentialsFile.default;
      accessKeyId = credentials.accessKeyId;
      secretAccessKey = credentials.secretAccessKey;
      sessionToken = credentials.sessionToken || "";
    } catch (err) {
      console.error("Error reading AWS credentials", err);
      return new Response("403");
    }
    return await this.fetch(new URL(`${this.apiBase}${path}`), {
      method: "POST",
      headers: aws4.sign(opts, { accessKeyId, secretAccessKey, sessionToken })
        .headers,
      body: body,
    });
  }

  protected async *_streamComplete(
    prompt: string,
    options: CompletionOptions,
  ): AsyncGenerator<string> {
    const messages = [{ role: "user" as const, content: prompt }];
    for await (const update of this._streamChat(messages, options)) {
      yield stripImages(update.content);
    }
  }

  protected async *_streamChat(
    messages: ChatMessage[],
    options: CompletionOptions,
  ): AsyncGenerator<ChatMessage> {
    const data = await readFile(
      joinPath(process.env.HOME ?? os.homedir(), ".aws", "credentials"),
      "utf8",
    );
    const credentialsFile = this._parseCredentialsFile(data);
    const credentials = credentialsFile.bedrock ?? credentialsFile.default
    const accessKeyId = credentials.accessKeyId;
    const secretAccessKey = credentials.secretAccessKey;
    const sessionToken = credentials.sessionToken || "";
    const client = new BedrockRuntimeClient({
      region: this.region,
      credentials: {
        accessKeyId: accessKeyId,
        secretAccessKey: secretAccessKey,
        sessionToken: sessionToken,
      },
    });
    const command = new InvokeModelWithResponseStreamCommand({
      body: new TextEncoder().encode(
        JSON.stringify({
          anthropic_version: "bedrock-2023-05-31",
          max_tokens: options.maxTokens,
          system: this.systemMessage,
          messages: this._convertMessages(messages),
          temperature: options.temperature,
          top_p: options.topP,
          top_k: options.topK,
          stop_sequences: options.stop
        }),
      ),
      contentType: "application/json",
      modelId: options.model,
    });
    const response = await client.send(command);
    if (response.body) {
      for await (const value of response.body) {
        const binaryChunk = value.chunk?.bytes;
        const textChunk = new TextDecoder().decode(binaryChunk);
        const chunk = JSON.parse(textChunk).delta?.text;
        if (chunk) {
          yield { role: "assistant", content: chunk };
        }
      }
    }
  }
}

export default Bedrock;<|MERGE_RESOLUTION|>--- conflicted
+++ resolved
@@ -1,16 +1,10 @@
-<<<<<<< HEAD
-import * as fs from "node:fs";
-import os from "node:os";
-import { join as joinPath } from "node:path";
-=======
 import {
   BedrockRuntimeClient,
   InvokeModelWithResponseStreamCommand,
 } from "@aws-sdk/client-bedrock-runtime";
-import * as fs from "fs";
-import os from "os";
-import { join as joinPath } from "path";
->>>>>>> 98457fdf
+import * as fs from "node:fs";
+import os from "node:os";
+import { join as joinPath } from "node:path";
 import { promisify } from "util";
 import {
   ChatMessage,
@@ -190,7 +184,7 @@
       "utf8",
     );
     const credentialsFile = this._parseCredentialsFile(data);
-    const credentials = credentialsFile.bedrock ?? credentialsFile.default
+    const credentials = credentialsFile.bedrock ?? credentialsFile.default;
     const accessKeyId = credentials.accessKeyId;
     const secretAccessKey = credentials.secretAccessKey;
     const sessionToken = credentials.sessionToken || "";
@@ -212,7 +206,7 @@
           temperature: options.temperature,
           top_p: options.topP,
           top_k: options.topK,
-          stop_sequences: options.stop
+          stop_sequences: options.stop,
         }),
       ),
       contentType: "application/json",
