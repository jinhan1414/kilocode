<<<<<<< HEAD
import type { ChatMessage } from "../..";
import { stripImages } from "../countTokens";
=======
import { ChatMessage } from "../../index.js";
import { stripImages } from "../countTokens.js";
>>>>>>> 0d78fe87

function templateFactory(
  systemMessage: (msg: ChatMessage) => string,
  userPrompt: string,
  assistantPrompt: string,
  separator: string,
  prefix?: string,
  emptySystemMessage?: string,
): (msgs: ChatMessage[]) => string {
  return (msgs: ChatMessage[]) => {
    let prompt = prefix ?? "";

    // Skip assistant messages at the beginning
    while (msgs.length > 0 && msgs[0].role === "assistant") {
      msgs.shift();
    }

    if (msgs.length > 0 && msgs[0].role === "system") {
      prompt += systemMessage(msgs.shift()!);
    } else if (emptySystemMessage) {
      prompt += emptySystemMessage;
    }

    for (let i = 0; i < msgs.length; i++) {
      const msg = msgs[i];
      prompt += msg.role === "user" ? userPrompt : assistantPrompt;
      prompt += msg.content;
      if (i < msgs.length - 1) {
        prompt += separator;
      }
    }

    if (msgs.length > 0 && msgs[msgs.length - 1].role === "user") {
      prompt += separator;
      prompt += assistantPrompt;
    }

    return prompt;
  };
}

/**
 * @description Template for LLAMA2 messages:
 *
 * <s>[INST] <<SYS>>
 * {{ system_prompt }}
 * <</SYS>>
 *
 * {{ user_msg_1 }} [/INST] {{ model_answer_1 }} </s><s>[INST] {{ user_msg_2 }} [/INST] {{ model_answer_2 }} </s><s>[INST] {{ user_msg_3 }} [/INST]
 */
function llama2TemplateMessages(msgs: ChatMessage[]): string {
  if (msgs.length === 0) {
    return "";
  }

  if (msgs[0].role === "assistant") {
    // These models aren't trained to handle assistant message coming first,
    // and typically these are just introduction messages from Continue
    msgs.shift();
  }

  let prompt = "";
  let hasSystem = msgs[0].role === "system";

  if (hasSystem && stripImages(msgs[0].content).trim() === "") {
    hasSystem = false;
    msgs = msgs.slice(1);
  }

  if (hasSystem) {
    const systemMessage = `<<SYS>>\n ${msgs[0].content}\n<</SYS>>\n\n`;
    if (msgs.length > 1) {
      prompt += `<s>[INST] ${systemMessage} ${msgs[1].content} [/INST]`;
    } else {
      prompt += `[INST] ${systemMessage} [/INST]`;
      return prompt;
    }
  }

  for (let i = hasSystem ? 2 : 0; i < msgs.length; i++) {
    if (msgs[i].role === "user") {
      prompt += `[INST] ${msgs[i].content} [/INST]`;
    } else {
      prompt += msgs[i].content;
      if (i < msgs.length - 1) {
        prompt += "</s>\n<s>";
      }
    }
  }

  return prompt;
}

function anthropicTemplateMessages(messages: ChatMessage[]): string {
  const HUMAN_PROMPT = "\n\nHuman:";
  const AI_PROMPT = "\n\nAssistant:";
  let prompt = "";

  // Anthropic prompt must start with a Human turn
  if (
    messages.length > 0 &&
    messages[0].role !== "user" &&
    messages[0].role !== "system"
  ) {
    prompt += `${HUMAN_PROMPT} Hello.`;
  }
  for (const msg of messages) {
    prompt += `${
      msg.role === "user" || msg.role === "system" ? HUMAN_PROMPT : AI_PROMPT
    } ${msg.content} `;
  }

  prompt += AI_PROMPT;
  return prompt;
}

`A chat between a curious user and an artificial intelligence assistant. The assistant gives helpful, detailed, and polite answers to the user's questions.
USER: <image>{prompt}
ASSISTANT:`;
const llavaTemplateMessages = templateFactory(
  () => "",
  "USER: <image>",
  "ASSISTANT: ",
  "\n",
  "A chat between a curious user and an artificial intelligence assistant. The assistant gives helpful, detailed, and polite answers to the user's questions.",
);

const zephyrTemplateMessages = templateFactory(
  (msg) => `<|system|>${msg.content}</s>\n`,
  "<|user|>\n",
  "<|assistant|>\n",
  "</s>\n",
  undefined,
  "<|system|> </s>\n",
);

const chatmlTemplateMessages = templateFactory(
  (msg) => `<|im_start|>${msg.role}\n${msg.content}<|im_end|>\n`,
  "<|im_start|>user\n",
  "<|im_start|>assistant\n",
  "<|im_end|>\n",
);

const templateAlpacaMessages = templateFactory(
  (msg) => `${msg.content}\n\n`,
  "### Instruction:\n",
  "### Response:\n",
  "\n\n",
  undefined,
  "Below is an instruction that describes a task. Write a response that appropriately completes the request.\n\n",
);

function deepseekTemplateMessages(msgs: ChatMessage[]): string {
  let prompt = "";
  let system: string | null = null;
  prompt +=
    "You are an AI programming assistant, utilizing the DeepSeek Coder model, developed by DeepSeek Company, and you only answer questions related to computer science. For politically sensitive questions, security and privacy issues, and other non-computer science questions, you will refuse to answer.\n";
  if (msgs[0].role === "system") {
    system = stripImages(msgs.shift()!.content);
  }

  for (let i = 0; i < msgs.length; i++) {
    const msg = msgs[i];
    prompt += msg.role === "user" ? "### Instruction:\n" : "### Response:\n";

    if (system && msg.role === "user" && i === msgs.length - 1) {
      prompt += `${system}\n`;
    }

    prompt += `${msg.content}`;

    if (i < msgs.length - 1) {
      prompt += msg.role === "user" ? "\n" : "<|EOT|>\n";
    }
  }

  if (msgs.length > 0 && msgs[msgs.length - 1].role === "user") {
    prompt += "\n";
    prompt += "### Response:\n";
  }

  return prompt;
}

// See https://huggingface.co/microsoft/phi-2#qa-format
const phi2TemplateMessages = templateFactory(
  (msg) => `\n\nInstruct: ${msg.content} `,
  "\n\nInstruct: ",
  "\n\nOutput: ",
  " ",
);

const phindTemplateMessages = templateFactory(
  (msg) => `### System Prompt\n${msg.content}\n\n`,
  "### User Message\n",
  "### Assistant\n",
  "\n",
);

/**
 * OpenChat Template, used by CodeNinja
 * GPT4 Correct User: Hello<|end_of_turn|>GPT4 Correct Assistant: Hi<|end_of_turn|>GPT4 Correct User: How are you today?<|end_of_turn|>GPT4 Correct Assistant:
 */
const openchatTemplateMessages = templateFactory(
  () => "",
  "GPT4 Correct User: ",
  "GPT4 Correct Assistant: ",
  "<|end_of_turn|>",
);

/**
 * Chat template used by https://huggingface.co/TheBloke/XwinCoder-13B-GPTQ
 *

<system>: You are an AI coding assistant that helps people with programming. Write a response that appropriately completes the user's request.
<user>: {prompt}
<AI>:
 */
const xWinCoderTemplateMessages = templateFactory(
  (msg) => `<system>: ${msg.content}`,
  "\n<user>: ",
  "\n<AI>: ",
  "",
  undefined,
  "<system>: You are an AI coding assistant that helps people with programming. Write a response that appropriately completes the user's request.",
);

/**
 * NeuralChat Template
 * ### System:\n{system_input}\n### User:\n{user_input}\n### Assistant:\n
 */
const neuralChatTemplateMessages = templateFactory(
  (msg) => `### System:\n${msg.content}\n`,
  "### User:\n",
  "### Assistant:\n",
  "\n",
);

/**
'<s>Source: system\n\n System prompt <step> Source: user\n\n First user query <step> Source: assistant\n\n Model response to first query <step> Source: user\n\n Second user query <step> Source: assistant\nDestination: user\n\n '
 */
function codeLlama70bTemplateMessages(msgs: ChatMessage[]): string {
  let prompt = "<s>";

  for (const msg of msgs) {
    prompt += `Source: ${msg.role}\n\n ${stripImages(msg.content).trim()}`;
    prompt += " <step> ";
  }

  prompt += "Source: assistant\nDestination: user\n\n";

  return prompt;
}

const llama3TemplateMessages = templateFactory(
  (msg: ChatMessage) =>
    `<|begin_of_text|><|start_header_id|>${msg.role}<|end_header_id|>\n${msg.content}<|eot_id|>\n`,
  "<|start_header_id|>user<|end_header_id|>\n",
  "<|start_header_id|>assistant<|end_header_id|>\n",
  "<|eot_id|>",
);

/**
 <start_of_turn>user
 What is Cramer's Rule?<end_of_turn>
 <start_of_turn>model
 */
const gemmaTemplateMessage = templateFactory(
  () => "",
  "<start_of_turn>user\n",
  "<start_of_turn>model\n",
  "<end_of_turn>\n",
);

export {
  anthropicTemplateMessages,
  chatmlTemplateMessages,
  codeLlama70bTemplateMessages,
  deepseekTemplateMessages,
  gemmaTemplateMessage,
  llama2TemplateMessages,
  llama3TemplateMessages,
  llavaTemplateMessages,
  neuralChatTemplateMessages,
  openchatTemplateMessages,
  phi2TemplateMessages,
  phindTemplateMessages,
  templateAlpacaMessages,
  xWinCoderTemplateMessages,
  zephyrTemplateMessages,
};<|MERGE_RESOLUTION|>--- conflicted
+++ resolved
@@ -1,10 +1,5 @@
-<<<<<<< HEAD
-import type { ChatMessage } from "../..";
-import { stripImages } from "../countTokens";
-=======
 import { ChatMessage } from "../../index.js";
 import { stripImages } from "../countTokens.js";
->>>>>>> 0d78fe87
 
 function templateFactory(
   systemMessage: (msg: ChatMessage) => string,
