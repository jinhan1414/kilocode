import { parseProxyModelName } from "@continuedev/config-yaml";
import { ModelDescription } from "..";

export const PROVIDER_TOOL_SUPPORT: Record<string, (model: string) => boolean> =
  {
    "continue-proxy": (model) => {
      try {
        const { provider, model: _model } = parseProxyModelName(model);
        if (provider && _model && provider !== "continue-proxy") {
          const fn = PROVIDER_TOOL_SUPPORT[provider];
          if (fn) {
            return fn(_model);
          }
        }
      } catch (e) {}

      return [
        "claude-3-5",
        "claude-3.5",
        "claude-3-7",
        "claude-3.7",
        "claude-sonnet-4",
        "claude-4-sonnet",
        "gpt-4",
        "o3",
        "gemini",
        "claude-opus-4",
      ].some((part) => model.toLowerCase().startsWith(part));
    },
    anthropic: (model) => {
      if (
        [
          "claude-3-5",
          "claude-3.5",
          "claude-3-7",
          "claude-3.7",
          "claude-sonnet-4",
          "claude-4-sonnet",
          "claude-opus-4",
        ].some((part) => model.toLowerCase().startsWith(part))
      ) {
        return true;
      }

      return false;
    },
    azure: (model) => {
      if (
        model.toLowerCase().startsWith("gpt-4") ||
        model.toLowerCase().startsWith("o3")
      )
        return true;
      return false;
    },
    openai: (model) => {
      // https://platform.openai.com/docs/guides/function-calling#models-supporting-function-calling
      if (
        model.toLowerCase().startsWith("gpt-4") ||
        model.toLowerCase().startsWith("o3")
      ) {
        return true;
      }
      // firworks-ai https://docs.fireworks.ai/guides/function-calling
      if (model.startsWith("accounts/fireworks/models/")) {
        switch (model.substring(26)) {
          case "llama-v3p1-405b-instruct":
          case "llama-v3p1-70b-instruct":
          case "qwen2p5-72b-instruct":
          case "firefunction-v1":
          case "firefunction-v2":
            return true;
          default:
            return false;
        }
      }

      return false;
    },
    cohere: (model) => {
      return model.toLowerCase().startsWith("command");
    },
    gemini: (model) => {
      // All gemini models support function calling
      return model.toLowerCase().includes("gemini");
    },
    vertexai: (model) => {
      const lowerCaseModel = model.toLowerCase();
      // All gemini models except flash 2.0 lite support function calling
      if (lowerCaseModel.includes("lite")) {
        return false;
      }
      return ["claude", "gemini"].some((val) => lowerCaseModel.includes(val));
    },
    bedrock: (model) => {
      if (
        [
          "claude-3-5-sonnet",
          "claude-3.5-sonnet",
          "claude-3-7-sonnet",
          "claude-3.7-sonnet",
          "claude-sonnet-4",
          "claude-4-sonnet",
          "claude-opus-4",
          "nova-lite",
          "nova-pro",
          "nova-micro",
          "nova-premier",
        ].some((part) => model.toLowerCase().includes(part))
      ) {
        return true;
      }

      return false;
    },
    mistral: (model) => {
      // https://docs.mistral.ai/capabilities/function_calling/
      return (
        !model.toLowerCase().includes("mamba") &&
        [
          "devstral",
          "codestral",
          "mistral-large",
          "mistral-small",
          "pixtral",
          "ministral",
          "mistral-nemo",
          "devstral",
        ].some((part) => model.toLowerCase().includes(part))
      );
    },
    // https://ollama.com/search?c=tools
    ollama: (model) => {
      let modelName = "";
      // Extract the model name after the last slash to support other registries
      if (model.includes("/")) {
        let parts = model.split("/");
        modelName = parts[parts.length - 1];
      } else {
        modelName = model;
      }

      if (
        ["vision", "math", "guard", "mistrallite", "mistral-openorca"].some(
          (part) => modelName.toLowerCase().includes(part),
        )
      ) {
        return false;
      }
      if (
        [
          "cogito",
          "llama3.3",
          "qwq",
          "llama3.2",
          "llama3.1",
          "qwen2",
          "qwen3",
          "mixtral",
          "command-r",
          "command-a",
          "smollm2",
          "hermes3",
          "athene-v2",
          "nemotron",
          "llama3-groq",
          "granite3",
          "granite-3",
          "aya-expanse",
          "firefunction-v2",
          "mistral",
          "devstral",
        ].some((part) => modelName.toLowerCase().includes(part))
      ) {
        return true;
      }

      return false;
    },
    sambanova: (model) => {
      // https://docs.sambanova.ai/cloud/docs/capabilities/function-calling
      if (
        model.toLowerCase().startsWith("meta-llama-3") ||
        model.toLowerCase().includes("llama-4") ||
        model.toLowerCase().includes("deepseek")
      ) {
        return true;
      }

      return false;
    },
    deepseek: (model) => {
      // https://api-docs.deepseek.com/quick_start/pricing
      // https://api-docs.deepseek.com/guides/function_calling
      if (model === "deepseek-reasoner" || model === "deepseek-chat") {
        return true;
      }

      return false;
    },
    watsonx: (model) => {
      if (model.toLowerCase().includes("guard")) {
        return false;
      }
      if (
        [
          "llama-3",
          "llama-4",
          "mistral",
          "codestral",
          "granite-3",
          "devstral",
        ].some((part) => model.toLowerCase().includes(part))
      ) {
        return true;
      }

      return false;
    },
    openrouter: (model) => {
      // https://openrouter.ai/models?fmt=cards&supported_parameters=tools
      if (
        ["vision", "math", "guard", "mistrallite", "mistral-openorca"].some(
          (part) => model.toLowerCase().includes(part),
        )
      ) {
        return false;
      }

      const supportedPrefixes = [
        "openai/gpt-3.5",
        "openai/gpt-4",
        "openai/o1",
        "openai/o3",
        "openai/o4",
        "anthropic/claude-3",
        "anthropic/claude-4",
        "microsoft/phi-3",
        "google/gemini-flash-1.5",
        "google/gemini-2",
        "google/gemini-pro",
        "x-ai/grok",
        "qwen/qwen3",
        "qwen/qwen-",
        "cohere/command-r",
        "cohere/command-a",
        "ai21/jamba-1.6",
        "mistralai/mistral",
        "mistralai/ministral",
        "mistralai/codestral",
        "mistralai/mixtral",
        "mistral/ministral",
        "mistral/devstral",
        "mistralai/pixtral",
        "meta-llama/llama-3.3",
        "amazon/nova",
        "deepseek/deepseek-r1",
        "deepseek/deepseek-chat",
        "meta-llama/llama-4",
        "all-hands/openhands-lm-32b",
      ];
      for (const prefix of supportedPrefixes) {
        if (model.toLowerCase().startsWith(prefix)) {
          return true;
        }
      }

      const specificModels = [
        "qwen/qwq-32b",
        "qwen/qwen-2.5-72b-instruct",
        "meta-llama/llama-3.2-3b-instruct",
        "meta-llama/llama-3-8b-instruct",
        "meta-llama/llama-3-70b-instruct",
        "arcee-ai/caller-large",
        "nousresearch/hermes-3-llama-3.1-70b",
      ];
      for (const model of specificModels) {
        if (model.toLowerCase() === model) {
          return true;
        }
      }

      const supportedContains = ["llama-3.1"];
      for (const model of supportedContains) {
        if (model.toLowerCase().includes(model)) {
          return true;
        }
      }

      return false;
    },
<<<<<<< HEAD
    moonshot: (model) => {
      // support moonshot models
      // https://platform.moonshot.ai/docs/pricing/chat#concepts
      if (
        model.toLowerCase().startsWith("kimi") &&
        model.toLowerCase() !== "kimi-thinking-preview"
      ) {
        return true;
      }

      if (model.toLowerCase().startsWith("moonshot")) {
        return true;
      }

      return false;
    },
  };
=======
  };

export function isRecommendedAgentModel(modelName: string): boolean {
  // AND behavior
  const recs: RegExp[][] = [
    [/o[134]/],
    [/deepseek/, /r1|reasoner/],
    [/gemini/, /2\.5/, /pro/],
    [/gpt/, /4/],
    [/claude/, /sonnet/, /3\.5|3\.7|3-5|3-7|-4/],
    [/claude/, /opus/, /-4/],
  ];
  for (const combo of recs) {
    if (combo.every((regex) => modelName.toLowerCase().match(regex))) {
      return true;
    }
  }
  return false;
}
export function modelSupportsNativeTools(modelDescription: ModelDescription) {
  if (modelDescription.capabilities?.tools !== undefined) {
    return modelDescription.capabilities.tools;
  }
  const providerSupport = PROVIDER_TOOL_SUPPORT[modelDescription.provider];
  if (!providerSupport) {
    return false;
  }
  return providerSupport(modelDescription.model) ?? false;
}
>>>>>>> bf186a3d
<|MERGE_RESOLUTION|>--- conflicted
+++ resolved
@@ -288,7 +288,6 @@
 
       return false;
     },
-<<<<<<< HEAD
     moonshot: (model) => {
       // support moonshot models
       // https://platform.moonshot.ai/docs/pricing/chat#concepts
@@ -305,8 +304,6 @@
 
       return false;
     },
-  };
-=======
   };
 
 export function isRecommendedAgentModel(modelName: string): boolean {
@@ -335,5 +332,4 @@
     return false;
   }
   return providerSupport(modelDescription.model) ?? false;
-}
->>>>>>> bf186a3d
+}