--- conflicted
+++ resolved
@@ -51,11 +51,7 @@
     "@continuedev/config-yaml": "file:../packages/config-yaml",
     "@continuedev/fetch": "^1.0.10",
     "@continuedev/llm-info": "^1.0.8",
-<<<<<<< HEAD
-    "@continuedev/openai-adapters": "^1.0.22",
-=======
     "@continuedev/openai-adapters": "^1.0.25",
->>>>>>> 2d128a55
     "@modelcontextprotocol/sdk": "^1.5.0",
     "@mozilla/readability": "^0.5.0",
     "@octokit/rest": "^20.1.1",
