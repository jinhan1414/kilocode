# API 配置配置文件

API 配置配置文件允许您创建和切换不同的 AI 设置集。每个配置文件可以为每种模式设置不同的配置，让您根据手头的任务优化您的体验。

:::info
拥有多个配置配置文件可以让您快速切换不同的 AI 提供商、模型和设置，而无需每次更改设置时都重新配置所有内容。
:::

## 工作原理

配置配置文件可以拥有自己的：

- API 提供商（OpenAI、Anthropic、OpenRouter、Glama 等）
- API 密钥和身份验证详细信息
- 模型选择（o3-mini-high、Claude 3.7 Sonnet、DeepSeek R1 等）
- [温度设置](/features/model-temperature)用于控制响应随机性
- 思维预算
- 特定于提供商的设置

请注意，可用设置因提供商和模型而异。每个提供商提供不同的配置选项，即使在同一提供商内，不同的模型也可能支持不同的参数范围或功能。

## 创建和管理配置文件

### 创建配置文件

1.  单击齿轮图标 <Codicon name="gear" /> → Providers 打开设置
2.  单击配置文件选择器旁边的“+”按钮

    <img src="/docs/img/api-configuration-profiles/api-configuration-profiles-1.png" alt="带加号按钮的配置文件选择器" width="550" />

3.  输入新配置文件的名称

    <img src="/docs/img/api-configuration-profiles/api-configuration-profiles.png" alt="创建新配置文件对话框" width="550" />

4.  配置配置文件设置：

    - 选择您的 API 提供商

<<<<<<< HEAD
              <img src="/docs/img/api-configuration-profiles/api-configuration-profiles-2.png" alt="提供商选择下拉菜单" width="550" />

    - 输入 API 密钥

              <img src="/docs/img/api-configuration-profiles/api-configuration-profiles-3.png" alt="API 密钥输入字段" width="550" />

    - 选择模型

              <img src="/docs/img/api-configuration-profiles/api-configuration-profiles-8.png" alt="模型选择界面" width="550" />

    - 调整模型参数

              <img src="/docs/img/api-configuration-profiles/api-configuration-profiles-5.png" alt="模型参数调整控件" width="550" />
=======
                  <img src="/docs/img/api-configuration-profiles/api-configuration-profiles-2.png" alt="提供商选择下拉菜单" width="550" />

    - 输入 API 密钥

                  <img src="/docs/img/api-configuration-profiles/api-configuration-profiles-3.png" alt="API 密钥输入字段" width="550" />

    - 选择模型

                  <img src="/docs/img/api-configuration-profiles/api-configuration-profiles-8.png" alt="模型选择界面" width="550" />

    - 调整模型参数

                  <img src="/docs/img/api-configuration-profiles/api-configuration-profiles-5.png" alt="模型参数调整控件" width="550" />
>>>>>>> 02045843

### 切换配置文件

通过两种方式切换配置文件：

1.  从设置面板：从下拉菜单中选择不同的配置文件

    <img src="/docs/img/api-configuration-profiles/api-configuration-profiles-7.png" alt="设置中的配置文件选择下拉菜单" width="550" />

2.  聊天期间：访问聊天界面中的 API 配置下拉菜单

    <img src="/docs/img/api-configuration-profiles/api-configuration-profiles-6.png" alt="聊天界面中的 API 配置下拉菜单" width="550" />

### 固定和排序配置文件

API 配置下拉菜单现在支持固定您喜欢的配置文件，以便更快访问：

1.  将鼠标悬停在下拉菜单中的任何配置文件上以显示图钉图标
2.  单击图钉图标将配置文件添加到您的固定列表
3.  固定配置文件显示在下拉菜单顶部，按字母顺序排序
4.  未固定配置文件显示在分隔符下方，也按字母顺序排序
5.  您可以再次单击同一图标以取消固定配置文件

<img src="/docs/img/api-configuration-profiles/api-configuration-profiles-4.png" alt="固定 API 配置配置文件" width="550" />

此功能使您更容易在常用配置文件之间导航，尤其是在您有许多配置时。

### 编辑和删除配置文件

<img src="/docs/img/api-configuration-profiles/api-configuration-profiles-10.png" alt="配置文件编辑界面" width="550" />
- 在设置中选择配置文件以修改任何设置
- 单击铅笔图标以重命名配置文件
- 单击垃圾桶图标以删除配置文件（您不能删除唯一剩余的配置文件）

## 将配置文件链接到模式

在 <Codicon name="notebook" /> 提示选项卡中，您可以将特定配置配置文件与每个模式明确关联。系统还会自动记住您上次与每个模式一起使用的配置文件，从而提高您的工作效率。

观看此演示，了解如何将配置配置文件与特定模式连接以优化工作流：

<video width="600" controls>
  <source src="/docs/img/api-configuration-profiles/provider-modes.mp4" type="video/mp4" />
  您的浏览器不支持此视频标签。
</video>

## 安全注意事项

API 密钥安全地存储在 VSCode 的 Secret Storage 中，绝不会以纯文本形式公开。

## 相关功能

- 适用于您创建的[自定义模式](/features/custom-modes)
- 与[本地模型](/advanced-usage/local-models)集成以进行离线工作
- 支持每个模式的[温度设置](/features/model-temperature)
- 通过[速率限制和使用跟踪](/advanced-usage/rate-limits-costs)增强成本管理<|MERGE_RESOLUTION|>--- conflicted
+++ resolved
@@ -36,35 +36,19 @@
 
     - 选择您的 API 提供商
 
-<<<<<<< HEAD
-              <img src="/docs/img/api-configuration-profiles/api-configuration-profiles-2.png" alt="提供商选择下拉菜单" width="550" />
+                    <img src="/docs/img/api-configuration-profiles/api-configuration-profiles-2.png" alt="提供商选择下拉菜单" width="550" />
 
     - 输入 API 密钥
 
-              <img src="/docs/img/api-configuration-profiles/api-configuration-profiles-3.png" alt="API 密钥输入字段" width="550" />
+                    <img src="/docs/img/api-configuration-profiles/api-configuration-profiles-3.png" alt="API 密钥输入字段" width="550" />
 
     - 选择模型
 
-              <img src="/docs/img/api-configuration-profiles/api-configuration-profiles-8.png" alt="模型选择界面" width="550" />
+                    <img src="/docs/img/api-configuration-profiles/api-configuration-profiles-8.png" alt="模型选择界面" width="550" />
 
     - 调整模型参数
 
-              <img src="/docs/img/api-configuration-profiles/api-configuration-profiles-5.png" alt="模型参数调整控件" width="550" />
-=======
-                  <img src="/docs/img/api-configuration-profiles/api-configuration-profiles-2.png" alt="提供商选择下拉菜单" width="550" />
-
-    - 输入 API 密钥
-
-                  <img src="/docs/img/api-configuration-profiles/api-configuration-profiles-3.png" alt="API 密钥输入字段" width="550" />
-
-    - 选择模型
-
-                  <img src="/docs/img/api-configuration-profiles/api-configuration-profiles-8.png" alt="模型选择界面" width="550" />
-
-    - 调整模型参数
-
-                  <img src="/docs/img/api-configuration-profiles/api-configuration-profiles-5.png" alt="模型参数调整控件" width="550" />
->>>>>>> 02045843
+                    <img src="/docs/img/api-configuration-profiles/api-configuration-profiles-5.png" alt="模型参数调整控件" width="550" />
 
 ### 切换配置文件
 
