--- conflicted
+++ resolved
@@ -10,11 +10,10 @@
 		const expectedCommands = [
 			"activationCompleted",
 			"plusButtonClicked",
-<<<<<<< HEAD
-			"promptsButtonClicked",
+			"popoutButtonClicked",
+			"openInNewTab",
+			"settingsButtonClicked",
 			"historyButtonClicked",
-=======
->>>>>>> dcb04bb2
 			"popoutButtonClicked",
 			"accountButtonClicked",
 			"settingsButtonClicked",
