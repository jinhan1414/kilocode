{
	"name": "kilo-code",
	"packageManager": "pnpm@10.8.1",
	"engines": {
		"node": "20.19.2"
	},
	"scripts": {
		"preinstall": "node scripts/bootstrap.mjs",
		"prepare": "husky",
		"install": "node scripts/bootstrap.mjs",
		"install:all": "node scripts/bootstrap.mjs",
		"lint": "turbo lint --log-order grouped --output-logs new-only",
		"check-types": "turbo check-types --log-order grouped --output-logs new-only",
		"test": "turbo test --log-order grouped --output-logs new-only",
		"format": "turbo format --log-order grouped --output-logs new-only",
		"build": "pnpm vsix",
		"bundle": "turbo bundle --log-order grouped --output-logs new-only",
		"bundle:nightly": "turbo bundle:nightly --log-order grouped --output-logs new-only",
		"vsix:production": "turbo vsix --log-order grouped --output-logs new-only --force",
		"vsix": "turbo vsix --log-order grouped --output-logs new-only",
		"vsix:nightly": "turbo vsix:nightly --log-order grouped --output-logs new-only",
		"clean": "turbo clean --log-order grouped --output-logs new-only && rimraf dist out bin .vite-port .turbo",
		"install:vsix": "pnpm install --frozen-lockfile && pnpm clean && pnpm vsix && node scripts/install-vsix.js",
		"changeset:version": "cp CHANGELOG.md src/CHANGELOG.md && changeset version && cp -vf src/CHANGELOG.md . && pnpm --filter @kilocode/cli changeset:version",
		"knip": "knip --include files",
		"evals": "dotenvx run -f packages/evals/.env.development packages/evals/.env.local -- docker compose -f packages/evals/docker-compose.yml --profile server --profile runner up --build --scale runner=0",
		"playwright": "turbo playwright",
		"npm:publish:types": "pnpm --filter @roo-code/types npm:publish",
		"link-workspace-packages": "tsx scripts/link-packages.ts",
		"unlink-workspace-packages": "tsx scripts/link-packages.ts --unlink",
		"jetbrains:bundle": "turbo jetbrains:bundle --force",
		"jetbrains:run-bundle": "turbo jetbrains:run-bundle",
		"jetbrains:build": "turbo jetbrains:build",
		"jetbrains:run": "turbo jetbrains:run",
		"cli:build": "turbo run cli:build",
		"cli:bundle": "turbo run cli:bundle --force",
		"cli:deps": "pnpm --filter @kilocode/cli run deps:install",
		"cli:dev": "pnpm --filter @kilocode/cli run dev",
		"cli:run": "pnpm --filter @kilocode/cli run start",
		"docs:start": "pnpm --filter kilocode-docs start",
		"docs:build": "pnpm --filter kilocode-docs build"
	},
	"devDependencies": {
		"@changesets/changelog-github": "^0.5.1",
		"@changesets/cli": "^2.27.10",
		"@dotenvx/dotenvx": "^1.34.0",
		"@roo-code/config-typescript": "workspace:^",
		"@types/glob": "^9.0.0",
		"@types/node": "20.x",
		"@vscode/vsce": "3.3.2",
		"esbuild": "^0.25.0",
		"eslint": "^9.27.0",
		"glob": "^11.1.0",
		"husky": "^9.1.7",
		"knip": "^5.44.4",
		"lint-staged": "^16.0.0",
		"mkdirp": "^3.0.1",
		"only-allow": "^1.2.1",
		"ovsx": "0.10.4",
		"prettier": "^3.4.2",
		"rimraf": "^6.0.1",
		"tsx": "^4.19.3",
		"turbo": "^2.6.0",
		"typescript": "^5.4.5"
	},
	"lint-staged": {
		"*.{js,jsx,ts,tsx,json,css,md}": [
			"prettier --write"
		]
	},
	"pnpm": {
		"overrides": {
			"tar-fs": ">=3.1.1",
			"esbuild": ">=0.25.0",
<<<<<<< HEAD
			"brace-expansion": ">=2.0.2",
			"form-data": ">=4.0.4",
			"bluebird": ">=3.7.2",
			"type-fest": "2.19.0"
=======
			"undici": ">=5.29.0",
			"brace-expansion": "^2.0.2",
			"form-data": ">=4.0.4",
			"bluebird": ">=3.7.2",
			"glob": ">=11.1.0"
>>>>>>> 2c3b2953
		}
	}
}<|MERGE_RESOLUTION|>--- conflicted
+++ resolved
@@ -72,18 +72,11 @@
 		"overrides": {
 			"tar-fs": ">=3.1.1",
 			"esbuild": ">=0.25.0",
-<<<<<<< HEAD
-			"brace-expansion": ">=2.0.2",
-			"form-data": ">=4.0.4",
-			"bluebird": ">=3.7.2",
-			"type-fest": "2.19.0"
-=======
 			"undici": ">=5.29.0",
 			"brace-expansion": "^2.0.2",
 			"form-data": ">=4.0.4",
 			"bluebird": ">=3.7.2",
 			"glob": ">=11.1.0"
->>>>>>> 2c3b2953
 		}
 	}
 }