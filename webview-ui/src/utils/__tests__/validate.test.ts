--- conflicted
+++ resolved
@@ -66,13 +66,10 @@
 		gemini: {},
 		inception: {},
 		synthetic: {},
+		"sap-ai-core": {},
 		// kilocode_change end
-<<<<<<< HEAD
-		"sap-ai-core": {},
-=======
 		roo: {},
 		chutes: {},
->>>>>>> 02045843
 	}
 
 	const allowAllOrganization: OrganizationAllowList = {
