import { useQuery } from "@tanstack/react-query"

import { RouterModels } from "@roo/api"
import { ExtensionMessage } from "@roo/ExtensionMessage"

import { vscode } from "@src/utils/vscode"

const getRouterModels = async (queryKey: RouterModelsQueryKey) =>
	new Promise<RouterModels>((resolve, reject) => {
		const cleanup = () => {
			window.removeEventListener("message", handler)
		}

		const timeout = setTimeout(() => {
			cleanup()
			reject(new Error("Router models request timed out"))
		}, 10000)

		const handler = (event: MessageEvent) => {
			const message: ExtensionMessage = event.data

			if (message.type === "routerModels") {
				clearTimeout(timeout)
				cleanup()

				if (message.routerModels) {
					resolve(message.routerModels)
				} else {
					reject(new Error("No router models in response"))
				}
			}
		}

		window.addEventListener("message", handler)
		console.debug("[useRouterModels] posting requestRouterModels", queryKey)
		vscode.postMessage({ type: "requestRouterModels" })
	})

// kilocode_change start
type RouterModelsQueryKey = {
	openRouterBaseUrl?: string
	openRouterApiKey?: string
	lmStudioBaseUrl?: string
	ollamaBaseUrl?: string
	kilocodeOrganizationId?: string
	deepInfraApiKey?: string
<<<<<<< HEAD
	geminiApiKey?: string
	googleGeminiBaseUrl?: string
=======
	chutesApiKey?: string
>>>>>>> 58a3869c
	// Requesty, Unbound, etc should perhaps also be here, but they already have their own hacks for reloading
}

export const useRouterModels = (queryKey: RouterModelsQueryKey) =>
	useQuery({ queryKey: ["routerModels", queryKey], queryFn: () => getRouterModels(queryKey) })
// kilocode_change end<|MERGE_RESOLUTION|>--- conflicted
+++ resolved
@@ -44,12 +44,9 @@
 	ollamaBaseUrl?: string
 	kilocodeOrganizationId?: string
 	deepInfraApiKey?: string
-<<<<<<< HEAD
 	geminiApiKey?: string
 	googleGeminiBaseUrl?: string
-=======
 	chutesApiKey?: string
->>>>>>> 58a3869c
 	// Requesty, Unbound, etc should perhaps also be here, but they already have their own hacks for reloading
 }
 
