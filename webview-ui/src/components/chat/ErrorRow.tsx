import React, { useState, useCallback, memo } from "react"
import { useTranslation } from "react-i18next"
import { VSCodeButton } from "@vscode/webview-ui-toolkit/react"
import { BookOpenText, MessageCircleWarning } from "lucide-react"
import { useCopyToClipboard } from "@src/utils/clipboard"
<<<<<<< HEAD
import CodeBlock from "../kilocode/common/CodeBlock" // kilocode_change
=======
import { vscode } from "@src/utils/vscode"
import CodeBlock from "../common/CodeBlock"
>>>>>>> dcb04bb2

/**
 * Unified error display component for all error types in the chat.
 * Provides consistent styling, icons, and optional documentation links across all errors.
 *
 * @param type - Error type determines icon and default title
 * @param title - Optional custom title (overrides default for error type)
 * @param message - Error message text (required)
 * @param docsURL - Optional documentation link URL (shown as "Learn more" with book icon)
 * @param showCopyButton - Whether to show copy button for error message
 * @param expandable - Whether error content can be expanded/collapsed
 * @param defaultExpanded - Whether expandable content starts expanded
 * @param additionalContent - Optional React nodes to render after message
 * @param headerClassName - Custom CSS classes for header section
 * @param messageClassName - Custom CSS classes for message section
 *
 * @example
 * // Simple error
 * <ErrorRow type="error" message="File not found" />
 *
 * @example
 * // Error with documentation link
 * <ErrorRow
 *   type="api_failure"
 *   message="API key missing"
 *   docsURL="https://docs.example.com/api-setup"
 * />
 *
 * @example
 * // Expandable error with code
 * <ErrorRow
 *   type="diff_error"
 *   message="Patch failed to apply"
 *   expandable={true}
 *   defaultExpanded={false}
 *   additionalContent={<pre>{errorDetails}</pre>}
 * />
 */
export interface ErrorRowProps {
	type:
		| "error"
		| "mistake_limit"
		| "api_failure"
		| "diff_error"
		| "streaming_failed"
		| "cancelled"
		| "api_req_retry_delayed"
	title?: string
	message: string
	showCopyButton?: boolean
	expandable?: boolean
	defaultExpanded?: boolean
	additionalContent?: React.ReactNode
	headerClassName?: string
	messageClassName?: string
	code?: number
	docsURL?: string // NEW: Optional documentation link
}

/**
 * Unified error display component for all error types in the chat
 */
export const ErrorRow = memo(
	({
		type,
		title,
		message,
		showCopyButton = false,
		expandable = false,
		defaultExpanded = false,
		additionalContent,
		headerClassName,
		messageClassName,
		docsURL,
		code,
	}: ErrorRowProps) => {
		const { t } = useTranslation()
		const [isExpanded, setIsExpanded] = useState(defaultExpanded)
		const [showCopySuccess, setShowCopySuccess] = useState(false)
		const { copyWithFeedback } = useCopyToClipboard()

		// Default titles for different error types
		const getDefaultTitle = () => {
			if (title) return title

			switch (type) {
				case "error":
					return t("chat:error")
				case "mistake_limit":
					return t("chat:troubleMessage")
				case "api_failure":
					return t("chat:apiRequest.failed")
				case "api_req_retry_delayed":
					return t("chat:apiRequest.errorTitle", { code: code ? ` · ${code}` : "" })
				case "streaming_failed":
					return t("chat:apiRequest.streamingFailed")
				case "cancelled":
					return t("chat:apiRequest.cancelled")
				case "diff_error":
					return t("chat:diffError.title")
				default:
					return null
			}
		}

		const handleToggleExpand = useCallback(() => {
			if (expandable) {
				setIsExpanded(!isExpanded)
			}
		}, [expandable, isExpanded])

		const handleCopy = useCallback(
			async (e: React.MouseEvent) => {
				e.stopPropagation()
				const success = await copyWithFeedback(message)
				if (success) {
					setShowCopySuccess(true)
					setTimeout(() => {
						setShowCopySuccess(false)
					}, 1000)
				}
			},
			[message, copyWithFeedback],
		)

		const errorTitle = getDefaultTitle()

		// For diff_error type with expandable content
		if (type === "diff_error" && expandable) {
			return (
				<div className="mt-0 overflow-hidden mb-2 pr-1 group">
					<div
						className="font-sm text-vscode-editor-foreground flex items-center justify-between cursor-pointer"
						onClick={handleToggleExpand}>
						<div className="flex items-center gap-2 flex-grow  text-vscode-errorForeground">
							<MessageCircleWarning className="w-4" />
							<span className="text-vscode-errorForeground font-bold grow cursor-pointer">
								{errorTitle}
							</span>
						</div>
						<div className="flex items-center transition-opacity opacity-0 group-hover:opacity-100">
							{showCopyButton && (
								<VSCodeButton
									appearance="icon"
									className="p-0.75 h-6 mr-1 text-vscode-editor-foreground flex items-center justify-center bg-transparent"
									onClick={handleCopy}>
									<span className={`codicon codicon-${showCopySuccess ? "check" : "copy"}`} />
								</VSCodeButton>
							)}
							<span className={`codicon codicon-chevron-${isExpanded ? "up" : "down"}`} />
						</div>
					</div>
					{isExpanded && (
						<div className="px-2 py-1 mt-2 bg-vscode-editor-background ml-6 rounded-lg">
							<CodeBlock source={message} language="xml" />
						</div>
					)}
				</div>
			)
		}

		// Standard error display
		return (
			<div className="group pr-2">
				{errorTitle && (
					<div className={headerClassName || "flex items-center justify-between gap-2 break-words"}>
						<MessageCircleWarning className="w-4 text-vscode-errorForeground" />
						<span className="text-vscode-errorForeground font-bold grow cursor-default">{errorTitle}</span>
						{docsURL && (
							<a
								href={docsURL}
								className="text-sm flex items-center gap-1 transition-opacity opacity-0 group-hover:opacity-100"
								onClick={(e) => {
									e.preventDefault()
									vscode.postMessage({ type: "openExternal", url: docsURL })
								}}>
								<BookOpenText className="size-3 mt-[3px]" />
								{t("chat:apiRequest.errorMessage.docs")}
							</a>
						)}
					</div>
				)}
				<div className="pl-6 py-1">
					<p
						className={
							messageClassName ||
							"my-0 font-light whitespace-pre-wrap break-words text-vscode-errorForeground"
						}>
						{message}
					</p>
					{additionalContent}
				</div>
			</div>
		)
	},
)

export default ErrorRow<|MERGE_RESOLUTION|>--- conflicted
+++ resolved
@@ -3,12 +3,8 @@
 import { VSCodeButton } from "@vscode/webview-ui-toolkit/react"
 import { BookOpenText, MessageCircleWarning } from "lucide-react"
 import { useCopyToClipboard } from "@src/utils/clipboard"
-<<<<<<< HEAD
+import { vscode } from "@src/utils/vscode"
 import CodeBlock from "../kilocode/common/CodeBlock" // kilocode_change
-=======
-import { vscode } from "@src/utils/vscode"
-import CodeBlock from "../common/CodeBlock"
->>>>>>> dcb04bb2
 
 /**
  * Unified error display component for all error types in the chat.
