--- conflicted
+++ resolved
@@ -8,12 +8,8 @@
 
 import { DeleteTaskDialog } from "../history/DeleteTaskDialog"
 import { IconButton } from "./IconButton"
-<<<<<<< HEAD
 // import { ShareButton } from "./ShareButton" // kilocode_change unused
-=======
-import { ShareButton } from "./ShareButton"
-import { CloudTaskButton } from "./CloudTaskButton"
->>>>>>> 68352562
+// import { CloudTaskButton } from "./CloudTaskButton" // kilocode_change: unused
 
 interface TaskActionsProps {
 	item?: HistoryItem
@@ -66,12 +62,8 @@
 					)}
 				</>
 			)}
-<<<<<<< HEAD
 			{/* <ShareButton item={item} disabled={false} showLabel={false} /> kilocode_change: unused */}
-=======
-			<ShareButton item={item} disabled={false} showLabel={false} />
-			<CloudTaskButton item={item} disabled={buttonsDisabled} />
->>>>>>> 68352562
+			{/* <CloudTaskButton item={item} disabled={buttonsDisabled} />  */}
 		</div>
 	)
 }