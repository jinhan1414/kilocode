import React, { memo, useEffect, useMemo, useRef, useState } from "react"
import deepEqual from "fast-deep-equal"
import { useTranslation } from "react-i18next"
import type { ClineMessage } from "@roo-code/types"

import { BrowserAction, BrowserActionResult, ClineSayBrowserAction } from "@roo/ExtensionMessage"

import { vscode } from "@src/utils/vscode"
import { useExtensionState } from "@src/context/ExtensionStateContext"

<<<<<<< HEAD
import CodeBlock, { CODE_BLOCK_BG_COLOR } from "../kilocode/common/CodeBlock" // kilocode_change
import { ChatRowContent } from "./ChatRow"
=======
import CodeBlock from "../common/CodeBlock"
>>>>>>> 2c3b2953
import { ProgressIndicator } from "./ProgressIndicator"
import { Button, StandardTooltip } from "@src/components/ui"
import { getViewportCoordinate as getViewportCoordinateShared, prettyKey } from "@roo/browserUtils"
import {
	Globe,
	Pointer,
	SquareTerminal,
	MousePointer as MousePointerIcon,
	Keyboard,
	ArrowDown,
	ArrowUp,
	Play,
	Check,
	Maximize2,
	OctagonX,
	ArrowLeft,
	ArrowRight,
	ChevronsLeft,
	ChevronsRight,
	ExternalLink,
	Copy,
} from "lucide-react"

const getBrowserActionText = (
	action: BrowserAction,
	executedCoordinate?: string,
	coordinate?: string,
	text?: string,
	size?: string,
	viewportWidth?: number,
	viewportHeight?: number,
) => {
	// Helper to scale coordinates from screenshot dimensions to viewport dimensions
	// Matches the backend's scaleCoordinate function logic
	const getViewportCoordinate = (coord?: string): string =>
		getViewportCoordinateShared(coord, viewportWidth ?? 0, viewportHeight ?? 0)

	switch (action) {
		case "launch":
			return `Launched browser`
		case "click":
			return `Clicked at: ${executedCoordinate || getViewportCoordinate(coordinate)}`
		case "type":
			return `Typed: ${text}`
		case "press":
			return `Pressed key: ${prettyKey(text)}`
		case "scroll_down":
			return "Scrolled down"
		case "scroll_up":
			return "Scrolled up"
		case "hover":
			return `Hovered at: ${executedCoordinate || getViewportCoordinate(coordinate)}`
		case "resize":
			return `Resized to: ${size?.split(/[x,]/).join(" x ")}`
		case "close":
			return "Closed browser"
		default:
			return action
	}
}

const getActionIcon = (action: BrowserAction) => {
	switch (action) {
		case "click":
			return <MousePointerIcon className="w-4 h-4 opacity-80" />
		case "type":
		case "press":
			return <Keyboard className="w-4 h-4 opacity-80" />
		case "scroll_down":
			return <ArrowDown className="w-4 h-4 opacity-80" />
		case "scroll_up":
			return <ArrowUp className="w-4 h-4 opacity-80" />
		case "launch":
			return <Play className="w-4 h-4 opacity-80" />
		case "close":
			return <Check className="w-4 h-4 opacity-80" />
		case "resize":
			return <Maximize2 className="w-4 h-4 opacity-80" />
		case "hover":
		default:
			return <Pointer className="w-4 h-4 opacity-80" />
	}
}

interface BrowserSessionRowProps {
	messages: ClineMessage[]
	isExpanded: (messageTs: number) => boolean
	onToggleExpand: (messageTs: number) => void
	lastModifiedMessage?: ClineMessage
	isLast: boolean
	onHeightChange?: (isTaller: boolean) => void
	isStreaming: boolean
	onExpandChange?: (expanded: boolean) => void
	fullScreen?: boolean
	// Optional props for standalone panel (when not using ExtensionStateContext)
	browserViewportSizeProp?: string
	isBrowserSessionActiveProp?: boolean
	// Optional: navigate to a specific page index (used by Browser Session panel)
	navigateToPageIndex?: number
}

const BrowserSessionRow = memo((props: BrowserSessionRowProps) => {
	const { messages, isLast, onHeightChange, lastModifiedMessage, onExpandChange, fullScreen } = props
	const { t } = useTranslation()
	const prevHeightRef = useRef(0)
	const [consoleLogsExpanded, setConsoleLogsExpanded] = useState(false)
	const [nextActionsExpanded, setNextActionsExpanded] = useState(false)
	const [logFilter, setLogFilter] = useState<"all" | "debug" | "info" | "warn" | "error" | "log">("all")
	// Track screenshot container size for precise cursor positioning with object-fit: contain
	const screenshotRef = useRef<HTMLDivElement>(null)
	const [sW, setSW] = useState(0)
	const [sH, setSH] = useState(0)

	// Auto-expand drawer when in fullScreen takeover mode so content is visible immediately
	useEffect(() => {
		if (fullScreen) {
			setNextActionsExpanded(true)
		}
	}, [fullScreen])

	// Observe screenshot container size to align cursor correctly with letterboxing
	useEffect(() => {
		const el = screenshotRef.current
		if (!el) return
		const update = () => {
			const r = el.getBoundingClientRect()
			setSW(r.width)
			setSH(r.height)
		}
		update()
		const ro =
			typeof window !== "undefined" && "ResizeObserver" in window ? new ResizeObserver(() => update()) : null
		if (ro) ro.observe(el)
		return () => {
			if (ro) ro.disconnect()
		}
	}, [])

	// Try to use ExtensionStateContext if available, otherwise use props
	let browserViewportSize = props.browserViewportSizeProp || "900x600"
	let isBrowserSessionActive = props.isBrowserSessionActiveProp || false

	try {
		const extensionState = useExtensionState()
		browserViewportSize = extensionState.browserViewportSize || "900x600"
		isBrowserSessionActive = extensionState.isBrowserSessionActive || false
	} catch (_e) {
		// Not in ExtensionStateContext, use props
	}

	const [viewportWidth, viewportHeight] = browserViewportSize.split("x").map(Number)
	const defaultMousePosition = `${Math.round(viewportWidth / 2)},${Math.round(viewportHeight / 2)}`

	const isLastApiReqInterrupted = useMemo(() => {
		// Check if last api_req_started is cancelled
		const lastApiReqStarted = [...messages].reverse().find((m) => m.say === "api_req_started")
		if (lastApiReqStarted?.text) {
			const info = JSON.parse(lastApiReqStarted.text) as { cancelReason: string | null }
			if (info && info.cancelReason !== null) {
				return true
			}
		}
		const lastApiReqFailed = isLast && lastModifiedMessage?.ask === "api_req_failed"
		if (lastApiReqFailed) {
			return true
		}
		return false
	}, [messages, lastModifiedMessage, isLast])

	const isBrowsing = useMemo(() => {
		return isLast && messages.some((m) => m.say === "browser_action_result") && !isLastApiReqInterrupted // after user approves, browser_action_result with "" is sent to indicate that the session has started
	}, [isLast, messages, isLastApiReqInterrupted])

	// Organize messages into pages based on ALL browser actions (including those without screenshots)
	const pages = useMemo(() => {
		const result: {
			url?: string
			screenshot?: string
			mousePosition?: string
			consoleLogs?: string
			action?: ClineSayBrowserAction
			size?: string
			viewportWidth?: number
			viewportHeight?: number
		}[] = []

		// Build pages from browser_action messages and pair with results
		messages.forEach((message) => {
			if (message.say === "browser_action") {
				try {
					const action = JSON.parse(message.text || "{}") as ClineSayBrowserAction
					// Find the corresponding result message
					const resultMessage = messages.find(
						(m) => m.say === "browser_action_result" && m.ts > message.ts && m.text !== "",
					)

					if (resultMessage) {
						const resultData = JSON.parse(resultMessage.text || "{}") as BrowserActionResult
						result.push({
							url: resultData.currentUrl,
							screenshot: resultData.screenshot,
							mousePosition: resultData.currentMousePosition,
							consoleLogs: resultData.logs,
							action,
							size: action.size,
							viewportWidth: resultData.viewportWidth,
							viewportHeight: resultData.viewportHeight,
						})
					} else {
						// For actions without results (like close), add a page without screenshot
						result.push({ action, size: action.size })
					}
				} catch {
					// ignore parse errors
				}
			}
		})

		// Add placeholder page if no actions yet
		if (result.length === 0) {
			result.push({})
		}

		return result
	}, [messages])

	// Page index + user navigation guard (don't auto-jump while exploring history)
	const [currentPageIndex, setCurrentPageIndex] = useState(0)
	const hasUserNavigatedRef = useRef(false)
	const didInitIndexRef = useRef(false)
	const prevPagesLengthRef = useRef(0)

	useEffect(() => {
		// Initialize to last page on mount
		if (!didInitIndexRef.current && pages.length > 0) {
			didInitIndexRef.current = true
			setCurrentPageIndex(pages.length - 1)
			prevPagesLengthRef.current = pages.length
			return
		}

		// Auto-advance if user is on the most recent step and a new step arrives
		if (pages.length > prevPagesLengthRef.current) {
			const wasOnLastPage = currentPageIndex === prevPagesLengthRef.current - 1
			if (wasOnLastPage && !hasUserNavigatedRef.current) {
				// User was on the most recent step, auto-advance to the new step
				setCurrentPageIndex(pages.length - 1)
			}
			prevPagesLengthRef.current = pages.length
		}
	}, [pages.length, currentPageIndex])

	// External navigation request (from panel host)
	// Only navigate when navigateToPageIndex actually changes, not when pages.length changes
	const prevNavigateToPageIndexRef = useRef<number | undefined>()
	useEffect(() => {
		if (
			typeof props.navigateToPageIndex === "number" &&
			props.navigateToPageIndex !== prevNavigateToPageIndexRef.current &&
			pages.length > 0
		) {
			const idx = Math.max(0, Math.min(pages.length - 1, props.navigateToPageIndex))
			setCurrentPageIndex(idx)
			// Only reset manual navigation guard if navigating to the last page
			// This allows auto-advance to work when clicking to the most recent step
			// but prevents unwanted auto-advance when viewing historical steps
			if (idx === pages.length - 1) {
				hasUserNavigatedRef.current = false
			}
			prevNavigateToPageIndexRef.current = props.navigateToPageIndex
		}
		// eslint-disable-next-line react-hooks/exhaustive-deps
	}, [props.navigateToPageIndex])

	// Get initial URL from launch message
	const initialUrl = useMemo(() => {
		const launchMessage = messages.find((m) => m.ask === "browser_action_launch")
		return launchMessage?.text || ""
	}, [messages])

	const currentPage = pages[currentPageIndex]

	// Use actual viewport dimensions from result if available, otherwise fall back to settings

	// Find the last available screenshot and its associated data to use as placeholders
	const lastPageWithScreenshot = useMemo(() => {
		for (let i = pages.length - 1; i >= 0; i--) {
			if (pages[i].screenshot) {
				return pages[i]
			}
		}
		return undefined
	}, [pages])

	// Find last mouse position up to current page (not from future pages)
	const lastPageWithMousePositionUpToCurrent = useMemo(() => {
		for (let i = currentPageIndex; i >= 0; i--) {
			if (pages[i].mousePosition) {
				return pages[i]
			}
		}
		return undefined
	}, [pages, currentPageIndex])

	// Display state from current page, with smart fallbacks
	const displayState = {
		url: currentPage?.url || initialUrl,
		mousePosition:
			currentPage?.mousePosition || lastPageWithMousePositionUpToCurrent?.mousePosition || defaultMousePosition,
		consoleLogs: currentPage?.consoleLogs,
		screenshot: currentPage?.screenshot || lastPageWithScreenshot?.screenshot,
	}

	// Parse logs for counts and filtering
	const parsedLogs = useMemo(() => {
		const counts = { debug: 0, info: 0, warn: 0, error: 0, log: 0 }
		const byType: Record<"debug" | "info" | "warn" | "error" | "log", string[]> = {
			debug: [],
			info: [],
			warn: [],
			error: [],
			log: [],
		}
		const raw = displayState.consoleLogs || ""
		raw.split(/\r?\n/).forEach((line) => {
			const trimmed = line.trim()
			if (!trimmed) return
			const m = /^\[([^\]]+)\]\s*/i.exec(trimmed)
			let type = (m?.[1] || "").toLowerCase()
			if (type === "warning") type = "warn"
			if (!["debug", "info", "warn", "error", "log"].includes(type)) type = "log"
			counts[type as keyof typeof counts]++
			byType[type as keyof typeof byType].push(line)
		})
		return { counts, byType }
	}, [displayState.consoleLogs])

	const logsToShow = useMemo(() => {
		if (!displayState.consoleLogs) return t("chat:browser.noNewLogs") as string
		if (logFilter === "all") return displayState.consoleLogs
		const arr = parsedLogs.byType[logFilter]
		return arr.length ? arr.join("\n") : (t("chat:browser.noNewLogs") as string)
	}, [displayState.consoleLogs, logFilter, parsedLogs, t])

	// Meta for log badges (include "All" first)
	const logTypeMeta = [
		{ key: "all", label: "All" },
		{ key: "debug", label: "Debug" },
		{ key: "info", label: "Info" },
		{ key: "warn", label: "Warn" },
		{ key: "error", label: "Error" },
		{ key: "log", label: "Log" },
	] as const

	// Use a fixed standard aspect ratio and dimensions for the drawer to prevent flickering
	// Even if viewport changes, the drawer maintains consistent size
	const fixedDrawerWidth = 900
	const fixedDrawerHeight = 600
	const drawerAspectRatio = (fixedDrawerHeight / fixedDrawerWidth) * 100

	// For cursor positioning, use the viewport dimensions from the same page as the data we're displaying
	// This ensures cursor position matches the screenshot/mouse position being shown
	let cursorViewportWidth: number
	let cursorViewportHeight: number

	if (currentPage?.screenshot) {
		// Current page has screenshot - use its dimensions
		cursorViewportWidth = currentPage.viewportWidth ?? viewportWidth
		cursorViewportHeight = currentPage.viewportHeight ?? viewportHeight
	} else if (lastPageWithScreenshot) {
		// Using placeholder screenshot - use dimensions from that page
		cursorViewportWidth = lastPageWithScreenshot.viewportWidth ?? viewportWidth
		cursorViewportHeight = lastPageWithScreenshot.viewportHeight ?? viewportHeight
	} else {
		// No screenshot available - use default settings
		cursorViewportWidth = viewportWidth
		cursorViewportHeight = viewportHeight
	}

	// Get browser action for current page (now stored in pages array)
	const currentPageAction = useMemo(() => {
		return pages[currentPageIndex]?.action
	}, [pages, currentPageIndex])

	// Latest non-close browser_action for header summary (fallback)

	const lastBrowserActionOverall = useMemo(() => {
		const all = messages.filter((m) => m.say === "browser_action")
		return all.at(-1)
	}, [messages])

	// Use actual Playwright session state from extension (not message parsing)
	const isBrowserSessionOpen = isBrowserSessionActive

	// Check if a browser action is currently in flight (for spinner)
	const isActionRunning = useMemo(() => {
		if (!lastBrowserActionOverall || isLastApiReqInterrupted) {
			return false
		}

		// Find the last browser_action_result (including empty text) to detect completion
		const lastBrowserActionResult = [...messages].reverse().find((m) => m.say === "browser_action_result")

		if (!lastBrowserActionResult) {
			// We have at least one action, but haven't seen any result yet
			return true
		}

		// If the last action happened after the last result, it's still running
		return lastBrowserActionOverall.ts > lastBrowserActionResult.ts
	}, [messages, lastBrowserActionOverall, isLastApiReqInterrupted])

	// Browser session drawer never auto-expands - user must manually toggle it

	// Calculate total API cost for the browser session
	const totalApiCost = useMemo(() => {
		let total = 0
		messages.forEach((message) => {
			if (message.say === "api_req_started" && message.text) {
				try {
					const data = JSON.parse(message.text)
					if (data.cost && typeof data.cost === "number") {
						total += data.cost
					}
				} catch {
					// Ignore parsing errors
				}
			}
		})
		return total
	}, [messages])

	// Local size tracking without react-use to avoid timers after unmount in tests
	const containerRef = useRef<HTMLDivElement>(null)
	const [rowHeight, setRowHeight] = useState(0)
	useEffect(() => {
		const el = containerRef.current
		if (!el) return
		let mounted = true
		const setH = (h: number) => {
			if (mounted) setRowHeight(h)
		}
		const ro =
			typeof window !== "undefined" && "ResizeObserver" in window
				? new ResizeObserver((entries) => {
						const entry = entries[0]
						setH(entry?.contentRect?.height ?? el.getBoundingClientRect().height)
					})
				: null
		// initial
		setH(el.getBoundingClientRect().height)
		if (ro) ro.observe(el)
		return () => {
			mounted = false
			if (ro) ro.disconnect()
		}
	}, [])

	const BrowserSessionHeader: React.FC = () => (
		<div
			style={{
				display: "flex",
				alignItems: "center",
				gap: 8,
				marginBottom: 0,
				userSelect: "none",
			}}>
			{/* Globe icon - green when browser session is open */}
			<Globe
				className="w-4 h-4 shrink-0"
				style={{
					opacity: 0.7,
					color: isBrowserSessionOpen ? "#4ade80" : undefined, // green-400 when session is open
					cursor: fullScreen ? "default" : "pointer",
				}}
				aria-label="Browser interaction"
				{...(fullScreen
					? {}
					: {
							onClick: () =>
								setNextActionsExpanded((v) => {
									const nv = !v
									onExpandChange?.(nv)
									return nv
								}),
						})}
			/>

			{/* Simple text: "Browser Session" with step counter */}
			<span
				{...(fullScreen
					? {}
					: {
							onClick: () =>
								setNextActionsExpanded((v) => {
									const nv = !v
									onExpandChange?.(nv)
									return nv
								}),
						})}
				style={{
					flex: 1,
					fontSize: 13,
					fontWeight: 500,
					lineHeight: "22px",
					color: "var(--vscode-editor-foreground)",
					cursor: fullScreen ? "default" : "pointer",
					display: "flex",
					alignItems: "center",
					gap: 8,
				}}>
				{t("chat:browser.session")}
				{isActionRunning && (
					<span className="ml-1 flex items-center" aria-hidden="true">
						<ProgressIndicator />
					</span>
				)}
				{pages.length > 0 && (
					<span
						style={{
							fontSize: 11,
							opacity: 0.6,
							fontWeight: 400,
						}}>
						{currentPageIndex + 1}/{pages.length}
					</span>
				)}
				{/* Inline action summary to the right, similar to ChatView */}
				<span
					style={{
						display: "inline-flex",
						alignItems: "center",
						gap: 6,
						fontSize: 12,
						color: "var(--vscode-descriptionForeground)",
						fontWeight: 400,
					}}>
					{(() => {
						const action = currentPageAction
						const pageSize = pages[currentPageIndex]?.size
						const pageViewportWidth = pages[currentPageIndex]?.viewportWidth
						const pageViewportHeight = pages[currentPageIndex]?.viewportHeight
						if (action) {
							return (
								<>
									{getActionIcon(action.action)}
									<span>
										{getBrowserActionText(
											action.action,
											action.executedCoordinate,
											action.coordinate,
											action.text,
											pageSize,
											pageViewportWidth,
											pageViewportHeight,
										)}
									</span>
								</>
							)
						} else if (initialUrl) {
							return (
								<>
									{getActionIcon("launch" as any)}
									<span>{getBrowserActionText("launch", undefined, initialUrl, undefined)}</span>
								</>
							)
						}
						return null
					})()}
				</span>
			</span>

			{/* Right side: cost badge and chevron */}
			{totalApiCost > 0 && (
				<div
					className="text-xs text-vscode-dropdown-foreground border-vscode-dropdown-border/50 border px-1.5 py-0.5 rounded-lg"
					style={{
						opacity: 0.4,
						height: "22px",
						display: "flex",
						alignItems: "center",
					}}>
					${totalApiCost.toFixed(4)}
				</div>
			)}

			{/* Chevron toggle hidden in fullScreen */}
			{!fullScreen && (
				<span
					onClick={() =>
						setNextActionsExpanded((v) => {
							const nv = !v
							onExpandChange?.(nv)
							return nv
						})
					}
					className={`codicon ${nextActionsExpanded ? "codicon-chevron-up" : "codicon-chevron-down"}`}
					style={{
						fontSize: 13,
						fontWeight: 500,
						lineHeight: "22px",
						color: "var(--vscode-editor-foreground)",
						cursor: "pointer",
						display: "inline-block",
						transition: "transform 150ms ease",
					}}
				/>
			)}

			{/* Kill browser button hidden from header in fullScreen; kept in toolbar */}
			{isBrowserSessionOpen && !fullScreen && (
				<StandardTooltip content="Disconnect session">
					<Button
						variant="ghost"
						size="icon"
						onClick={(e) => {
							e.stopPropagation()
							vscode.postMessage({ type: "killBrowserSession" })
						}}
						aria-label="Disconnect session">
						<OctagonX className="size-4" />
					</Button>
				</StandardTooltip>
			)}
		</div>
	)

	const BrowserSessionDrawer: React.FC = () => {
		if (!nextActionsExpanded) return null

		return (
			<div
				style={{
					marginTop: fullScreen ? 0 : 6,
					background: "var(--vscode-editor-background)",
					border: "1px solid var(--vscode-panel-border)",
					borderRadius: fullScreen ? 0 : 6,
					overflow: "hidden",
					height: fullScreen ? "100%" : undefined,
					display: fullScreen ? "flex" : undefined,
					flexDirection: fullScreen ? "column" : undefined,
				}}>
				{/* Browser-like Toolbar */}
				<div
					style={{
						padding: "6px 8px",
						display: "flex",
						alignItems: "center",
						gap: "8px",
						borderBottom: "1px solid var(--vscode-panel-border)",
						background: "var(--vscode-editor-background)",
					}}>
					{/* Go to beginning */}
					<StandardTooltip content="Go to beginning">
						<button
							onClick={(e) => {
								e.stopPropagation()
								hasUserNavigatedRef.current = true
								setCurrentPageIndex(0)
							}}
							disabled={currentPageIndex === 0 || isBrowsing}
							style={{
								background: "none",
								border: "1px solid var(--vscode-panel-border)",
								borderRadius: 4,
								cursor: currentPageIndex === 0 || isBrowsing ? "not-allowed" : "pointer",
								opacity: currentPageIndex === 0 || isBrowsing ? 0.4 : 0.85,
								padding: "4px",
								display: "flex",
								alignItems: "center",
								color: "var(--vscode-foreground)",
							}}
							aria-label="Go to beginning">
							<ChevronsLeft className="w-4 h-4" />
						</button>
					</StandardTooltip>

					{/* Back */}
					<StandardTooltip content="Back">
						<button
							onClick={(e) => {
								e.stopPropagation()
								hasUserNavigatedRef.current = true
								setCurrentPageIndex((i) => Math.max(0, i - 1))
							}}
							disabled={currentPageIndex === 0 || isBrowsing}
							style={{
								background: "none",
								border: "1px solid var(--vscode-panel-border)",
								borderRadius: 4,
								cursor: currentPageIndex === 0 || isBrowsing ? "not-allowed" : "pointer",
								opacity: currentPageIndex === 0 || isBrowsing ? 0.4 : 0.85,
								padding: "4px",
								display: "flex",
								alignItems: "center",
								color: "var(--vscode-foreground)",
							}}
							aria-label="Back">
							<ArrowLeft className="w-4 h-4" />
						</button>
					</StandardTooltip>

					{/* Forward */}
					<StandardTooltip content="Forward">
						<button
							onClick={(e) => {
								e.stopPropagation()
								const nextIndex = Math.min(pages.length - 1, currentPageIndex + 1)
								// Reset user navigation flag if going to the last page
								hasUserNavigatedRef.current = nextIndex !== pages.length - 1
								setCurrentPageIndex(nextIndex)
							}}
							disabled={currentPageIndex === pages.length - 1 || isBrowsing}
							style={{
								background: "none",
								border: "1px solid var(--vscode-panel-border)",
								borderRadius: 4,
								cursor: currentPageIndex === pages.length - 1 || isBrowsing ? "not-allowed" : "pointer",
								opacity: currentPageIndex === pages.length - 1 || isBrowsing ? 0.4 : 0.85,
								padding: "4px",
								display: "flex",
								alignItems: "center",
								color: "var(--vscode-foreground)",
							}}
							aria-label="Forward">
							<ArrowRight className="w-4 h-4" />
						</button>
					</StandardTooltip>

					{/* Go to end */}
					<StandardTooltip content="Go to end">
						<button
							onClick={(e) => {
								e.stopPropagation()
								// Reset user navigation flag since we're going to the most recent page
								hasUserNavigatedRef.current = false
								setCurrentPageIndex(pages.length - 1)
							}}
							disabled={currentPageIndex === pages.length - 1 || isBrowsing}
							style={{
								background: "none",
								border: "1px solid var(--vscode-panel-border)",
								borderRadius: 4,
								cursor: currentPageIndex === pages.length - 1 || isBrowsing ? "not-allowed" : "pointer",
								opacity: currentPageIndex === pages.length - 1 || isBrowsing ? 0.4 : 0.85,
								padding: "4px",
								display: "flex",
								alignItems: "center",
								color: "var(--vscode-foreground)",
							}}
							aria-label="Go to end">
							<ChevronsRight className="w-4 h-4" />
						</button>
					</StandardTooltip>

					{/* Address Bar */}
					<div
						role="group"
						aria-label="Address bar"
						style={{
							flex: 1,
							display: "flex",
							alignItems: "center",
							gap: 8,
							border: "1px solid var(--vscode-panel-border)",
							borderRadius: 999,
							padding: "4px 10px",
							background: "var(--vscode-input-background)",
							color: "var(--vscode-descriptionForeground)",
							minHeight: 26,
							overflow: "hidden",
						}}>
						<Globe className="w-3 h-3 shrink-0 opacity-60" />
						<span
							style={{
								fontSize: 12,
								lineHeight: "18px",
								textOverflow: "ellipsis",
								overflow: "hidden",
								whiteSpace: "nowrap",
								color: "var(--vscode-foreground)",
							}}>
							{displayState.url || "about:blank"}
						</span>
						{/* Step counter removed */}
					</div>

					{/* Kill (Disconnect) replaces Reload */}
					<StandardTooltip content="Disconnect session">
						<button
							onClick={(e) => {
								e.stopPropagation()
								vscode.postMessage({ type: "killBrowserSession" })
							}}
							style={{
								background: "none",
								border: "1px solid var(--vscode-panel-border)",
								borderRadius: 4,
								cursor: "pointer",
								opacity: 0.85,
								padding: "4px",
								display: "flex",
								alignItems: "center",
								color: "var(--vscode-foreground)",
							}}
							aria-label="Disconnect session">
							<OctagonX className="w-4 h-4" />
						</button>
					</StandardTooltip>

					{/* Open External */}
					<StandardTooltip content="Open in external browser">
						<button
							onClick={(e) => {
								e.stopPropagation()
								if (displayState.url) {
									vscode.postMessage({ type: "openExternal", url: displayState.url })
								}
							}}
							style={{
								background: "none",
								border: "1px solid var(--vscode-panel-border)",
								borderRadius: 4,
								cursor: displayState.url ? "pointer" : "not-allowed",
								opacity: displayState.url ? 0.85 : 0.4,
								padding: "4px",
								display: "flex",
								alignItems: "center",
								color: "var(--vscode-foreground)",
							}}
							aria-label="Open external"
							disabled={!displayState.url}>
							<ExternalLink className="w-4 h-4" />
						</button>
					</StandardTooltip>

					{/* Copy URL */}
					<StandardTooltip content="Copy URL">
						<button
							onClick={async (e) => {
								e.stopPropagation()
								try {
									await navigator.clipboard.writeText(displayState.url || "")
								} catch {
									// ignore
								}
							}}
							style={{
								background: "none",
								border: "1px solid var(--vscode-panel-border)",
								borderRadius: 4,
								cursor: "pointer",
								opacity: 0.85,
								padding: "4px",
								display: "flex",
								alignItems: "center",
								color: "var(--vscode-foreground)",
							}}
							aria-label="Copy URL">
							<Copy className="w-4 h-4" />
						</button>
					</StandardTooltip>
				</div>
				{/* Screenshot Area */}
				<div
					data-testid="screenshot-container"
					ref={screenshotRef}
					style={{
						width: "100%",
						position: "relative",
						backgroundColor: "var(--vscode-input-background)",
						borderBottom: "1px solid var(--vscode-panel-border)",
						...(fullScreen
							? { flex: 1, minHeight: 0 }
							: { paddingBottom: `${drawerAspectRatio.toFixed(2)}%` }),
					}}>
					{displayState.screenshot ? (
						<img
							src={displayState.screenshot}
							alt={t("chat:browser.screenshot")}
							style={{
								position: "absolute",
								top: 0,
								left: 0,
								width: "100%",
								height: "100%",
								objectFit: "contain",
								objectPosition: "top center",
								cursor: "pointer",
							}}
							onClick={() =>
								vscode.postMessage({
									type: "openImage",
									text: displayState.screenshot,
								})
							}
						/>
					) : (
						<div
							style={{
								position: "absolute",
								top: "50%",
								left: "50%",
								transform: "translate(-50%, -50%)",
							}}>
							<span
								className="codicon codicon-globe"
								style={{ fontSize: "80px", color: "var(--vscode-descriptionForeground)" }}
							/>
						</div>
					)}
					{displayState.mousePosition &&
						(() => {
							// Use measured size if available; otherwise fall back to current client size so cursor remains visible
							const containerW = sW || (screenshotRef.current?.clientWidth ?? 0)
							const containerH = sH || (screenshotRef.current?.clientHeight ?? 0)
							if (containerW <= 0 || containerH <= 0) {
								// Minimal fallback to keep cursor visible before first measurement
								return (
									<BrowserCursor
										style={{
											position: "absolute",
											top: `0px`,
											left: `0px`,
											zIndex: 2,
											pointerEvents: "none",
										}}
									/>
								)
							}

							// Compute displayed image box within the container for object-fit: contain; objectPosition: top center
							const imgAspect = cursorViewportWidth / cursorViewportHeight
							const containerAspect = containerW / containerH
							let displayW = containerW
							let displayH = containerH
							let offsetX = 0
							let offsetY = 0
							if (containerAspect > imgAspect) {
								// Full height, letterboxed left/right; top aligned
								displayH = containerH
								displayW = containerH * imgAspect
								offsetX = (containerW - displayW) / 2
								offsetY = 0
							} else {
								// Full width, potential space below; top aligned
								displayW = containerW
								displayH = containerW / imgAspect
								offsetX = 0
								offsetY = 0
							}

							// Parse "x,y" or "x,y@widthxheight" for original basis
							const m = /^\s*(\d+)\s*,\s*(\d+)(?:\s*@\s*(\d+)\s*[x,]\s*(\d+))?\s*$/.exec(
								displayState.mousePosition || "",
							)
							const mx = parseInt(m?.[1] || "0", 10)
							const my = parseInt(m?.[2] || "0", 10)
							const baseW = m?.[3] ? parseInt(m[3], 10) : cursorViewportWidth
							const baseH = m?.[4] ? parseInt(m[4], 10) : cursorViewportHeight

							const leftPx = offsetX + (baseW > 0 ? (mx / baseW) * displayW : 0)
							const topPx = offsetY + (baseH > 0 ? (my / baseH) * displayH : 0)

							return (
								<BrowserCursor
									style={{
										position: "absolute",
										top: `${topPx}px`,
										left: `${leftPx}px`,
										zIndex: 2,
										pointerEvents: "none",
										transition: "top 0.15s ease-out, left 0.15s ease-out",
									}}
								/>
							)
						})()}
				</div>

				{/* Browser Action summary moved inline to header; row removed */}

				{/* Console Logs Section (collapsible, default collapsed) */}
				<div
					style={{
						padding: "8px 10px",
						// Pin logs to bottom of the fullscreen drawer
						marginTop: fullScreen ? "auto" : undefined,
					}}>
					<div
						onClick={(e) => {
							e.stopPropagation()
							setConsoleLogsExpanded((v) => !v)
						}}
						className="text-vscode-editor-foreground/70 hover:text-vscode-editor-foreground transition-colors"
						style={{
							display: "flex",
							alignItems: "center",
							gap: "8px",
							marginBottom: consoleLogsExpanded ? "6px" : 0,
							cursor: "pointer",
						}}>
						<SquareTerminal className="w-3" />
						<span className="text-xs" style={{ fontWeight: 500 }}>
							{t("chat:browser.consoleLogs")}
						</span>

						{/* Log type indicators */}
						<div
							onClick={(e) => e.stopPropagation()}
							style={{ display: "flex", alignItems: "center", gap: 6, marginLeft: "auto" }}>
							{logTypeMeta.map(({ key, label }) => {
								const isAll = key === "all"
								const count = isAll
									? (Object.values(parsedLogs.counts) as number[]).reduce((a, b) => a + b, 0)
									: parsedLogs.counts[key as "debug" | "info" | "warn" | "error" | "log"]
								const isActive = logFilter === (key as any)
								const disabled = count === 0
								return (
									<button
										key={key}
										onClick={() => {
											setConsoleLogsExpanded(true)
											setLogFilter(
												isAll
													? "all"
													: (prev) => (prev === (key as any) ? "all" : (key as any)),
											)
										}}
										disabled={disabled}
										title={`${label}: ${count}`}
										style={{
											border: "1px solid var(--vscode-panel-border)",
											borderRadius: 999,
											padding: "0 6px",
											height: 18,
											lineHeight: "16px",
											fontSize: 10,
											color: "var(--vscode-foreground)",
											background: isActive
												? "var(--vscode-editor-selectionBackground)"
												: "transparent",
											opacity: disabled ? 0.35 : 0.85,
											cursor: disabled ? "not-allowed" : "pointer",
										}}>
										{label}: {count}
									</button>
								)
							})}
							<span
								onClick={() => setConsoleLogsExpanded((v) => !v)}
								className={`codicon codicon-chevron-${consoleLogsExpanded ? "down" : "right"}`}
								style={{ marginLeft: 6 }}
							/>
						</div>
					</div>
					{consoleLogsExpanded && (
						<div style={{ marginTop: "6px" }}>
							<CodeBlock source={logsToShow} language="shell" />
						</div>
					)}
				</div>
			</div>
		)
	}

	const browserSessionRow = (
		<div
			ref={containerRef}
			style={{
				padding: "6px 10px",
				background: "var(--vscode-editor-background,transparent)",
				height: "100%",
			}}>
			<BrowserSessionHeader />

			{/* Expanded drawer content - inline/fullscreen */}
			<BrowserSessionDrawer />
		</div>
	)

	// Height change effect
	useEffect(() => {
		const isInitialRender = prevHeightRef.current === 0
		if (isLast && rowHeight !== 0 && rowHeight !== Infinity && rowHeight !== prevHeightRef.current) {
			if (!isInitialRender) {
				onHeightChange?.(rowHeight > prevHeightRef.current)
			}
			prevHeightRef.current = rowHeight
		}
	}, [rowHeight, isLast, onHeightChange])

	return browserSessionRow
}, deepEqual)

<<<<<<< HEAD
interface BrowserSessionRowContentProps extends Omit<BrowserSessionRowProps, "messages"> {
	message: ClineMessage
	setMaxActionHeight: (height: number) => void
	isStreaming: boolean
}

const BrowserSessionRowContent = ({
	message,
	isExpanded,
	onToggleExpand,
	lastModifiedMessage,
	isLast,
	setMaxActionHeight,
	isStreaming,
}: BrowserSessionRowContentProps) => {
	const { t } = useTranslation()
	const headerStyle: React.CSSProperties = {
		display: "flex",
		alignItems: "center",
		gap: "10px",
		marginBottom: "10px",
		wordBreak: "break-word",
	}

	switch (message.type) {
		case "say":
			switch (message.say) {
				case "api_req_started":
				case "text":
					return (
						<div style={{ padding: "10px 0 10px 0" }}>
							<ChatRowContent
								message={message}
								isExpanded={isExpanded(message.ts)}
								onToggleExpand={() => {
									if (message.say === "api_req_started") {
										setMaxActionHeight(0)
									}
									onToggleExpand(message.ts)
								}}
								lastModifiedMessage={lastModifiedMessage}
								isLast={isLast}
								isStreaming={isStreaming}
							/>
						</div>
					)

				case "browser_action":
					const browserAction = JSON.parse(message.text || "{}") as ClineSayBrowserAction
					return (
						<BrowserActionBox
							action={browserAction.action}
							coordinate={browserAction.coordinate}
							text={browserAction.text}
						/>
					)

				default:
					return null
			}

		case "ask":
			switch (message.ask) {
				case "browser_action_launch":
					return (
						<>
							<div style={headerStyle}>
								<span style={{ fontWeight: "bold" }}>{t("chat:browser.sessionStarted")}</span>
							</div>
							<div
								style={{
									borderRadius: 3,
									border: "1px solid var(--vscode-editorGroup-border)",
									overflow: "hidden",
									backgroundColor: CODE_BLOCK_BG_COLOR,
								}}>
								<CodeBlock source={message.text} language="shell" />
							</div>
						</>
					)

				default:
					return null
			}
	}
}

const BrowserActionBox = ({
	action,
	coordinate,
	text,
}: {
	action: BrowserAction
	coordinate?: string
	text?: string
}) => {
	const { t } = useTranslation()
	const getBrowserActionText = (action: BrowserAction, coordinate?: string, text?: string) => {
		switch (action) {
			case "launch":
				return t("chat:browser.actions.launch", { url: text })
			case "click":
				return t("chat:browser.actions.click", {
					// kilocode_change start: tasks created by older extension versions may have a different type coordinate
					coordinate: typeof coordinate === "string" ? coordinate.replace(",", ", ") : coordinate,
					// kilocode_change end
				})
			case "type":
				return t("chat:browser.actions.type", { text })
			case "scroll_down":
				return t("chat:browser.actions.scrollDown")
			case "scroll_up":
				return t("chat:browser.actions.scrollUp")
			case "close":
				return t("chat:browser.actions.close")
			default:
				return action
		}
	}
	return (
		<div style={{ padding: "10px 0 0 0" }}>
			<div
				style={{
					borderRadius: 3,
					backgroundColor: CODE_BLOCK_BG_COLOR,
					overflow: "hidden",
					border: "1px solid var(--vscode-editorGroup-border)",
				}}>
				<div
					style={{
						display: "flex",
						alignItems: "center",
						padding: "9px 10px",
					}}>
					<span
						style={{
							whiteSpace: "normal",
							wordBreak: "break-word",
						}}>
						<span style={{ fontWeight: 500 }}>{t("chat:browser.actions.title")}</span>
						{getBrowserActionText(action, coordinate, text)}
					</span>
				</div>
			</div>
		</div>
	)
}

=======
>>>>>>> 2c3b2953
const BrowserCursor: React.FC<{ style?: React.CSSProperties }> = ({ style }) => {
	const { t } = useTranslation()
	// (can't use svgs in vsc extensions)
	const cursorBase64 =
		"data:image/png;base64,iVBORw0KGgoAAAANSUhEUgAAABUAAAAYCAYAAAAVibZIAAAAAXNSR0IArs4c6QAAAERlWElmTU0AKgAAAAgAAYdpAAQAAAABAAAAGgAAAAAAA6ABAAMAAAABAAEAAKACAAQAAAABAAAAFaADAAQAAAABAAAAGAAAAADwi9a/AAADGElEQVQ4EZ2VbUiTURTH772be/PxZdsz3cZwC4RVaB8SAjMpxQwSWZbQG/TFkN7oW1Df+h6IRV9C+hCpKUSIZUXOfGM5tAKViijFFEyfZ7Ol29S1Pbdzl8Uw9+aBu91zzv3/nt17zt2DEZjBYOAkKrtFMXIghAWM8U2vMN/FctsxGRMpM7NbEEYNMM2CYUSInlJx3OpawO9i+XSNQYkmk2uFb9njzkcfVSr1p/GJiQKMULVaw2WuBv296UKRxWJR6wxGCmM1EAhSNppv33GBH9qI32cPTAtss9lUm6EM3N7R+RbigT+5/CeosFCZKpjEW+iorS1pb30wDUXzQfHqtD/9L3ieZ2ee1OJCmbL8QHnRs+4uj0wmW4QzrpCwvJ8zGg3JqAmhTLynuLiwv8/5KyND8Q3cEkUEDWu15oJE4KRQJt5hs1rcriGNRqP+DK4dyyWXXm/aFQ+cEpSJ8/LyDGPuEZNOmzsOroUSOqzXG/dtBU4ZysTZYKNut91sNo2Cq6cE9enz86s2g9OCMrFSqVC5hgb32u072W3jKMU90Hb1seC0oUwsB+t92bO/rKx0EFGkgFCnjjc1/gVvC8rE0L+4o63t4InjxwbAJQjTe3qD8QrLkXA4DC24fWtuajp06cLFYSBIFKGmXKPRRmAnME9sPt+yLwIWb9WN69fKoTneQz4Dh2mpPNkvfeV0jjecb9wNAkwIEVQq5VJOds4Kb+DXoAsiVquVwI1Dougpij6UyGYx+5cKroeDEFibm5lWRRMbH1+npmYrq6qhwlQHIbajZEf1fElcqGGFpGg9HMuKzpfBjhytCTMgkJ56RX09zy/ysENTBElmjIgJnmNChJqohDVQqpEfwkILE8v/o0GAnV9F1eEvofVQCbiTBEXOIPQh5PGgefDZeAcjrpGZjULBr/m3tZOnz7oEQWRAQZLjWlEU/XEJWySiILgRc5Cz1DkcAyuBFcnpfF0JiXWKpcolQXizhS5hKAqFpr0MVbgbuxJ6+5xX+P4wNpbqPPrugZfbmIbLmgQR3Aw8QSi66hUXulOFbF73GxqjE5BNXWNeAAAAAElFTkSuQmCC"

	return (
		<img
			src={cursorBase64}
			style={{
				width: "17px",
				height: "22px",
				...style,
			}}
			alt={t("chat:browser.cursor")}
			aria-label={t("chat:browser.cursor")}
		/>
	)
}

export default BrowserSessionRow<|MERGE_RESOLUTION|>--- conflicted
+++ resolved
@@ -8,12 +8,7 @@
 import { vscode } from "@src/utils/vscode"
 import { useExtensionState } from "@src/context/ExtensionStateContext"
 
-<<<<<<< HEAD
-import CodeBlock, { CODE_BLOCK_BG_COLOR } from "../kilocode/common/CodeBlock" // kilocode_change
-import { ChatRowContent } from "./ChatRow"
-=======
-import CodeBlock from "../common/CodeBlock"
->>>>>>> 2c3b2953
+import CodeBlock from "../kilocode/common/CodeBlock" // kilocode_change
 import { ProgressIndicator } from "./ProgressIndicator"
 import { Button, StandardTooltip } from "@src/components/ui"
 import { getViewportCoordinate as getViewportCoordinateShared, prettyKey } from "@roo/browserUtils"
@@ -1108,157 +1103,6 @@
 	return browserSessionRow
 }, deepEqual)
 
-<<<<<<< HEAD
-interface BrowserSessionRowContentProps extends Omit<BrowserSessionRowProps, "messages"> {
-	message: ClineMessage
-	setMaxActionHeight: (height: number) => void
-	isStreaming: boolean
-}
-
-const BrowserSessionRowContent = ({
-	message,
-	isExpanded,
-	onToggleExpand,
-	lastModifiedMessage,
-	isLast,
-	setMaxActionHeight,
-	isStreaming,
-}: BrowserSessionRowContentProps) => {
-	const { t } = useTranslation()
-	const headerStyle: React.CSSProperties = {
-		display: "flex",
-		alignItems: "center",
-		gap: "10px",
-		marginBottom: "10px",
-		wordBreak: "break-word",
-	}
-
-	switch (message.type) {
-		case "say":
-			switch (message.say) {
-				case "api_req_started":
-				case "text":
-					return (
-						<div style={{ padding: "10px 0 10px 0" }}>
-							<ChatRowContent
-								message={message}
-								isExpanded={isExpanded(message.ts)}
-								onToggleExpand={() => {
-									if (message.say === "api_req_started") {
-										setMaxActionHeight(0)
-									}
-									onToggleExpand(message.ts)
-								}}
-								lastModifiedMessage={lastModifiedMessage}
-								isLast={isLast}
-								isStreaming={isStreaming}
-							/>
-						</div>
-					)
-
-				case "browser_action":
-					const browserAction = JSON.parse(message.text || "{}") as ClineSayBrowserAction
-					return (
-						<BrowserActionBox
-							action={browserAction.action}
-							coordinate={browserAction.coordinate}
-							text={browserAction.text}
-						/>
-					)
-
-				default:
-					return null
-			}
-
-		case "ask":
-			switch (message.ask) {
-				case "browser_action_launch":
-					return (
-						<>
-							<div style={headerStyle}>
-								<span style={{ fontWeight: "bold" }}>{t("chat:browser.sessionStarted")}</span>
-							</div>
-							<div
-								style={{
-									borderRadius: 3,
-									border: "1px solid var(--vscode-editorGroup-border)",
-									overflow: "hidden",
-									backgroundColor: CODE_BLOCK_BG_COLOR,
-								}}>
-								<CodeBlock source={message.text} language="shell" />
-							</div>
-						</>
-					)
-
-				default:
-					return null
-			}
-	}
-}
-
-const BrowserActionBox = ({
-	action,
-	coordinate,
-	text,
-}: {
-	action: BrowserAction
-	coordinate?: string
-	text?: string
-}) => {
-	const { t } = useTranslation()
-	const getBrowserActionText = (action: BrowserAction, coordinate?: string, text?: string) => {
-		switch (action) {
-			case "launch":
-				return t("chat:browser.actions.launch", { url: text })
-			case "click":
-				return t("chat:browser.actions.click", {
-					// kilocode_change start: tasks created by older extension versions may have a different type coordinate
-					coordinate: typeof coordinate === "string" ? coordinate.replace(",", ", ") : coordinate,
-					// kilocode_change end
-				})
-			case "type":
-				return t("chat:browser.actions.type", { text })
-			case "scroll_down":
-				return t("chat:browser.actions.scrollDown")
-			case "scroll_up":
-				return t("chat:browser.actions.scrollUp")
-			case "close":
-				return t("chat:browser.actions.close")
-			default:
-				return action
-		}
-	}
-	return (
-		<div style={{ padding: "10px 0 0 0" }}>
-			<div
-				style={{
-					borderRadius: 3,
-					backgroundColor: CODE_BLOCK_BG_COLOR,
-					overflow: "hidden",
-					border: "1px solid var(--vscode-editorGroup-border)",
-				}}>
-				<div
-					style={{
-						display: "flex",
-						alignItems: "center",
-						padding: "9px 10px",
-					}}>
-					<span
-						style={{
-							whiteSpace: "normal",
-							wordBreak: "break-word",
-						}}>
-						<span style={{ fontWeight: 500 }}>{t("chat:browser.actions.title")}</span>
-						{getBrowserActionText(action, coordinate, text)}
-					</span>
-				</div>
-			</div>
-		</div>
-	)
-}
-
-=======
->>>>>>> 2c3b2953
 const BrowserCursor: React.FC<{ style?: React.CSSProperties }> = ({ style }) => {
 	const { t } = useTranslation()
 	// (can't use svgs in vsc extensions)
