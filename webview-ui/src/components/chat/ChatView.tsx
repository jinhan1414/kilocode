import React, { forwardRef, useCallback, useEffect, useImperativeHandle, useMemo, useRef, useState } from "react"
import { useDeepCompareEffect, useEvent, useMount } from "react-use"
import debounce from "debounce"
import { Virtuoso, type VirtuosoHandle } from "react-virtuoso"
import removeMd from "remove-markdown"
<<<<<<< HEAD
import { VSCodeButton } from "@vscode/webview-ui-toolkit/react"
=======
import { VSCodeLink } from "@vscode/webview-ui-toolkit/react"
>>>>>>> 06b775a8
import useSound from "use-sound"
import { LRUCache } from "lru-cache"
import { Trans } from "react-i18next"

import { useDebounceEffect } from "@src/utils/useDebounceEffect"
import { appendImages } from "@src/utils/imageUtils"

import type { ClineAsk, ClineMessage } from "@roo-code/types"

import { ClineSayBrowserAction, ClineSayTool, ExtensionMessage } from "@roo/ExtensionMessage"
import { findLast } from "@roo/array"
import { SuggestionItem } from "@roo-code/types"
import { combineApiRequests } from "@roo/combineApiRequests"
import { combineCommandSequences } from "@roo/combineCommandSequences"
import { getApiMetrics } from "@roo/getApiMetrics"
import { AudioType } from "@roo/WebviewMessage"
import { getAllModes } from "@roo/modes"
import { ProfileValidator } from "@roo/ProfileValidator"
import { getLatestTodo } from "@roo/todo"

import { vscode } from "@src/utils/vscode"
import { useAppTranslation } from "@src/i18n/TranslationContext"
import { useExtensionState } from "@src/context/ExtensionStateContext"
import { useSelectedModel } from "@src/components/ui/hooks/useSelectedModel"
<<<<<<< HEAD
// import RooHero from "@src/components/welcome/RooHero" // kilocode_change: unused
// import RooTips from "@src/components/welcome/RooTips" // kilocode_change: unused
import { StandardTooltip } from "@src/components/ui"
import { useAutoApprovalState } from "@src/hooks/useAutoApprovalState"
import { useAutoApprovalToggles } from "@src/hooks/useAutoApprovalToggles"
// import { CloudUpsellDialog } from "@src/components/cloud/CloudUpsellDialog" // kilocode_change: unused

import TelemetryBanner from "../common/TelemetryBanner" // kilocode_change: deactivated for now
// import VersionIndicator from "../common/VersionIndicator" // kilocode_change: unused
import { OrganizationSelector } from "../kilocode/common/OrganizationSelector"
// import { useTaskSearch } from "../history/useTaskSearch" // kilocode_change: unused
=======
import RooHero from "@src/components/welcome/RooHero"
import RooTips from "@src/components/welcome/RooTips"
import { StandardTooltip, Button } from "@src/components/ui"
import { CloudUpsellDialog } from "@src/components/cloud/CloudUpsellDialog"

import TelemetryBanner from "../common/TelemetryBanner"
import VersionIndicator from "../common/VersionIndicator"
>>>>>>> 06b775a8
import HistoryPreview from "../history/HistoryPreview"
import Announcement from "./Announcement"
import BrowserSessionRow from "./BrowserSessionRow"
import ChatRow from "./ChatRow"
import { ChatTextArea } from "./ChatTextArea"
// import TaskHeader from "./TaskHeader"// kilocode_change
import KiloTaskHeader from "../kilocode/KiloTaskHeader" // kilocode_change
import AutoApproveMenu from "./AutoApproveMenu"
import BottomControls from "../kilocode/BottomControls" // kilocode_change
import SystemPromptWarning from "./SystemPromptWarning"
import { showSystemNotification } from "@/kilocode/helpers" // kilocode_change
// import ProfileViolationWarning from "./ProfileViolationWarning" kilocode_change: unused
import { CheckpointWarning } from "./CheckpointWarning"
import { IdeaSuggestionsBox } from "../kilocode/chat/IdeaSuggestionsBox" // kilocode_change
import { KilocodeNotifications } from "../kilocode/KilocodeNotifications" // kilocode_change
import { QueuedMessages } from "./QueuedMessages"
<<<<<<< HEAD
import { buildDocLink } from "@/utils/docLinks"
// import DismissibleUpsell from "../common/DismissibleUpsell" // kilocode_change: unused
// import { useCloudUpsell } from "@src/hooks/useCloudUpsell" // kilocode_change: unused
// import { Cloud } from "lucide-react" // kilocode_change: unused
=======
import DismissibleUpsell from "../common/DismissibleUpsell"
import { useCloudUpsell } from "@src/hooks/useCloudUpsell"
import { Cloud } from "lucide-react"
>>>>>>> 06b775a8

export interface ChatViewProps {
	isHidden: boolean
	showAnnouncement: boolean
	hideAnnouncement: () => void
}

export interface ChatViewRef {
	acceptInput: () => void
	focusInput: () => void // kilocode_change
}

export const MAX_IMAGES_PER_MESSAGE = 20 // This is the Anthropic limit.

const isMac = navigator.platform.toUpperCase().indexOf("MAC") >= 0

const ChatViewComponent: React.ForwardRefRenderFunction<ChatViewRef, ChatViewProps> = (
	{ isHidden, showAnnouncement, hideAnnouncement },
	ref,
) => {
	const isMountedRef = useRef(true)

	const [audioBaseUri] = useState(() => {
		const w = window as any
		return w.AUDIO_BASE_URI || ""
	})

	const { t } = useAppTranslation()
	const modeShortcutText = `${isMac ? "⌘" : "Ctrl"} + . ${t("chat:forNextMode")}, ${isMac ? "⌘" : "Ctrl"} + Shift + . ${t("chat:forPreviousMode")}`

	const {
		clineMessages: messages,
		currentTaskItem,
		currentTaskTodos,
		taskHistoryFullLength, // kilocode_change
		taskHistoryVersion, // kilocode_change
		apiConfiguration,
		organizationAllowList,
		mode,
		setMode,
		alwaysAllowModeSwitch,
<<<<<<< HEAD
		showAutoApproveMenu, // kilocode_change
		enableCheckpoints, // kilocode_change
		alwaysAllowSubtasks,
		alwaysAllowFollowupQuestions,
=======
>>>>>>> 06b775a8
		alwaysAllowUpdateTodoList,
		customModes,
		telemetrySetting,
		hasSystemPromptOverride,
		soundEnabled,
		soundVolume,
		// cloudIsAuthenticated, // kilocode_change
		messageQueue = [],
		sendMessageOnEnter, // kilocode_change
	} = useExtensionState()

	const messagesRef = useRef(messages)

	useEffect(() => {
		messagesRef.current = messages
	}, [messages])

<<<<<<< HEAD
	// const { tasks } = useTaskSearch() // kilocode_change

	// Initialize expanded state based on the persisted setting (default to expanded if undefined)
	const [isExpanded, setIsExpanded] = useState(
		historyPreviewCollapsed === undefined ? true : !historyPreviewCollapsed,
	)

	const toggleExpanded = useCallback(() => {
		const newState = !isExpanded
		setIsExpanded(newState)
		// Send message to extension to persist the new collapsed state
		vscode.postMessage({ type: "setHistoryPreviewCollapsed", bool: !newState })
	}, [isExpanded])

=======
>>>>>>> 06b775a8
	// Leaving this less safe version here since if the first message is not a
	// task, then the extension is in a bad state and needs to be debugged (see
	// Cline.abort).
	const task = useMemo(() => messages.at(0), [messages])

	const latestTodos = useMemo(() => {
		// First check if we have initial todos from the state (for new subtasks)
		if (currentTaskTodos && currentTaskTodos.length > 0) {
			// Check if there are any todo updates in messages
			const messageBasedTodos = getLatestTodo(messages)
			// If there are message-based todos, they take precedence (user has updated them)
			if (messageBasedTodos && messageBasedTodos.length > 0) {
				return messageBasedTodos
			}
			// Otherwise use the initial todos from state
			return currentTaskTodos
		}
		// Fall back to extracting from messages
		return getLatestTodo(messages)
	}, [messages, currentTaskTodos])

	const modifiedMessages = useMemo(() => combineApiRequests(combineCommandSequences(messages.slice(1))), [messages])

	// Has to be after api_req_finished are all reduced into api_req_started messages.
	const apiMetrics = useMemo(() => getApiMetrics(modifiedMessages), [modifiedMessages])

	const [inputValue, setInputValue] = useState("")
	const inputValueRef = useRef(inputValue)
	const textAreaRef = useRef<HTMLTextAreaElement>(null)
	const [sendingDisabled, setSendingDisabled] = useState(false)
	const [selectedImages, setSelectedImages] = useState<string[]>([])

	// We need to hold on to the ask because useEffect > lastMessage will always
	// let us know when an ask comes in and handle it, but by the time
	// handleMessage is called, the last message might not be the ask anymore
	// (it could be a say that followed).
	const [clineAsk, setClineAsk] = useState<ClineAsk | undefined>(undefined)
	const [enableButtons, setEnableButtons] = useState<boolean>(false)
	const [primaryButtonText, setPrimaryButtonText] = useState<string | undefined>(undefined)
	const [secondaryButtonText, setSecondaryButtonText] = useState<string | undefined>(undefined)
	const [didClickCancel, setDidClickCancel] = useState(false)
	const virtuosoRef = useRef<VirtuosoHandle>(null)
	const [expandedRows, setExpandedRows] = useState<Record<number, boolean>>({})
	const prevExpandedRowsRef = useRef<Record<number, boolean>>()
	const scrollContainerRef = useRef<HTMLDivElement>(null)
	const disableAutoScrollRef = useRef(false)
	const [showScrollToBottom, setShowScrollToBottom] = useState(false)
	const [isAtBottom, setIsAtBottom] = useState(false)
	const lastTtsRef = useRef<string>("")
	const [wasStreaming, setWasStreaming] = useState<boolean>(false)
	const [checkpointWarning, setCheckpointWarning] = useState<
		{ type: "WAIT_TIMEOUT" | "INIT_TIMEOUT"; timeout: number } | undefined
	>(undefined)
	const [isCondensing, setIsCondensing] = useState<boolean>(false)
	const [showAnnouncementModal, setShowAnnouncementModal] = useState(false)
	const everVisibleMessagesTsRef = useRef<LRUCache<number, boolean>>(
		new LRUCache({
			max: 100,
			ttl: 1000 * 60 * 5,
		}),
	)
	const autoApproveTimeoutRef = useRef<NodeJS.Timeout | null>(null)
	const userRespondedRef = useRef<boolean>(false)
	const [currentFollowUpTs, setCurrentFollowUpTs] = useState<number | null>(null)

	const clineAskRef = useRef(clineAsk)
	useEffect(() => {
		clineAskRef.current = clineAsk
	}, [clineAsk])

	// kilocode_change start: unused
	// const {
	// 	isOpen: isUpsellOpen,
	// 	openUpsell,
	// 	closeUpsell,
	// 	handleConnect,
	// } = useCloudUpsell({
	// 	autoOpenOnAuth: false,
	// })
	// kilocode_change end

	// Keep inputValueRef in sync with inputValue state
	useEffect(() => {
		inputValueRef.current = inputValue
	}, [inputValue])

	useEffect(() => {
		isMountedRef.current = true
		return () => {
			isMountedRef.current = false
		}
	}, [])

	const isProfileDisabled = useMemo(
		() => !!apiConfiguration && !ProfileValidator.isProfileAllowed(apiConfiguration, organizationAllowList),
		[apiConfiguration, organizationAllowList],
	)

	// UI layout depends on the last 2 messages (since it relies on the content
	// of these messages, we are deep comparing) i.e. the button state after
	// hitting button sets enableButtons to false,  and this effect otherwise
	// would have to true again even if messages didn't change.
	const lastMessage = useMemo(() => messages.at(-1), [messages])
	const secondLastMessage = useMemo(() => messages.at(-2), [messages])

	const volume = typeof soundVolume === "number" ? soundVolume : 0.5
	const [playNotification] = useSound(`${audioBaseUri}/notification.wav`, { volume, soundEnabled })
	const [playCelebration] = useSound(`${audioBaseUri}/celebration.wav`, { volume, soundEnabled })
	const [playProgressLoop] = useSound(`${audioBaseUri}/progress_loop.wav`, { volume, soundEnabled })

	const playSound = useCallback(
		(audioType: AudioType) => {
			if (!soundEnabled) {
				return
			}

			switch (audioType) {
				case "notification":
					playNotification()
					break
				case "celebration":
					playCelebration()
					break
				case "progress_loop":
					playProgressLoop()
					break
				default:
					console.warn(`Unknown audio type: ${audioType}`)
			}
		},
		[soundEnabled, playNotification, playCelebration, playProgressLoop],
	)

	function playTts(text: string) {
		vscode.postMessage({ type: "playTts", text })
	}

	useDeepCompareEffect(() => {
		// if last message is an ask, show user ask UI
		// if user finished a task, then start a new task with a new conversation history since in this moment that the extension is waiting for user response, the user could close the extension and the conversation history would be lost.
		// basically as long as a task is active, the conversation history will be persisted
		if (lastMessage) {
			switch (lastMessage.type) {
				case "ask":
					// Reset user response flag when a new ask arrives to allow auto-approval
					userRespondedRef.current = false
					const isPartial = lastMessage.partial === true
					switch (lastMessage.ask) {
						case "api_req_failed":
							playSound("progress_loop")
							setSendingDisabled(true)
							setClineAsk("api_req_failed")
							setEnableButtons(true)
							setPrimaryButtonText(t("chat:retry.title"))
							setSecondaryButtonText(t("chat:startNewTask.title"))
							break
						case "mistake_limit_reached":
							playSound("progress_loop")
							setSendingDisabled(false)
							setClineAsk("mistake_limit_reached")
							setEnableButtons(true)
							setPrimaryButtonText(t("chat:proceedAnyways.title"))
							setSecondaryButtonText(t("chat:startNewTask.title"))
							break
						case "followup":
							setSendingDisabled(isPartial)
							setClineAsk("followup")
							// setting enable buttons to `false` would trigger a focus grab when
							// the text area is enabled which is undesirable.
							// We have no buttons for this tool, so no problem having them "enabled"
							// to workaround this issue.  See #1358.
							setEnableButtons(true)
							setPrimaryButtonText(undefined)
							setSecondaryButtonText(undefined)
							break
						case "tool":
<<<<<<< HEAD
							if (!isAutoApproved(lastMessage) && !isPartial) {
								playSound("notification")
								showSystemNotification(t("kilocode:notifications.toolRequest")) // kilocode_change
							}
=======
>>>>>>> 06b775a8
							setSendingDisabled(isPartial)
							setClineAsk("tool")
							setEnableButtons(!isPartial)
							const tool = JSON.parse(lastMessage.text || "{}") as ClineSayTool
							switch (tool.tool) {
								case "editedExistingFile":
								case "appliedDiff":
								case "newFileCreated":
								case "insertContent":
								case "generateImage":
									setPrimaryButtonText(t("chat:save.title"))
									setSecondaryButtonText(t("chat:reject.title"))
									break
								case "finishTask":
									setPrimaryButtonText(t("chat:completeSubtaskAndReturn"))
									setSecondaryButtonText(undefined)
									break
								case "readFile":
									if (tool.batchFiles && Array.isArray(tool.batchFiles)) {
										setPrimaryButtonText(t("chat:read-batch.approve.title"))
										setSecondaryButtonText(t("chat:read-batch.deny.title"))
									} else {
										setPrimaryButtonText(t("chat:approve.title"))
										setSecondaryButtonText(t("chat:reject.title"))
									}
									break
								default:
									setPrimaryButtonText(t("chat:approve.title"))
									setSecondaryButtonText(t("chat:reject.title"))
									break
							}
							break
						case "browser_action_launch":
<<<<<<< HEAD
							if (!isAutoApproved(lastMessage) && !isPartial) {
								playSound("notification")
								showSystemNotification(t("kilocode:notifications.browserAction")) // kilocode_change
							}
=======
>>>>>>> 06b775a8
							setSendingDisabled(isPartial)
							setClineAsk("browser_action_launch")
							setEnableButtons(!isPartial)
							setPrimaryButtonText(t("chat:approve.title"))
							setSecondaryButtonText(t("chat:reject.title"))
							break
						case "command":
<<<<<<< HEAD
							if (!isAutoApproved(lastMessage) && !isPartial) {
								playSound("notification")
								showSystemNotification(t("kilocode:notifications.command")) // kilocode_change
							}
=======
>>>>>>> 06b775a8
							setSendingDisabled(isPartial)
							setClineAsk("command")
							setEnableButtons(!isPartial)
							setPrimaryButtonText(t("chat:runCommand.title"))
							setSecondaryButtonText(t("chat:reject.title"))
							break
						case "command_output":
							setSendingDisabled(false)
							setClineAsk("command_output")
							setEnableButtons(true)
							setPrimaryButtonText(t("chat:proceedWhileRunning.title"))
							setSecondaryButtonText(t("chat:killCommand.title"))
							break
						case "use_mcp_server":
							setSendingDisabled(isPartial)
							setClineAsk("use_mcp_server")
							setEnableButtons(!isPartial)
							setPrimaryButtonText(t("chat:approve.title"))
							setSecondaryButtonText(t("chat:reject.title"))
							break
						case "completion_result":
							// Extension waiting for feedback, but we can just present a new task button.
							// Only play celebration sound if there are no queued messages.
							if (!isPartial && messageQueue.length === 0) {
								playSound("celebration")
							}
							setSendingDisabled(isPartial)
							setClineAsk("completion_result")
							setEnableButtons(!isPartial)
							setPrimaryButtonText(t("chat:startNewTask.title"))
							setSecondaryButtonText(undefined)
							break
						case "resume_task":
							setSendingDisabled(false)
							setClineAsk("resume_task")
							setEnableButtons(true)
							setPrimaryButtonText(t("chat:resumeTask.title"))
							setSecondaryButtonText(t("chat:terminate.title"))
							setDidClickCancel(false) // special case where we reset the cancel button state
							break
						case "resume_completed_task":
							setSendingDisabled(false)
							setClineAsk("resume_completed_task")
							setEnableButtons(true)
							setPrimaryButtonText(t("chat:startNewTask.title"))
							setSecondaryButtonText(undefined)
							setDidClickCancel(false)
							break
						// kilocode_change begin
						case "report_bug":
							if (!isPartial) {
								playSound("notification")
							}
							setSendingDisabled(isPartial)
							setClineAsk("report_bug")
							setEnableButtons(!isPartial)
							setPrimaryButtonText(t("chat:reportBug.title"))
							break
						case "condense":
							setSendingDisabled(isPartial)
							setClineAsk("condense")
							setEnableButtons(!isPartial)
							setPrimaryButtonText(t("kilocode:chat.condense.condenseConversation"))
							setSecondaryButtonText(undefined)
							break
						// kilocode_change end
					}
					break
				case "say":
					// Don't want to reset since there could be a "say" after
					// an "ask" while ask is waiting for response.
					switch (lastMessage.say) {
						case "api_req_retry_delayed":
							setSendingDisabled(true)
							break
						case "api_req_started":
							if (secondLastMessage?.ask === "command_output") {
								setSendingDisabled(true)
								setSelectedImages([])
								setClineAsk(undefined)
								setEnableButtons(false)
							}
							break
						case "api_req_finished":
						case "error":
						case "text":
						case "browser_action":
						case "browser_action_result":
						case "command_output":
						case "mcp_server_request_started":
						case "mcp_server_response":
						case "completion_result":
							break
					}
					break
			}
		}
	}, [lastMessage, secondLastMessage])

	useEffect(() => {
		if (messages.length === 0) {
			setSendingDisabled(false)
			setClineAsk(undefined)
			setEnableButtons(false)
			setPrimaryButtonText(undefined)
			setSecondaryButtonText(undefined)
		}
	}, [messages.length])

	useEffect(() => {
		// Reset UI states only when task changes
		setExpandedRows({})
		everVisibleMessagesTsRef.current.clear() // Clear for new task
		setCurrentFollowUpTs(null) // Clear follow-up answered state for new task
		setIsCondensing(false) // Reset condensing state when switching tasks
		// Note: sendingDisabled is not reset here as it's managed by message effects

		// Clear any pending auto-approval timeout from previous task
		if (autoApproveTimeoutRef.current) {
			clearTimeout(autoApproveTimeoutRef.current)
			autoApproveTimeoutRef.current = null
		}
		// Reset user response flag for new task
		userRespondedRef.current = false
	}, [task?.ts])

	useEffect(() => {
		if (isHidden) {
			everVisibleMessagesTsRef.current.clear()
		}
	}, [isHidden])

	useEffect(() => {
		const cache = everVisibleMessagesTsRef.current
		return () => {
			cache.clear()
		}
	}, [])

	useEffect(() => {
		const prev = prevExpandedRowsRef.current
		let wasAnyRowExpandedByUser = false
		if (prev) {
			// Check if any row transitioned from false/undefined to true
			for (const [tsKey, isExpanded] of Object.entries(expandedRows)) {
				const ts = Number(tsKey)
				if (isExpanded && !(prev[ts] ?? false)) {
					wasAnyRowExpandedByUser = true
					break
				}
			}
		}

		if (wasAnyRowExpandedByUser) {
			disableAutoScrollRef.current = true
		}
		prevExpandedRowsRef.current = expandedRows // Store current state for next comparison
	}, [expandedRows])

	const isStreaming = useMemo(() => {
		// Checking clineAsk isn't enough since messages effect may be called
		// again for a tool for example, set clineAsk to its value, and if the
		// next message is not an ask then it doesn't reset. This is likely due
		// to how much more often we're updating messages as compared to before,
		// and should be resolved with optimizations as it's likely a rendering
		// bug. But as a final guard for now, the cancel button will show if the
		// last message is not an ask.
		const isLastAsk = !!modifiedMessages.at(-1)?.ask

		const isToolCurrentlyAsking =
			isLastAsk && clineAsk !== undefined && enableButtons && primaryButtonText !== undefined

		if (isToolCurrentlyAsking) {
			return false
		}

		const isLastMessagePartial = modifiedMessages.at(-1)?.partial === true

		if (isLastMessagePartial) {
			return true
		} else {
			const lastApiReqStarted = findLast(
				modifiedMessages,
				(message: ClineMessage) => message.say === "api_req_started",
			)

			if (
				lastApiReqStarted &&
				lastApiReqStarted.text !== null &&
				lastApiReqStarted.text !== undefined &&
				lastApiReqStarted.say === "api_req_started"
			) {
				const cost = JSON.parse(lastApiReqStarted.text).cost

				if (cost === undefined) {
					return true // API request has not finished yet.
				}
			}
		}

		return false
	}, [modifiedMessages, clineAsk, enableButtons, primaryButtonText])

	const markFollowUpAsAnswered = useCallback(() => {
		const lastFollowUpMessage = messagesRef.current.findLast((msg: ClineMessage) => msg.ask === "followup")
		if (lastFollowUpMessage) {
			setCurrentFollowUpTs(lastFollowUpMessage.ts)
		}
	}, [])

	const handleChatReset = useCallback(() => {
		// Clear any pending auto-approval timeout
		if (autoApproveTimeoutRef.current) {
			clearTimeout(autoApproveTimeoutRef.current)
			autoApproveTimeoutRef.current = null
		}
		// Reset user response flag for new message
		userRespondedRef.current = false

		// Only reset message-specific state, preserving mode.
		setInputValue("")
		setSendingDisabled(true)
		setSelectedImages([])
		setClineAsk(undefined)
		setEnableButtons(false)
		// Do not reset mode here as it should persist.
		// setPrimaryButtonText(undefined)
		// setSecondaryButtonText(undefined)
		disableAutoScrollRef.current = false
	}, [])

	/**
	 * Handles sending messages to the extension
	 * @param text - The message text to send
	 * @param images - Array of image data URLs to send with the message
	 */
	const handleSendMessage = useCallback(
		(text: string, images: string[]) => {
			text = text.trim()

			if (text || images.length > 0) {
				// Queue message if:
				// - Task is busy (sendingDisabled)
				// - API request in progress (isStreaming)
				// - Queue has items (preserve message order during drain)
				if (sendingDisabled || isStreaming || messageQueue.length > 0) {
					try {
						console.log("queueMessage", text, images)
						vscode.postMessage({ type: "queueMessage", text, images })
						setInputValue("")
						setSelectedImages([])
					} catch (error) {
						console.error(
							`Failed to queue message: ${error instanceof Error ? error.message : String(error)}`,
						)
					}

					return
				}

				// Mark that user has responded - this prevents any pending auto-approvals.
				userRespondedRef.current = true

				if (messagesRef.current.length === 0) {
					vscode.postMessage({ type: "newTask", text, images })
				} else if (clineAskRef.current) {
					if (clineAskRef.current === "followup") {
						markFollowUpAsAnswered()
					}

					// Use clineAskRef.current
					switch (
						clineAskRef.current // Use clineAskRef.current
					) {
						case "followup":
						case "tool":
						case "browser_action_launch":
						case "command": // User can provide feedback to a tool or command use.
						case "command_output": // User can send input to command stdin.
						case "use_mcp_server":
						case "completion_result": // If this happens then the user has feedback for the completion result.
						case "resume_task":
						case "resume_completed_task":
						case "mistake_limit_reached":
							vscode.postMessage({
								type: "askResponse",
								askResponse: "messageResponse",
								text,
								images,
							})
							break
						// There is no other case that a textfield should be enabled.
					}
				} else {
					// This is a new message in an ongoing task.
					vscode.postMessage({ type: "askResponse", askResponse: "messageResponse", text, images })
				}

				handleChatReset()
			}
		},
		[handleChatReset, markFollowUpAsAnswered, sendingDisabled, isStreaming, messageQueue.length], // messagesRef and clineAskRef are stable
	)

	const handleSetChatBoxMessage = useCallback(
		(text: string, images: string[]) => {
			// Avoid nested template literals by breaking down the logic
			let newValue = text

			if (inputValue !== "") {
				newValue = inputValue + " " + text
			}

			setInputValue(newValue)
			setSelectedImages([...selectedImages, ...images])
		},
		[inputValue, selectedImages],
	)

	const startNewTask = useCallback(() => vscode.postMessage({ type: "clearTask" }), [])

	// This logic depends on the useEffect[messages] above to set clineAsk,
	// after which buttons are shown and we then send an askResponse to the
	// extension.
	const handlePrimaryButtonClick = useCallback(
		(text?: string, images?: string[]) => {
			// Mark that user has responded
			userRespondedRef.current = true

			const trimmedInput = text?.trim()

			switch (clineAsk) {
				case "api_req_failed":
				case "command":
				case "tool":
				case "browser_action_launch":
				case "use_mcp_server":
				case "resume_task":
				case "mistake_limit_reached":
				case "report_bug":
					// Only send text/images if they exist
					if (trimmedInput || (images && images.length > 0)) {
						vscode.postMessage({
							type: "askResponse",
							askResponse: "yesButtonClicked",
							text: trimmedInput,
							images: images,
						})
						// Clear input state after sending
						setInputValue("")
						setSelectedImages([])
					} else {
						vscode.postMessage({ type: "askResponse", askResponse: "yesButtonClicked" })
					}
					break
				case "completion_result":
				case "resume_completed_task":
					// Waiting for feedback, but we can just present a new task button
					startNewTask()
					break
				case "command_output":
					vscode.postMessage({ type: "terminalOperation", terminalOperation: "continue" })
					break
				// kilocode_change start
				case "condense":
					vscode.postMessage({
						type: "condense",
						text: lastMessage?.text,
					})
					break
				// kilocode_change end
			}

			setSendingDisabled(true)
			setClineAsk(undefined)
			setEnableButtons(false)
		},
		[clineAsk, startNewTask, lastMessage?.text], // kilocode_change: add lastMessage?.text
	)

	const handleSecondaryButtonClick = useCallback(
		(text?: string, images?: string[]) => {
			// Mark that user has responded
			userRespondedRef.current = true

			const trimmedInput = text?.trim()

			if (isStreaming) {
				vscode.postMessage({ type: "cancelTask" })
				setDidClickCancel(true)
				return
			}

			switch (clineAsk) {
				case "api_req_failed":
				case "mistake_limit_reached":
				case "resume_task":
					startNewTask()
					break
				case "command":
				case "tool":
				case "browser_action_launch":
				case "use_mcp_server":
					// Only send text/images if they exist
					if (trimmedInput || (images && images.length > 0)) {
						vscode.postMessage({
							type: "askResponse",
							askResponse: "noButtonClicked",
							text: trimmedInput,
							images: images,
						})
						// Clear input state after sending
						setInputValue("")
						setSelectedImages([])
					} else {
						// Responds to the API with a "This operation failed" and lets it try again
						vscode.postMessage({ type: "askResponse", askResponse: "noButtonClicked" })
					}
					break
				case "command_output":
					vscode.postMessage({ type: "terminalOperation", terminalOperation: "abort" })
					break
			}
			setSendingDisabled(true)
			setClineAsk(undefined)
			setEnableButtons(false)
		},
		[clineAsk, startNewTask, isStreaming],
	)

	const handleTaskCloseButtonClick = useCallback(() => startNewTask(), [startNewTask]) // kilocode_change

	const { info: model } = useSelectedModel(apiConfiguration)

	const selectImages = useCallback(() => vscode.postMessage({ type: "selectImages" }), [])

	const shouldDisableImages = !model?.supportsImages || selectedImages.length >= MAX_IMAGES_PER_MESSAGE

	const handleMessage = useCallback(
		(e: MessageEvent) => {
			const message: ExtensionMessage = e.data

			switch (message.type) {
				case "action":
					switch (message.action!) {
						case "didBecomeVisible":
							if (!isHidden && !sendingDisabled && !enableButtons) {
								textAreaRef.current?.focus()
							}
							break
						case "focusInput":
							textAreaRef.current?.focus()
							break
					}
					break
				case "selectedImages":
					// Only handle selectedImages if it's not for editing context
					// When context is "edit", ChatRow will handle the images
					if (message.context !== "edit") {
						setSelectedImages((prevImages: string[]) =>
							appendImages(prevImages, message.images, MAX_IMAGES_PER_MESSAGE),
						)
					}
					break
				case "invoke":
					switch (message.invoke!) {
						case "newChat":
							handleChatReset()
							break
						case "sendMessage":
							handleSendMessage(message.text ?? "", message.images ?? [])
							break
						case "setChatBoxMessage":
							handleSetChatBoxMessage(message.text ?? "", message.images ?? [])
							break
						case "primaryButtonClick":
							handlePrimaryButtonClick(message.text ?? "", message.images ?? [])
							break
						case "secondaryButtonClick":
							handleSecondaryButtonClick(message.text ?? "", message.images ?? [])
							break
					}
					break
				case "condenseTaskContextResponse":
					if (message.text && message.text === currentTaskItem?.id) {
						if (isCondensing && sendingDisabled) {
							setSendingDisabled(false)
						}
						setIsCondensing(false)
					}
					break
				case "checkpointInitWarning":
					setCheckpointWarning(message.checkpointWarning)
					break
				case "interactionRequired":
					playSound("notification")
					break
			}
			// textAreaRef.current is not explicitly required here since React
			// guarantees that ref will be stable across re-renders, and we're
			// not using its value but its reference.
		},
		[
			isCondensing,
			isHidden,
			sendingDisabled,
			enableButtons,
			currentTaskItem,
			handleChatReset,
			handleSendMessage,
			handleSetChatBoxMessage,
			handlePrimaryButtonClick,
			handleSecondaryButtonClick,
			setCheckpointWarning,
			playSound,
		],
	)

	useEvent("message", handleMessage)

	// NOTE: the VSCode window needs to be focused for this to work.
	useMount(() => textAreaRef.current?.focus())

	const visibleMessages = useMemo(() => {
		// Pre-compute checkpoint hashes that have associated user messages for O(1) lookup
		const userMessageCheckpointHashes = new Set<string>()
		modifiedMessages.forEach((msg) => {
			if (
				msg.say === "user_feedback" &&
				msg.checkpoint &&
				(msg.checkpoint as any).type === "user_message" &&
				(msg.checkpoint as any).hash
			) {
				userMessageCheckpointHashes.add((msg.checkpoint as any).hash)
			}
		})

		// Remove the 500-message limit to prevent array index shifting
		// Virtuoso is designed to efficiently handle large lists through virtualization
		const newVisibleMessages = modifiedMessages.filter((message) => {
			// Filter out checkpoint_saved messages that should be suppressed
			if (message.say === "checkpoint_saved") {
				// Check if this checkpoint has the suppressMessage flag set
				if (
					message.checkpoint &&
					typeof message.checkpoint === "object" &&
					"suppressMessage" in message.checkpoint &&
					message.checkpoint.suppressMessage
				) {
					return false
				}
				// Also filter out checkpoint messages associated with user messages (legacy behavior)
				if (message.text && userMessageCheckpointHashes.has(message.text)) {
					return false
				}
			}

			if (everVisibleMessagesTsRef.current.has(message.ts)) {
				const alwaysHiddenOnceProcessedAsk: ClineAsk[] = [
					"api_req_failed",
					"resume_task",
					"resume_completed_task",
				]
				const alwaysHiddenOnceProcessedSay = [
					"api_req_finished",
					"api_req_retried",
					"api_req_deleted",
					"mcp_server_request_started",
				]
				if (message.ask && alwaysHiddenOnceProcessedAsk.includes(message.ask)) return false
				if (message.say && alwaysHiddenOnceProcessedSay.includes(message.say)) return false
				if (message.say === "text" && (message.text ?? "") === "" && (message.images?.length ?? 0) === 0) {
					return false
				}
				return true
			}

			switch (message.ask) {
				case "completion_result":
					if (message.text === "") return false
					break
				case "api_req_failed":
				case "resume_task":
				case "resume_completed_task":
					return false
			}
			switch (message.say) {
				case "api_req_finished":
				case "api_req_retried":
				case "api_req_deleted":
					return false
				case "api_req_retry_delayed":
					const last1 = modifiedMessages.at(-1)
					const last2 = modifiedMessages.at(-2)
					if (last1?.ask === "resume_task" && last2 === message) {
						return true
					} else if (message !== last1) {
						return false
					}
					break
				case "text":
					if ((message.text ?? "") === "" && (message.images?.length ?? 0) === 0) return false
					break
				case "mcp_server_request_started":
					return false
			}
			return true
		})

		const viewportStart = Math.max(0, newVisibleMessages.length - 100)
		newVisibleMessages
			.slice(viewportStart)
			.forEach((msg: ClineMessage) => everVisibleMessagesTsRef.current.set(msg.ts, true))

		return newVisibleMessages
	}, [modifiedMessages])

	useEffect(() => {
		const cleanupInterval = setInterval(() => {
			const cache = everVisibleMessagesTsRef.current
			const currentMessageIds = new Set(modifiedMessages.map((m: ClineMessage) => m.ts))
			const viewportMessages = visibleMessages.slice(Math.max(0, visibleMessages.length - 100))
			const viewportMessageIds = new Set(viewportMessages.map((m: ClineMessage) => m.ts))

			cache.forEach((_value: boolean, key: number) => {
				if (!currentMessageIds.has(key) && !viewportMessageIds.has(key)) {
					cache.delete(key)
				}
			})
		}, 60000)

		return () => clearInterval(cleanupInterval)
	}, [modifiedMessages, visibleMessages])

	useDebounceEffect(
		() => {
			if (!isHidden && !sendingDisabled && !enableButtons) {
				textAreaRef.current?.focus()
			}
		},
		50,
		[isHidden, sendingDisabled, enableButtons],
	)

<<<<<<< HEAD
	const isReadOnlyToolAction = useCallback((message: ClineMessage | undefined) => {
		if (message?.type === "ask") {
			if (!message.text) {
				return true
			}

			const tool = JSON.parse(message.text)

			return [
				"readFile",
				"listFiles",
				"listFilesTopLevel",
				"listFilesRecursive",
				"listCodeDefinitionNames",
				"searchFiles",
				"codebaseSearch",
				"runSlashCommand",
			].includes(tool.tool)
		}

		return false
	}, [])

	const isWriteToolAction = useCallback((message: ClineMessage | undefined) => {
		if (message?.type === "ask") {
			if (!message.text) {
				return true
			}

			const tool = JSON.parse(message.text)

			return ["editedExistingFile", "appliedDiff", "newFileCreated", "insertContent", "generateImage"].includes(
				tool.tool,
			)
		}

		return false
	}, [])

	const isMcpToolAlwaysAllowed = useCallback(
		(message: ClineMessage | undefined) => {
			if (message?.type === "ask" && message.ask === "use_mcp_server") {
				if (!message.text) {
					return true
				}

				const mcpServerUse = JSON.parse(message.text) as McpServerUse

				if (mcpServerUse.type === "use_mcp_tool" && mcpServerUse.toolName) {
					const server = mcpServers?.find((s: McpServer) => s.name === mcpServerUse.serverName)
					const tool = server?.tools?.find((t: McpTool) => t.name === mcpServerUse.toolName)
					return tool?.alwaysAllow || false
				}
			}

			return false
		},
		[mcpServers],
	)

	// Get the command decision using unified validation logic
	const getCommandDecisionForMessage = useCallback(
		(message: ClineMessage | undefined): CommandDecision => {
			if (message?.type !== "ask") return "ask_user"
			return getCommandDecision(message.text || "", allowedCommands || [], deniedCommands || [])
		},
		[allowedCommands, deniedCommands],
	)

	// Check if a command message should be auto-approved.
	const isAllowedCommand = useCallback(
		(message: ClineMessage | undefined): boolean => {
			// kilocode_change start wrap in try/catch
			if (message?.type !== "ask") return false
			try {
				return getCommandDecisionForMessage(message) === "auto_approve"
			} catch (e) {
				// shell-quote sometimes throws a "Bad substitution" error
				console.error("Cannot validate command, auto-approve denied.", e)
				return false
			}
			// kilocode_change end
		},
		[getCommandDecisionForMessage],
	)

	// Check if a command message should be auto-denied.
	const isDeniedCommand = useCallback(
		(message: ClineMessage | undefined): boolean => {
			return getCommandDecisionForMessage(message) === "auto_deny"
		},
		[getCommandDecisionForMessage],
	)

	// Helper function to get the denied prefix for a command
	const getDeniedPrefix = useCallback(
		(command: string): string | null => {
			if (!command || !deniedCommands?.length) return null

			// Parse the command into sub-commands and check each one
			const subCommands = parseCommand(command)
			for (const cmd of subCommands) {
				const deniedMatch = findLongestPrefixMatch(cmd, deniedCommands)
				if (deniedMatch) {
					return deniedMatch
				}
			}
			return null
		},
		[deniedCommands],
	)

	// Create toggles object for useAutoApprovalState hook
	const autoApprovalToggles = useAutoApprovalToggles()

	const { hasEnabledOptions } = useAutoApprovalState(autoApprovalToggles, autoApprovalEnabled)

	const isAutoApproved = useCallback(
		(message: ClineMessage | undefined) => {
			// First check if auto-approval is enabled AND we have at least one permission
			if (!autoApprovalEnabled || !message || message.type !== "ask") {
				return false
			}

			// Use the hook's result instead of duplicating the logic
			if (!hasEnabledOptions) {
				return false
			}

			if (message.ask === "followup") {
				return alwaysAllowFollowupQuestions
			}

			if (message.ask === "browser_action_launch") {
				return alwaysAllowBrowser
			}

			if (message.ask === "use_mcp_server") {
				// Check if it's a tool or resource access
				if (!message.text) {
					return false
				}

				try {
					const mcpServerUse = JSON.parse(message.text) as McpServerUse

					if (mcpServerUse.type === "use_mcp_tool") {
						// For tools, check if the specific tool is always allowed
						return alwaysAllowMcp && isMcpToolAlwaysAllowed(message)
					} else if (mcpServerUse.type === "access_mcp_resource") {
						// For resources, auto-approve if MCP is always allowed
						// Resources don't have individual alwaysAllow settings like tools do
						return alwaysAllowMcp
					}
				} catch (error) {
					console.error("Failed to parse MCP server use message:", error)
					return false
				}
				return false
			}

			if (message.ask === "command") {
				return alwaysAllowExecute && isAllowedCommand(message)
			}

			// For read/write operations, check if it's outside workspace and if
			// we have permission for that.
			if (message.ask === "tool") {
				let tool: any = {}

				try {
					tool = JSON.parse(message.text || "{}")
				} catch (error) {
					console.error("Failed to parse tool:", error)
				}

				if (!tool) {
					return false
				}

				if (tool?.tool === "updateTodoList") {
					return alwaysAllowUpdateTodoList
				}

				if (tool?.tool === "fetchInstructions") {
					if (tool.content === "create_mode") {
						return alwaysAllowModeSwitch
					}

					if (tool.content === "create_mcp_server") {
						return alwaysAllowMcp
					}
				}

				if (tool?.tool === "switchMode") {
					return alwaysAllowModeSwitch
				}

				if (["newTask", "finishTask"].includes(tool?.tool)) {
					return alwaysAllowSubtasks
				}

				const isOutsideWorkspace = !!tool.isOutsideWorkspace
				const isProtected = message.isProtected

				if (isReadOnlyToolAction(message)) {
					return alwaysAllowReadOnly && (!isOutsideWorkspace || alwaysAllowReadOnlyOutsideWorkspace)
				}

				if (isWriteToolAction(message)) {
					return (
						alwaysAllowWrite &&
						(!isOutsideWorkspace || alwaysAllowWriteOutsideWorkspace) &&
						(!isProtected || alwaysAllowWriteProtected)
					)
				}
			}

			return false
		},
		[
			autoApprovalEnabled,
			hasEnabledOptions,
			alwaysAllowBrowser,
			alwaysAllowReadOnly,
			alwaysAllowReadOnlyOutsideWorkspace,
			isReadOnlyToolAction,
			alwaysAllowWrite,
			alwaysAllowWriteOutsideWorkspace,
			alwaysAllowWriteProtected,
			isWriteToolAction,
			alwaysAllowExecute,
			isAllowedCommand,
			alwaysAllowMcp,
			isMcpToolAlwaysAllowed,
			alwaysAllowModeSwitch,
			alwaysAllowFollowupQuestions,
			alwaysAllowSubtasks,
			alwaysAllowUpdateTodoList,
		],
	)

=======
>>>>>>> 06b775a8
	useEffect(() => {
		// This ensures the first message is not read, future user messages are
		// labeled as `user_feedback`.
		if (lastMessage && messages.length > 1) {
			if (
				lastMessage.text && // has text
				(lastMessage.say === "text" || lastMessage.say === "completion_result") && // is a text message
				!lastMessage.partial && // not a partial message
				!lastMessage.text.startsWith("{") // not a json object
			) {
				let text = lastMessage?.text || ""
				const mermaidRegex = /```mermaid[\s\S]*?```/g
				// remove mermaid diagrams from text
				text = text.replace(mermaidRegex, "")
				// remove markdown from text
				text = removeMd(text)

				// ensure message is not a duplicate of last read message
				if (text !== lastTtsRef.current) {
					try {
						playTts(text)
						lastTtsRef.current = text
					} catch (error) {
						console.error("Failed to execute text-to-speech:", error)
					}
				}
			}
		}

		// Update previous value.
		setWasStreaming(isStreaming)
	}, [isStreaming, lastMessage, wasStreaming, messages.length])

	const isBrowserSessionMessage = (message: ClineMessage): boolean => {
		// Which of visible messages are browser session messages, see above.
		if (message.type === "ask") {
			return ["browser_action_launch"].includes(message.ask!)
		}

		if (message.type === "say") {
			return ["api_req_started", "text", "browser_action", "browser_action_result"].includes(message.say!)
		}

		return false
	}

	const groupedMessages = useMemo(() => {
		const result: (ClineMessage | ClineMessage[])[] = []
		let currentGroup: ClineMessage[] = []
		let isInBrowserSession = false

		const endBrowserSession = () => {
			if (currentGroup.length > 0) {
				result.push([...currentGroup])
				currentGroup = []
				isInBrowserSession = false
			}
		}

		visibleMessages.forEach((message: ClineMessage) => {
			// kilocode_change start: upstream pr https://github.com/RooCodeInc/Roo-Code/pull/5452
			// Special handling for browser_action_result - ensure it's always in a browser session
			if (message.say === "browser_action_result" && !isInBrowserSession) {
				isInBrowserSession = true
				currentGroup = []
			}

			// Special handling for browser_action - ensure it's always in a browser session
			if (message.say === "browser_action" && !isInBrowserSession) {
				isInBrowserSession = true
				currentGroup = []
			}
			// kilocode_change end

			if (message.ask === "browser_action_launch") {
				// Complete existing browser session if any.
				endBrowserSession()
				// Start new.
				isInBrowserSession = true
				currentGroup.push(message)
			} else if (isInBrowserSession) {
				// End session if `api_req_started` is cancelled.

				if (message.say === "api_req_started") {
					// Get last `api_req_started` in currentGroup to check if
					// it's cancelled. If it is then this api req is not part
					// of the current browser session.
					const lastApiReqStarted = [...currentGroup].reverse().find((m) => m.say === "api_req_started")

					if (lastApiReqStarted?.text !== null && lastApiReqStarted?.text !== undefined) {
						const info = JSON.parse(lastApiReqStarted.text)
						const isCancelled = info.cancelReason !== null && info.cancelReason !== undefined

						if (isCancelled) {
							endBrowserSession()
							result.push(message)
							return
						}
					}
				}

				if (isBrowserSessionMessage(message)) {
					currentGroup.push(message)

					// kilocode_change start: upstream pr https://github.com/RooCodeInc/Roo-Code/pull/5452
					if (message.say === "browser_action_result") {
						// Check if the previous browser_action was a close action
						const lastBrowserAction = [...currentGroup].reverse().find((m) => m.say === "browser_action")
						if (lastBrowserAction) {
							const browserAction = JSON.parse(lastBrowserAction.text || "{}") as ClineSayBrowserAction
							if (browserAction.action === "close") {
								endBrowserSession()
							}
						}
					}
					// kilocode_change end
				} else {
					// complete existing browser session if any
					endBrowserSession()
					result.push(message)
				}
			} else {
				result.push(message)
			}
		})

		// Handle case where browser session is the last group
		if (currentGroup.length > 0) {
			result.push([...currentGroup])
		}

		if (isCondensing) {
			// Show indicator after clicking condense button
			result.push({
				type: "say",
				say: "condense_context",
				ts: Date.now(),
				partial: true,
			})
		}

		return result
	}, [isCondensing, visibleMessages])

	// scrolling

	const scrollToBottomSmooth = useMemo(
		() =>
			debounce(() => virtuosoRef.current?.scrollTo({ top: Number.MAX_SAFE_INTEGER, behavior: "smooth" }), 10, {
				immediate: true,
			}),
		[],
	)

	useEffect(() => {
		return () => {
			if (scrollToBottomSmooth && typeof (scrollToBottomSmooth as any).cancel === "function") {
				;(scrollToBottomSmooth as any).cancel()
			}
		}
	}, [scrollToBottomSmooth])

	const scrollToBottomAuto = useCallback(() => {
		virtuosoRef.current?.scrollTo({
			top: Number.MAX_SAFE_INTEGER,
			behavior: "auto", // Instant causes crash.
		})
	}, [])

	// kilocode_change start
	// Animated "blink" to highlight a specific message. Used by the TaskTimeline
	const highlightClearTimerRef = useRef<NodeJS.Timeout | undefined>()
	const [highlightedMessageIndex, setHighlightedMessageIndex] = useState<number | null>(null)
	const handleMessageClick = useCallback((index: number) => {
		setHighlightedMessageIndex(index)
		virtuosoRef.current?.scrollToIndex({ index, align: "end", behavior: "smooth" })

		// Clear existing timer if present
		if (highlightClearTimerRef.current) {
			clearTimeout(highlightClearTimerRef.current)
		}
		highlightClearTimerRef.current = setTimeout(() => {
			setHighlightedMessageIndex(null)
			highlightClearTimerRef.current = undefined
		}, 1000)
	}, [])

	// Cleanup highlight timer on unmount
	useEffect(() => {
		return () => {
			if (highlightClearTimerRef.current) {
				clearTimeout(highlightClearTimerRef.current)
			}
		}
	}, [])
	// kilocode_change end

	const handleSetExpandedRow = useCallback(
		(ts: number, expand?: boolean) => {
			setExpandedRows((prev: Record<number, boolean>) => ({
				...prev,
				[ts]: expand === undefined ? !prev[ts] : expand,
			}))
		},
		[setExpandedRows], // setExpandedRows is stable
	)

	// Scroll when user toggles certain rows.
	const toggleRowExpansion = useCallback(
		(ts: number) => {
			handleSetExpandedRow(ts)
			// The logic to set disableAutoScrollRef.current = true on expansion
			// is now handled by the useEffect hook that observes expandedRows.
		},
		[handleSetExpandedRow],
	)

	const handleRowHeightChange = useCallback(
		(isTaller: boolean) => {
			if (!disableAutoScrollRef.current) {
				if (isTaller) {
					scrollToBottomSmooth()
				} else {
					setTimeout(() => scrollToBottomAuto(), 0)
				}
			}
		},
		[scrollToBottomSmooth, scrollToBottomAuto],
	)

	useEffect(() => {
		let timer: ReturnType<typeof setTimeout> | undefined
		if (!disableAutoScrollRef.current) {
			timer = setTimeout(() => scrollToBottomSmooth(), 50)
		}
		return () => {
			if (timer) {
				clearTimeout(timer)
			}
		}
	}, [groupedMessages.length, scrollToBottomSmooth])

	const handleWheel = useCallback((event: Event) => {
		const wheelEvent = event as WheelEvent

		if (wheelEvent.deltaY && wheelEvent.deltaY < 0) {
			if (scrollContainerRef.current?.contains(wheelEvent.target as Node)) {
				// User scrolled up
				disableAutoScrollRef.current = true
			}
		}
	}, [])
	//kilocode_change

	// Effect to clear checkpoint warning when messages appear or task changes
	useEffect(() => {
		if (isHidden || !task) {
			setCheckpointWarning(undefined)
		}
	}, [modifiedMessages.length, isStreaming, isHidden, task])

	const placeholderText = task ? t("chat:typeMessage") : t("chat:typeTask")

	const switchToMode = useCallback(
		(modeSlug: string): void => {
			// Update local state and notify extension to sync mode change.
			setMode(modeSlug)

			// Send the mode switch message.
			vscode.postMessage({ type: "mode", text: modeSlug })
		},
		[setMode],
	)

	const handleSuggestionClickInRow = useCallback(
		(suggestion: SuggestionItem, event?: React.MouseEvent) => {
			// Mark that user has responded if this is a manual click (not auto-approval)
			if (event) {
				userRespondedRef.current = true
			}

			// Mark the current follow-up question as answered when a suggestion is clicked
			if (clineAsk === "followup" && !event?.shiftKey) {
				markFollowUpAsAnswered()
			}

			// Check if we need to switch modes
			if (suggestion.mode) {
				// Only switch modes if it's a manual click (event exists) or auto-approval is allowed
				const isManualClick = !!event
				if (isManualClick || alwaysAllowModeSwitch) {
					// Switch mode without waiting
					switchToMode(suggestion.mode)
				}
			}

			if (event?.shiftKey) {
				// Always append to existing text, don't overwrite
				setInputValue((currentValue: string) => {
					return currentValue !== "" ? `${currentValue} \n${suggestion.answer}` : suggestion.answer
				})
			} else {
				// Don't clear the input value when sending a follow-up choice
				// The message should be sent but the text area should preserve what the user typed
				const preservedInput = inputValueRef.current
				handleSendMessage(suggestion.answer, [])
				// Restore the input value after sending
				setInputValue(preservedInput)
			}
		},
		[handleSendMessage, setInputValue, switchToMode, alwaysAllowModeSwitch, clineAsk, markFollowUpAsAnswered],
	)

	const handleBatchFileResponse = useCallback((response: { [key: string]: boolean }) => {
		// Handle batch file response, e.g., for file uploads
		vscode.postMessage({ type: "askResponse", askResponse: "objectResponse", text: JSON.stringify(response) })
	}, [])

	// Handler for when FollowUpSuggest component unmounts
	const handleFollowUpUnmount = useCallback(() => {
		// Mark that user has responded
		userRespondedRef.current = true
	}, [])

	const itemContent = useCallback(
		(index: number, messageOrGroup: ClineMessage | ClineMessage[]) => {
			// browser session group
			if (Array.isArray(messageOrGroup)) {
				return (
					<BrowserSessionRow
						messages={messageOrGroup}
						isLast={index === groupedMessages.length - 1}
						lastModifiedMessage={modifiedMessages.at(-1)}
						onHeightChange={handleRowHeightChange}
						isStreaming={isStreaming}
						isExpanded={(messageTs: number) => expandedRows[messageTs] ?? false}
						onToggleExpand={(messageTs: number) => {
							setExpandedRows((prev: Record<number, boolean>) => ({
								...prev,
								[messageTs]: !prev[messageTs],
							}))
						}}
					/>
				)
			}
			const hasCheckpoint = modifiedMessages.some((message) => message.say === "checkpoint_saved")

			// regular message
			return (
				<ChatRow
					key={messageOrGroup.ts}
					message={messageOrGroup}
					isExpanded={expandedRows[messageOrGroup.ts] || false}
					onToggleExpand={toggleRowExpansion} // This was already stabilized
					lastModifiedMessage={modifiedMessages.at(-1)} // Original direct access
					isLast={index === groupedMessages.length - 1} // Original direct access
					onHeightChange={handleRowHeightChange}
					isStreaming={isStreaming}
					onSuggestionClick={handleSuggestionClickInRow} // This was already stabilized
					onBatchFileResponse={handleBatchFileResponse}
					highlighted={highlightedMessageIndex === index} // kilocode_change: add highlight prop
					enableCheckpoints={enableCheckpoints} // kilocode_change
					onFollowUpUnmount={handleFollowUpUnmount}
					isFollowUpAnswered={messageOrGroup.isAnswered === true || messageOrGroup.ts === currentFollowUpTs}
					editable={
						messageOrGroup.type === "ask" &&
						messageOrGroup.ask === "tool" &&
						(() => {
							let tool: any = {}
							try {
								tool = JSON.parse(messageOrGroup.text || "{}")
							} catch (_) {
								if (messageOrGroup.text?.includes("updateTodoList")) {
									tool = { tool: "updateTodoList" }
								}
							}
							if (tool.tool === "updateTodoList" && alwaysAllowUpdateTodoList) {
								return false
							}
							return tool.tool === "updateTodoList" && enableButtons && !!primaryButtonText
						})()
					}
					hasCheckpoint={hasCheckpoint}
				/>
			)
		},
		[
			expandedRows,
			toggleRowExpansion,
			modifiedMessages,
			groupedMessages.length,
			handleRowHeightChange,
			isStreaming,
			handleSuggestionClickInRow,
			handleBatchFileResponse,
			highlightedMessageIndex, // kilocode_change: add highlightedMessageIndex
			enableCheckpoints, // kilocode_change
			handleFollowUpUnmount,
			currentFollowUpTs,
			alwaysAllowUpdateTodoList,
			enableButtons,
			primaryButtonText,
		],
	)

<<<<<<< HEAD
	useEffect(() => {
		if (autoApproveTimeoutRef.current) {
			clearTimeout(autoApproveTimeoutRef.current)
			autoApproveTimeoutRef.current = null
		}

		if (!clineAsk || !enableButtons) {
			return
		}

		// Exit early if user has already responded
		if (userRespondedRef.current) {
			return
		}

		const autoApproveOrReject = async () => {
			// Check for auto-reject first (commands that should be denied)
			if (lastMessage?.ask === "command" && isDeniedCommand(lastMessage)) {
				// Get the denied prefix for the localized message
				const deniedPrefix = getDeniedPrefix(lastMessage.text || "")
				if (deniedPrefix) {
					// Create the localized auto-deny message and send it with the rejection
					const autoDenyMessage = tSettings("autoApprove.execute.autoDenied", { prefix: deniedPrefix })

					vscode.postMessage({
						type: "askResponse",
						askResponse: "noButtonClicked",
						text: autoDenyMessage,
					})
				} else {
					// Auto-reject denied commands immediately if no prefix found
					vscode.postMessage({ type: "askResponse", askResponse: "noButtonClicked" })
				}

				setSendingDisabled(true)
				setClineAsk(undefined)
				setEnableButtons(false)
				return
			}

			// Then check for auto-approve
			if (lastMessage?.ask && isAutoApproved(lastMessage)) {
				// Special handling for follow-up questions
				if (lastMessage.ask === "followup") {
					// Handle invalid JSON
					let followUpData: FollowUpData = {}
					try {
						followUpData = JSON.parse(lastMessage.text || "{}") as FollowUpData
					} catch (error) {
						console.error("Failed to parse follow-up data:", error)
						return
					}

					if (followUpData && followUpData.suggest && followUpData.suggest.length > 0) {
						// Wait for the configured timeout before auto-selecting the first suggestion
						await new Promise<void>((resolve) => {
							// kilocode_change start
							if (!isMountedRef.current) {
								resolve()
								return
							}
							autoApproveTimeoutRef.current = setTimeout(() => {
								if (!isMountedRef.current) {
									resolve()
									return
								}
								autoApproveTimeoutRef.current = null
								resolve()
							}, followupAutoApproveTimeoutMs)
							// kilocode_change end
						})

						// Check if user responded manually
						if (userRespondedRef.current) {
							return
						}

						// Get the first suggestion
						const firstSuggestion = followUpData.suggest[0]

						// Handle the suggestion click
						handleSuggestionClickInRow(firstSuggestion)
						return
					}
				} else if (lastMessage.ask === "tool" && isWriteToolAction(lastMessage)) {
					// kilocode_change start
					await new Promise<void>((resolve) => {
						if (!isMountedRef.current) {
							resolve()
							return
						}
						autoApproveTimeoutRef.current = setTimeout(() => {
							if (!isMountedRef.current) {
								resolve()
								return
							}
							autoApproveTimeoutRef.current = null
							resolve()
						}, writeDelayMs)
					})
					// kilocode_change end
				}

				vscode.postMessage({ type: "askResponse", askResponse: "yesButtonClicked" })

				setSendingDisabled(true)
				setClineAsk(undefined)
				setEnableButtons(false)
			}
		}
		autoApproveOrReject()

		return () => {
			if (autoApproveTimeoutRef.current) {
				clearTimeout(autoApproveTimeoutRef.current)
				autoApproveTimeoutRef.current = null
			}
		}
	}, [
		clineAsk,
		enableButtons,
		handlePrimaryButtonClick,
		alwaysAllowBrowser,
		alwaysAllowReadOnly,
		alwaysAllowReadOnlyOutsideWorkspace,
		alwaysAllowWrite,
		alwaysAllowWriteOutsideWorkspace,
		alwaysAllowExecute,
		followupAutoApproveTimeoutMs,
		alwaysAllowMcp,
		messages,
		allowedCommands,
		deniedCommands,
		mcpServers,
		isAutoApproved,
		lastMessage,
		writeDelayMs,
		isWriteToolAction,
		alwaysAllowFollowupQuestions,
		handleSuggestionClickInRow,
		isAllowedCommand,
		isDeniedCommand,
		getDeniedPrefix,
		tSettings,
	])

=======
>>>>>>> 06b775a8
	// Function to handle mode switching
	const switchToNextMode = useCallback(() => {
		const allModes = getAllModes(customModes)
		const currentModeIndex = allModes.findIndex((m) => m.slug === mode)
		const nextModeIndex = (currentModeIndex + 1) % allModes.length
		// Update local state and notify extension to sync mode change
		switchToMode(allModes[nextModeIndex].slug)
	}, [mode, customModes, switchToMode])

	// Function to handle switching to previous mode
	const switchToPreviousMode = useCallback(() => {
		const allModes = getAllModes(customModes)
		const currentModeIndex = allModes.findIndex((m) => m.slug === mode)
		const previousModeIndex = (currentModeIndex - 1 + allModes.length) % allModes.length
		// Update local state and notify extension to sync mode change
		switchToMode(allModes[previousModeIndex].slug)
	}, [mode, customModes, switchToMode])

	// Add keyboard event handler
	const handleKeyDown = useCallback(
		(event: KeyboardEvent) => {
			// Check for Command/Ctrl + Period (with or without Shift)
			// Using event.key to respect keyboard layouts (e.g., Dvorak)
			if ((event.metaKey || event.ctrlKey) && event.key === ".") {
				event.preventDefault() // Prevent default browser behavior

				if (event.shiftKey) {
					// Shift + Period = Previous mode
					switchToPreviousMode()
				} else {
					// Just Period = Next mode
					switchToNextMode()
				}
			}
		},
		[switchToNextMode, switchToPreviousMode],
	)

	useEffect(() => {
		window.addEventListener("keydown", handleKeyDown)
		window.addEventListener("wheel", handleWheel, { passive: true }) // kilocode_change
		return () => {
			window.removeEventListener("keydown", handleKeyDown)
			window.removeEventListener("wheel", handleWheel) // kilocode_change
		}
	}, [handleKeyDown, handleWheel]) // kilocode_change

	useImperativeHandle(ref, () => ({
		acceptInput: () => {
			if (enableButtons && primaryButtonText) {
				handlePrimaryButtonClick(inputValue, selectedImages)
			} else if (!sendingDisabled && !isProfileDisabled && (inputValue.trim() || selectedImages.length > 0)) {
				handleSendMessage(inputValue, selectedImages)
			}
		},
		// kilocode_change start
		focusInput: () => {
			if (textAreaRef.current) {
				textAreaRef.current.focus()
			}
		},
		// kilocode_change end
	}))

	const handleCondenseContext = (taskId: string) => {
		if (isCondensing || sendingDisabled) {
			return
		}
		setIsCondensing(true)
		setSendingDisabled(true)
		vscode.postMessage({ type: "condenseTaskContextRequest", text: taskId })
	}

	const areButtonsVisible = showScrollToBottom || primaryButtonText || secondaryButtonText || isStreaming

	const showTelemetryBanner = telemetrySetting === "unset" // kilocode_change

	return (
		<div
			data-testid="chat-view"
			className={isHidden ? "hidden" : "fixed top-0 left-0 right-0 bottom-0 flex flex-col overflow-hidden"}>
			{(showAnnouncement || showAnnouncementModal) && (
				<Announcement
					hideAnnouncement={() => {
						if (showAnnouncementModal) {
							setShowAnnouncementModal(false)
						}
						if (showAnnouncement) {
							hideAnnouncement()
						}
					}}
				/>
			)}
			{task ? (
				<>
					{/* kilocode_change start */}
					{/* <TaskHeader
						task={task}
						tokensIn={apiMetrics.totalTokensIn}
						tokensOut={apiMetrics.totalTokensOut}
						cacheWrites={apiMetrics.totalCacheWrites}
						cacheReads={apiMetrics.totalCacheReads}
						totalCost={apiMetrics.totalCost}
						contextTokens={apiMetrics.contextTokens}
						buttonsDisabled={sendingDisabled}
						handleCondenseContext={handleCondenseContext}
						todos={latestTodos}
					/> */}
					<KiloTaskHeader
						task={task}
						tokensIn={apiMetrics.totalTokensIn}
						tokensOut={apiMetrics.totalTokensOut}
						cacheWrites={apiMetrics.totalCacheWrites}
						cacheReads={apiMetrics.totalCacheReads}
						totalCost={apiMetrics.totalCost}
						contextTokens={apiMetrics.contextTokens}
						buttonsDisabled={sendingDisabled}
						handleCondenseContext={handleCondenseContext}
						onClose={handleTaskCloseButtonClick}
						groupedMessages={groupedMessages}
						onMessageClick={handleMessageClick}
						isTaskActive={sendingDisabled}
						todos={latestTodos}
					/>
					{/* kilocode_change start */}

					{hasSystemPromptOverride && (
						<div className="px-3">
							<SystemPromptWarning />
						</div>
					)}

					{checkpointWarning && (
						<div className="px-3">
							<CheckpointWarning warning={checkpointWarning} />
						</div>
					)}
				</>
			) : (
<<<<<<< HEAD
				<div className="flex-1 min-h-0 overflow-y-auto flex flex-col gap-4 relative">
					{/* Moved Task Bar Header Here */}
					{taskHistoryFullLength !== 0 && (
						<div className="flex text-vscode-descriptionForeground w-full mx-auto px-5 pt-3">
							<div className="flex items-center gap-1 cursor-pointer" onClick={toggleExpanded}>
								{taskHistoryFullLength < 10 && (
									<span className={`font-medium text-xs `}>{t("history:recentTasks")}</span>
								)}
								<span
									className={`codicon  ${isExpanded ? "codicon-eye" : "codicon-eye-closed"} scale-90`}
								/>
							</div>
						</div>
					)}
					{!showTelemetryBanner && (
						<div>
							<OrganizationSelector className="absolute top-2 right-3" />
						</div>
					)}
					{/* kilocode_change start: changed the classes to support notifications */}
					<div className="w-full h-full flex flex-col gap-4 px-3.5 transition-all duration-300">
						{/* kilocode_change end */}
						{/* Version indicator in top-right corner - only on welcome screen */}
						{/* kilocode_change: do not show */}
						{/* <VersionIndicator
							onClick={() => setShowAnnouncementModal(true)}
							className="absolute top-2 right-3 z-10"
						/>

						<RooHero /> */}

						{/* kilocode_change start: KilocodeNotifications + Layout fixes */}
						{showTelemetryBanner && <TelemetryBanner />}
						{!showTelemetryBanner && (
							<div className={taskHistoryFullLength === 0 ? "mt-10" : undefined}>
								<KilocodeNotifications />
							</div>
						)}
						<div className="flex flex-grow flex-col justify-center gap-4">
							{/* kilocode_change end */}
							<p className="text-vscode-editor-foreground leading-normal font-vscode-font-family text-center text-balance max-w-[380px] mx-auto my-0">
								<Trans
									i18nKey="chat:about"
									components={{
										DocsLink: (
											<a
												href={buildDocLink("", "welcome")}
												target="_blank"
												rel="noopener noreferrer">
												the docs
											</a>
										),
									}}
								/>
							</p>
							{taskHistoryFullLength === 0 && <IdeaSuggestionsBox />} {/* kilocode_change */}
							{/*<div className="mb-2.5">
								{cloudIsAuthenticated || taskHistory.length < 4 ? <RooTips /> : <RooCloudCTA />}
							</div> kilocode_change: do not show */}
							{/* Show the task history preview if expanded and tasks exist */}
							{taskHistoryFullLength > 0 && isExpanded && (
								<HistoryPreview taskHistoryVersion={taskHistoryVersion} />
							)}
							{/* kilocode_change start: KilocodeNotifications + Layout fixes */}
						</div>
						{/* kilocode_change end */}
=======
				<div className="flex flex-col h-full justify-center p-6 min-h-0 overflow-y-auto gap-4 relative">
					<div className="flex flex-col items-start gap-2 justify-center h-full min-[400px]:px-6">
						<VersionIndicator
							onClick={() => setShowAnnouncementModal(true)}
							className="absolute top-2 right-3 z-10"
						/>
						<div className="flex flex-col gap-4 w-full">
							<RooHero />
							{/* Show RooTips when authenticated or when user is new */}
							{taskHistory.length < 6 && <RooTips />}
							{/* Everyone should see their task history if any */}
							{taskHistory.length > 0 && <HistoryPreview />}
						</div>
						{/* Logged out users should see a one-time upsell, but not for brand new users */}
						{!cloudIsAuthenticated && taskHistory.length >= 6 && (
							<DismissibleUpsell
								upsellId="taskList2"
								icon={<Cloud className="size-5 mt-0.5 shrink-0" />}
								onClick={() => openUpsell()}
								dismissOnClick={false}
								className="!bg-vscode-editor-background mt-6 border-border rounded-xl pl-4 pr-3 py-3 !text-base">
								<Trans
									i18nKey="cloud:upsell.taskList"
									components={{
										learnMoreLink: <VSCodeLink href="#" />,
									}}
								/>
							</DismissibleUpsell>
						)}
>>>>>>> 06b775a8
					</div>
				</div>
			)}

			{/*
			// Flex layout explanation:
			// 1. Content div above uses flex: "1 1 0" to:
			//    - Grow to fill available space (flex-grow: 1)
			//    - Shrink when AutoApproveMenu needs space (flex-shrink: 1)
			//    - Start from zero size (flex-basis: 0) to ensure proper distribution
			//    minHeight: 0 allows it to shrink below its content height
			//
			// 2. AutoApproveMenu uses flex: "0 1 auto" to:
			//    - Not grow beyond its content (flex-grow: 0)
			//    - Shrink when viewport is small (flex-shrink: 1)
			//    - Use its content size as basis (flex-basis: auto)
			//    This ensures it takes its natural height when there's space
			//    but becomes scrollable when the viewport is too small
			*/}
			{/* kilocode_change: added settings toggle for this */}
			{!task && showAutoApproveMenu && (
				<div className="mb-1 flex-initial min-h-0">
					<AutoApproveMenu />
				</div>
			)}

			{task && (
				<>
					<div className="grow flex" ref={scrollContainerRef}>
						<Virtuoso
							ref={virtuosoRef}
							key={task.ts}
							className="scrollable grow overflow-y-scroll mb-1"
							// increasing top by 3_000 to prevent jumping around when user collapses a row
							increaseViewportBy={{ top: 400, bottom: 400 }} // kilocode_change: use more modest numbers to see if they reduce gray screen incidence
							data={groupedMessages}
							itemContent={itemContent}
							atBottomStateChange={(isAtBottom: boolean) => {
								setIsAtBottom(isAtBottom)
								if (isAtBottom) {
									disableAutoScrollRef.current = false
								}
								setShowScrollToBottom(disableAutoScrollRef.current && !isAtBottom)
							}}
							atBottomThreshold={10}
							initialTopMostItemIndex={groupedMessages.length - 1}
						/>
					</div>
					<div className={`flex-initial min-h-0 ${!areButtonsVisible ? "mb-1" : ""}`}>
						{/* kilocode_change: added settings toggle for this */}
						{showAutoApproveMenu && <AutoApproveMenu />}
					</div>
					{areButtonsVisible && (
						<div
							className={`flex h-9 items-center mb-1 px-[15px] ${
								showScrollToBottom
									? "opacity-100"
									: enableButtons || (isStreaming && !didClickCancel)
										? "opacity-100"
										: "opacity-50"
							}`}>
							{showScrollToBottom ? (
								<StandardTooltip content={t("chat:scrollToBottom")}>
									<Button
										variant="secondary"
										className="flex-[2]"
										onClick={() => {
											scrollToBottomSmooth()
											disableAutoScrollRef.current = false
										}}>
										<span className="codicon codicon-chevron-down"></span>
									</Button>
								</StandardTooltip>
							) : (
								<>
									{primaryButtonText && !isStreaming && (
										<StandardTooltip
											content={
												primaryButtonText === t("chat:retry.title")
													? t("chat:retry.tooltip")
													: primaryButtonText === t("chat:save.title")
														? t("chat:save.tooltip")
														: primaryButtonText === t("chat:approve.title")
															? t("chat:approve.tooltip")
															: primaryButtonText === t("chat:runCommand.title")
																? t("chat:runCommand.tooltip")
																: primaryButtonText === t("chat:startNewTask.title")
																	? t("chat:startNewTask.tooltip")
																	: primaryButtonText === t("chat:resumeTask.title")
																		? t("chat:resumeTask.tooltip")
																		: primaryButtonText ===
																			  t("chat:proceedAnyways.title")
																			? t("chat:proceedAnyways.tooltip")
																			: primaryButtonText ===
																				  t("chat:proceedWhileRunning.title")
																				? t("chat:proceedWhileRunning.tooltip")
																				: undefined
											}>
											<Button
												variant="primary"
												disabled={!enableButtons}
												className={secondaryButtonText ? "flex-1 mr-[6px]" : "flex-[2] mr-0"}
												onClick={() => handlePrimaryButtonClick(inputValue, selectedImages)}>
												{primaryButtonText}
											</Button>
										</StandardTooltip>
									)}
									{(secondaryButtonText || isStreaming) && (
										<StandardTooltip
											content={
												isStreaming
													? t("chat:cancel.tooltip")
													: secondaryButtonText === t("chat:startNewTask.title")
														? t("chat:startNewTask.tooltip")
														: secondaryButtonText === t("chat:reject.title")
															? t("chat:reject.tooltip")
															: secondaryButtonText === t("chat:terminate.title")
																? t("chat:terminate.tooltip")
																: undefined
											}>
											<Button
												variant="secondary"
												disabled={!enableButtons && !(isStreaming && !didClickCancel)}
												className={isStreaming ? "flex-[2] ml-0" : "flex-1 ml-[6px]"}
												onClick={() => handleSecondaryButtonClick(inputValue, selectedImages)}>
												{isStreaming ? t("chat:cancel.title") : secondaryButtonText}
											</Button>
										</StandardTooltip>
									)}
								</>
							)}
						</div>
					)}
				</>
			)}

			<QueuedMessages
				queue={messageQueue}
				onRemove={(index) => {
					if (messageQueue[index]) {
						vscode.postMessage({ type: "removeQueuedMessage", text: messageQueue[index].id })
					}
				}}
				onUpdate={(index, newText) => {
					if (messageQueue[index]) {
						vscode.postMessage({
							type: "editQueuedMessage",
							payload: { id: messageQueue[index].id, text: newText, images: messageQueue[index].images },
						})
					}
				}}
			/>
			<ChatTextArea
				ref={textAreaRef}
				inputValue={inputValue}
				setInputValue={setInputValue}
				sendingDisabled={sendingDisabled || isProfileDisabled}
				selectApiConfigDisabled={sendingDisabled && clineAsk !== "api_req_failed"}
				placeholderText={placeholderText}
				selectedImages={selectedImages}
				setSelectedImages={setSelectedImages}
				onSend={() => handleSendMessage(inputValue, selectedImages)}
				onSelectImages={selectImages}
				shouldDisableImages={shouldDisableImages}
				onHeightChange={() => {
					if (isAtBottom) {
						scrollToBottomAuto()
					}
				}}
				mode={mode}
				setMode={setMode}
				modeShortcutText={modeShortcutText}
				sendMessageOnEnter={sendMessageOnEnter} // kilocode_change
			/>
			{/* kilocode_change: added settings toggle the profile and model selection */}
			<BottomControls showApiConfig />
			{/* kilocode_change: end */}

			{/* kilocode_change: disable {isProfileDisabled && (
				<div className="px-3">
					<ProfileViolationWarning />
				</div>
			)} */}

			<div id="roo-portal" />
			{/* kilocode_change: disable  */}
			{/* <CloudUpsellDialog open={isUpsellOpen} onOpenChange={closeUpsell} onConnect={handleConnect} /> */}
		</div>
	)
}

const ChatView = forwardRef(ChatViewComponent)

export default ChatView<|MERGE_RESOLUTION|>--- conflicted
+++ resolved
@@ -3,11 +3,7 @@
 import debounce from "debounce"
 import { Virtuoso, type VirtuosoHandle } from "react-virtuoso"
 import removeMd from "remove-markdown"
-<<<<<<< HEAD
-import { VSCodeButton } from "@vscode/webview-ui-toolkit/react"
-=======
-import { VSCodeLink } from "@vscode/webview-ui-toolkit/react"
->>>>>>> 06b775a8
+import { VSCodeButton as Button } from "@vscode/webview-ui-toolkit/react" // kilocode_change: do not use rounded Roo buttons
 import useSound from "use-sound"
 import { LRUCache } from "lru-cache"
 import { Trans } from "react-i18next"
@@ -32,27 +28,19 @@
 import { useAppTranslation } from "@src/i18n/TranslationContext"
 import { useExtensionState } from "@src/context/ExtensionStateContext"
 import { useSelectedModel } from "@src/components/ui/hooks/useSelectedModel"
-<<<<<<< HEAD
 // import RooHero from "@src/components/welcome/RooHero" // kilocode_change: unused
 // import RooTips from "@src/components/welcome/RooTips" // kilocode_change: unused
 import { StandardTooltip } from "@src/components/ui"
 import { useAutoApprovalState } from "@src/hooks/useAutoApprovalState"
 import { useAutoApprovalToggles } from "@src/hooks/useAutoApprovalToggles"
-// import { CloudUpsellDialog } from "@src/components/cloud/CloudUpsellDialog" // kilocode_change: unused
-
-import TelemetryBanner from "../common/TelemetryBanner" // kilocode_change: deactivated for now
+
 // import VersionIndicator from "../common/VersionIndicator" // kilocode_change: unused
 import { OrganizationSelector } from "../kilocode/common/OrganizationSelector"
 // import { useTaskSearch } from "../history/useTaskSearch" // kilocode_change: unused
-=======
-import RooHero from "@src/components/welcome/RooHero"
-import RooTips from "@src/components/welcome/RooTips"
-import { StandardTooltip, Button } from "@src/components/ui"
-import { CloudUpsellDialog } from "@src/components/cloud/CloudUpsellDialog"
+// import { CloudUpsellDialog } from "@src/components/cloud/CloudUpsellDialog" // kilocode_change: unused
 
 import TelemetryBanner from "../common/TelemetryBanner"
 import VersionIndicator from "../common/VersionIndicator"
->>>>>>> 06b775a8
 import HistoryPreview from "../history/HistoryPreview"
 import Announcement from "./Announcement"
 import BrowserSessionRow from "./BrowserSessionRow"
@@ -69,16 +57,10 @@
 import { IdeaSuggestionsBox } from "../kilocode/chat/IdeaSuggestionsBox" // kilocode_change
 import { KilocodeNotifications } from "../kilocode/KilocodeNotifications" // kilocode_change
 import { QueuedMessages } from "./QueuedMessages"
-<<<<<<< HEAD
 import { buildDocLink } from "@/utils/docLinks"
 // import DismissibleUpsell from "../common/DismissibleUpsell" // kilocode_change: unused
 // import { useCloudUpsell } from "@src/hooks/useCloudUpsell" // kilocode_change: unused
 // import { Cloud } from "lucide-react" // kilocode_change: unused
-=======
-import DismissibleUpsell from "../common/DismissibleUpsell"
-import { useCloudUpsell } from "@src/hooks/useCloudUpsell"
-import { Cloud } from "lucide-react"
->>>>>>> 06b775a8
 
 export interface ChatViewProps {
 	isHidden: boolean
@@ -120,17 +102,15 @@
 		mode,
 		setMode,
 		alwaysAllowModeSwitch,
-<<<<<<< HEAD
 		showAutoApproveMenu, // kilocode_change
 		enableCheckpoints, // kilocode_change
 		alwaysAllowSubtasks,
 		alwaysAllowFollowupQuestions,
-=======
->>>>>>> 06b775a8
 		alwaysAllowUpdateTodoList,
 		customModes,
 		telemetrySetting,
 		hasSystemPromptOverride,
+		historyPreviewCollapsed, // kilocode_change
 		soundEnabled,
 		soundVolume,
 		// cloudIsAuthenticated, // kilocode_change
@@ -144,9 +124,12 @@
 		messagesRef.current = messages
 	}, [messages])
 
-<<<<<<< HEAD
-	// const { tasks } = useTaskSearch() // kilocode_change
-
+	// Leaving this less safe version here since if the first message is not a
+	// task, then the extension is in a bad state and needs to be debugged (see
+	// Cline.abort).
+	const task = useMemo(() => messages.at(0), [messages])
+
+	// kilocode_change start
 	// Initialize expanded state based on the persisted setting (default to expanded if undefined)
 	const [isExpanded, setIsExpanded] = useState(
 		historyPreviewCollapsed === undefined ? true : !historyPreviewCollapsed,
@@ -158,13 +141,7 @@
 		// Send message to extension to persist the new collapsed state
 		vscode.postMessage({ type: "setHistoryPreviewCollapsed", bool: !newState })
 	}, [isExpanded])
-
-=======
->>>>>>> 06b775a8
-	// Leaving this less safe version here since if the first message is not a
-	// task, then the extension is in a bad state and needs to be debugged (see
-	// Cline.abort).
-	const task = useMemo(() => messages.at(0), [messages])
+	// kilocode_change end
 
 	const latestTodos = useMemo(() => {
 		// First check if we have initial todos from the state (for new subtasks)
@@ -337,13 +314,6 @@
 							setSecondaryButtonText(undefined)
 							break
 						case "tool":
-<<<<<<< HEAD
-							if (!isAutoApproved(lastMessage) && !isPartial) {
-								playSound("notification")
-								showSystemNotification(t("kilocode:notifications.toolRequest")) // kilocode_change
-							}
-=======
->>>>>>> 06b775a8
 							setSendingDisabled(isPartial)
 							setClineAsk("tool")
 							setEnableButtons(!isPartial)
@@ -377,13 +347,6 @@
 							}
 							break
 						case "browser_action_launch":
-<<<<<<< HEAD
-							if (!isAutoApproved(lastMessage) && !isPartial) {
-								playSound("notification")
-								showSystemNotification(t("kilocode:notifications.browserAction")) // kilocode_change
-							}
-=======
->>>>>>> 06b775a8
 							setSendingDisabled(isPartial)
 							setClineAsk("browser_action_launch")
 							setEnableButtons(!isPartial)
@@ -391,13 +354,6 @@
 							setSecondaryButtonText(t("chat:reject.title"))
 							break
 						case "command":
-<<<<<<< HEAD
-							if (!isAutoApproved(lastMessage) && !isPartial) {
-								playSound("notification")
-								showSystemNotification(t("kilocode:notifications.command")) // kilocode_change
-							}
-=======
->>>>>>> 06b775a8
 							setSendingDisabled(isPartial)
 							setClineAsk("command")
 							setEnableButtons(!isPartial)
@@ -1042,251 +998,6 @@
 		[isHidden, sendingDisabled, enableButtons],
 	)
 
-<<<<<<< HEAD
-	const isReadOnlyToolAction = useCallback((message: ClineMessage | undefined) => {
-		if (message?.type === "ask") {
-			if (!message.text) {
-				return true
-			}
-
-			const tool = JSON.parse(message.text)
-
-			return [
-				"readFile",
-				"listFiles",
-				"listFilesTopLevel",
-				"listFilesRecursive",
-				"listCodeDefinitionNames",
-				"searchFiles",
-				"codebaseSearch",
-				"runSlashCommand",
-			].includes(tool.tool)
-		}
-
-		return false
-	}, [])
-
-	const isWriteToolAction = useCallback((message: ClineMessage | undefined) => {
-		if (message?.type === "ask") {
-			if (!message.text) {
-				return true
-			}
-
-			const tool = JSON.parse(message.text)
-
-			return ["editedExistingFile", "appliedDiff", "newFileCreated", "insertContent", "generateImage"].includes(
-				tool.tool,
-			)
-		}
-
-		return false
-	}, [])
-
-	const isMcpToolAlwaysAllowed = useCallback(
-		(message: ClineMessage | undefined) => {
-			if (message?.type === "ask" && message.ask === "use_mcp_server") {
-				if (!message.text) {
-					return true
-				}
-
-				const mcpServerUse = JSON.parse(message.text) as McpServerUse
-
-				if (mcpServerUse.type === "use_mcp_tool" && mcpServerUse.toolName) {
-					const server = mcpServers?.find((s: McpServer) => s.name === mcpServerUse.serverName)
-					const tool = server?.tools?.find((t: McpTool) => t.name === mcpServerUse.toolName)
-					return tool?.alwaysAllow || false
-				}
-			}
-
-			return false
-		},
-		[mcpServers],
-	)
-
-	// Get the command decision using unified validation logic
-	const getCommandDecisionForMessage = useCallback(
-		(message: ClineMessage | undefined): CommandDecision => {
-			if (message?.type !== "ask") return "ask_user"
-			return getCommandDecision(message.text || "", allowedCommands || [], deniedCommands || [])
-		},
-		[allowedCommands, deniedCommands],
-	)
-
-	// Check if a command message should be auto-approved.
-	const isAllowedCommand = useCallback(
-		(message: ClineMessage | undefined): boolean => {
-			// kilocode_change start wrap in try/catch
-			if (message?.type !== "ask") return false
-			try {
-				return getCommandDecisionForMessage(message) === "auto_approve"
-			} catch (e) {
-				// shell-quote sometimes throws a "Bad substitution" error
-				console.error("Cannot validate command, auto-approve denied.", e)
-				return false
-			}
-			// kilocode_change end
-		},
-		[getCommandDecisionForMessage],
-	)
-
-	// Check if a command message should be auto-denied.
-	const isDeniedCommand = useCallback(
-		(message: ClineMessage | undefined): boolean => {
-			return getCommandDecisionForMessage(message) === "auto_deny"
-		},
-		[getCommandDecisionForMessage],
-	)
-
-	// Helper function to get the denied prefix for a command
-	const getDeniedPrefix = useCallback(
-		(command: string): string | null => {
-			if (!command || !deniedCommands?.length) return null
-
-			// Parse the command into sub-commands and check each one
-			const subCommands = parseCommand(command)
-			for (const cmd of subCommands) {
-				const deniedMatch = findLongestPrefixMatch(cmd, deniedCommands)
-				if (deniedMatch) {
-					return deniedMatch
-				}
-			}
-			return null
-		},
-		[deniedCommands],
-	)
-
-	// Create toggles object for useAutoApprovalState hook
-	const autoApprovalToggles = useAutoApprovalToggles()
-
-	const { hasEnabledOptions } = useAutoApprovalState(autoApprovalToggles, autoApprovalEnabled)
-
-	const isAutoApproved = useCallback(
-		(message: ClineMessage | undefined) => {
-			// First check if auto-approval is enabled AND we have at least one permission
-			if (!autoApprovalEnabled || !message || message.type !== "ask") {
-				return false
-			}
-
-			// Use the hook's result instead of duplicating the logic
-			if (!hasEnabledOptions) {
-				return false
-			}
-
-			if (message.ask === "followup") {
-				return alwaysAllowFollowupQuestions
-			}
-
-			if (message.ask === "browser_action_launch") {
-				return alwaysAllowBrowser
-			}
-
-			if (message.ask === "use_mcp_server") {
-				// Check if it's a tool or resource access
-				if (!message.text) {
-					return false
-				}
-
-				try {
-					const mcpServerUse = JSON.parse(message.text) as McpServerUse
-
-					if (mcpServerUse.type === "use_mcp_tool") {
-						// For tools, check if the specific tool is always allowed
-						return alwaysAllowMcp && isMcpToolAlwaysAllowed(message)
-					} else if (mcpServerUse.type === "access_mcp_resource") {
-						// For resources, auto-approve if MCP is always allowed
-						// Resources don't have individual alwaysAllow settings like tools do
-						return alwaysAllowMcp
-					}
-				} catch (error) {
-					console.error("Failed to parse MCP server use message:", error)
-					return false
-				}
-				return false
-			}
-
-			if (message.ask === "command") {
-				return alwaysAllowExecute && isAllowedCommand(message)
-			}
-
-			// For read/write operations, check if it's outside workspace and if
-			// we have permission for that.
-			if (message.ask === "tool") {
-				let tool: any = {}
-
-				try {
-					tool = JSON.parse(message.text || "{}")
-				} catch (error) {
-					console.error("Failed to parse tool:", error)
-				}
-
-				if (!tool) {
-					return false
-				}
-
-				if (tool?.tool === "updateTodoList") {
-					return alwaysAllowUpdateTodoList
-				}
-
-				if (tool?.tool === "fetchInstructions") {
-					if (tool.content === "create_mode") {
-						return alwaysAllowModeSwitch
-					}
-
-					if (tool.content === "create_mcp_server") {
-						return alwaysAllowMcp
-					}
-				}
-
-				if (tool?.tool === "switchMode") {
-					return alwaysAllowModeSwitch
-				}
-
-				if (["newTask", "finishTask"].includes(tool?.tool)) {
-					return alwaysAllowSubtasks
-				}
-
-				const isOutsideWorkspace = !!tool.isOutsideWorkspace
-				const isProtected = message.isProtected
-
-				if (isReadOnlyToolAction(message)) {
-					return alwaysAllowReadOnly && (!isOutsideWorkspace || alwaysAllowReadOnlyOutsideWorkspace)
-				}
-
-				if (isWriteToolAction(message)) {
-					return (
-						alwaysAllowWrite &&
-						(!isOutsideWorkspace || alwaysAllowWriteOutsideWorkspace) &&
-						(!isProtected || alwaysAllowWriteProtected)
-					)
-				}
-			}
-
-			return false
-		},
-		[
-			autoApprovalEnabled,
-			hasEnabledOptions,
-			alwaysAllowBrowser,
-			alwaysAllowReadOnly,
-			alwaysAllowReadOnlyOutsideWorkspace,
-			isReadOnlyToolAction,
-			alwaysAllowWrite,
-			alwaysAllowWriteOutsideWorkspace,
-			alwaysAllowWriteProtected,
-			isWriteToolAction,
-			alwaysAllowExecute,
-			isAllowedCommand,
-			alwaysAllowMcp,
-			isMcpToolAlwaysAllowed,
-			alwaysAllowModeSwitch,
-			alwaysAllowFollowupQuestions,
-			alwaysAllowSubtasks,
-			alwaysAllowUpdateTodoList,
-		],
-	)
-
-=======
->>>>>>> 06b775a8
 	useEffect(() => {
 		// This ensures the first message is not read, future user messages are
 		// labeled as `user_feedback`.
@@ -1692,155 +1403,6 @@
 		],
 	)
 
-<<<<<<< HEAD
-	useEffect(() => {
-		if (autoApproveTimeoutRef.current) {
-			clearTimeout(autoApproveTimeoutRef.current)
-			autoApproveTimeoutRef.current = null
-		}
-
-		if (!clineAsk || !enableButtons) {
-			return
-		}
-
-		// Exit early if user has already responded
-		if (userRespondedRef.current) {
-			return
-		}
-
-		const autoApproveOrReject = async () => {
-			// Check for auto-reject first (commands that should be denied)
-			if (lastMessage?.ask === "command" && isDeniedCommand(lastMessage)) {
-				// Get the denied prefix for the localized message
-				const deniedPrefix = getDeniedPrefix(lastMessage.text || "")
-				if (deniedPrefix) {
-					// Create the localized auto-deny message and send it with the rejection
-					const autoDenyMessage = tSettings("autoApprove.execute.autoDenied", { prefix: deniedPrefix })
-
-					vscode.postMessage({
-						type: "askResponse",
-						askResponse: "noButtonClicked",
-						text: autoDenyMessage,
-					})
-				} else {
-					// Auto-reject denied commands immediately if no prefix found
-					vscode.postMessage({ type: "askResponse", askResponse: "noButtonClicked" })
-				}
-
-				setSendingDisabled(true)
-				setClineAsk(undefined)
-				setEnableButtons(false)
-				return
-			}
-
-			// Then check for auto-approve
-			if (lastMessage?.ask && isAutoApproved(lastMessage)) {
-				// Special handling for follow-up questions
-				if (lastMessage.ask === "followup") {
-					// Handle invalid JSON
-					let followUpData: FollowUpData = {}
-					try {
-						followUpData = JSON.parse(lastMessage.text || "{}") as FollowUpData
-					} catch (error) {
-						console.error("Failed to parse follow-up data:", error)
-						return
-					}
-
-					if (followUpData && followUpData.suggest && followUpData.suggest.length > 0) {
-						// Wait for the configured timeout before auto-selecting the first suggestion
-						await new Promise<void>((resolve) => {
-							// kilocode_change start
-							if (!isMountedRef.current) {
-								resolve()
-								return
-							}
-							autoApproveTimeoutRef.current = setTimeout(() => {
-								if (!isMountedRef.current) {
-									resolve()
-									return
-								}
-								autoApproveTimeoutRef.current = null
-								resolve()
-							}, followupAutoApproveTimeoutMs)
-							// kilocode_change end
-						})
-
-						// Check if user responded manually
-						if (userRespondedRef.current) {
-							return
-						}
-
-						// Get the first suggestion
-						const firstSuggestion = followUpData.suggest[0]
-
-						// Handle the suggestion click
-						handleSuggestionClickInRow(firstSuggestion)
-						return
-					}
-				} else if (lastMessage.ask === "tool" && isWriteToolAction(lastMessage)) {
-					// kilocode_change start
-					await new Promise<void>((resolve) => {
-						if (!isMountedRef.current) {
-							resolve()
-							return
-						}
-						autoApproveTimeoutRef.current = setTimeout(() => {
-							if (!isMountedRef.current) {
-								resolve()
-								return
-							}
-							autoApproveTimeoutRef.current = null
-							resolve()
-						}, writeDelayMs)
-					})
-					// kilocode_change end
-				}
-
-				vscode.postMessage({ type: "askResponse", askResponse: "yesButtonClicked" })
-
-				setSendingDisabled(true)
-				setClineAsk(undefined)
-				setEnableButtons(false)
-			}
-		}
-		autoApproveOrReject()
-
-		return () => {
-			if (autoApproveTimeoutRef.current) {
-				clearTimeout(autoApproveTimeoutRef.current)
-				autoApproveTimeoutRef.current = null
-			}
-		}
-	}, [
-		clineAsk,
-		enableButtons,
-		handlePrimaryButtonClick,
-		alwaysAllowBrowser,
-		alwaysAllowReadOnly,
-		alwaysAllowReadOnlyOutsideWorkspace,
-		alwaysAllowWrite,
-		alwaysAllowWriteOutsideWorkspace,
-		alwaysAllowExecute,
-		followupAutoApproveTimeoutMs,
-		alwaysAllowMcp,
-		messages,
-		allowedCommands,
-		deniedCommands,
-		mcpServers,
-		isAutoApproved,
-		lastMessage,
-		writeDelayMs,
-		isWriteToolAction,
-		alwaysAllowFollowupQuestions,
-		handleSuggestionClickInRow,
-		isAllowedCommand,
-		isDeniedCommand,
-		getDeniedPrefix,
-		tSettings,
-	])
-
-=======
->>>>>>> 06b775a8
 	// Function to handle mode switching
 	const switchToNextMode = useCallback(() => {
 		const allModes = getAllModes(customModes)
@@ -1980,7 +1542,6 @@
 					)}
 				</>
 			) : (
-<<<<<<< HEAD
 				<div className="flex-1 min-h-0 overflow-y-auto flex flex-col gap-4 relative">
 					{/* Moved Task Bar Header Here */}
 					{taskHistoryFullLength !== 0 && (
@@ -2047,37 +1608,6 @@
 							{/* kilocode_change start: KilocodeNotifications + Layout fixes */}
 						</div>
 						{/* kilocode_change end */}
-=======
-				<div className="flex flex-col h-full justify-center p-6 min-h-0 overflow-y-auto gap-4 relative">
-					<div className="flex flex-col items-start gap-2 justify-center h-full min-[400px]:px-6">
-						<VersionIndicator
-							onClick={() => setShowAnnouncementModal(true)}
-							className="absolute top-2 right-3 z-10"
-						/>
-						<div className="flex flex-col gap-4 w-full">
-							<RooHero />
-							{/* Show RooTips when authenticated or when user is new */}
-							{taskHistory.length < 6 && <RooTips />}
-							{/* Everyone should see their task history if any */}
-							{taskHistory.length > 0 && <HistoryPreview />}
-						</div>
-						{/* Logged out users should see a one-time upsell, but not for brand new users */}
-						{!cloudIsAuthenticated && taskHistory.length >= 6 && (
-							<DismissibleUpsell
-								upsellId="taskList2"
-								icon={<Cloud className="size-5 mt-0.5 shrink-0" />}
-								onClick={() => openUpsell()}
-								dismissOnClick={false}
-								className="!bg-vscode-editor-background mt-6 border-border rounded-xl pl-4 pr-3 py-3 !text-base">
-								<Trans
-									i18nKey="cloud:upsell.taskList"
-									components={{
-										learnMoreLink: <VSCodeLink href="#" />,
-									}}
-								/>
-							</DismissibleUpsell>
-						)}
->>>>>>> 06b775a8
 					</div>
 				</div>
 			)}
