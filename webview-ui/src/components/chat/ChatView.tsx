--- conflicted
+++ resolved
@@ -110,11 +110,8 @@
 		soundVolume,
 		// cloudIsAuthenticated, // kilocode_change
 		messageQueue = [],
-<<<<<<< HEAD
 		sendMessageOnEnter, // kilocode_change
-=======
 		isBrowserSessionActive,
->>>>>>> 2c3b2953
 	} = useExtensionState()
 
 	const messagesRef = useRef(messages)
@@ -1038,76 +1035,6 @@
 		return -1
 	}, [messages])
 
-<<<<<<< HEAD
-		visibleMessages.forEach((message: ClineMessage) => {
-			// kilocode_change start: upstream pr https://github.com/RooCodeInc/Roo-Code/pull/5452
-			// Special handling for browser_action_result - ensure it's always in a browser session
-			if (message.say === "browser_action_result" && !isInBrowserSession) {
-				isInBrowserSession = true
-				currentGroup = []
-			}
-
-			// Special handling for browser_action - ensure it's always in a browser session
-			if (message.say === "browser_action" && !isInBrowserSession) {
-				isInBrowserSession = true
-				currentGroup = []
-			}
-			// kilocode_change end
-
-			if (message.ask === "browser_action_launch") {
-				// Complete existing browser session if any.
-				endBrowserSession()
-				// Start new.
-				isInBrowserSession = true
-				currentGroup.push(message)
-			} else if (isInBrowserSession) {
-				// End session if `api_req_started` is cancelled.
-
-				if (message.say === "api_req_started") {
-					// Get last `api_req_started` in currentGroup to check if
-					// it's cancelled. If it is then this api req is not part
-					// of the current browser session.
-					const lastApiReqStarted = [...currentGroup].reverse().find((m) => m.say === "api_req_started")
-
-					if (lastApiReqStarted?.text !== null && lastApiReqStarted?.text !== undefined) {
-						const info = JSON.parse(lastApiReqStarted.text)
-						const isCancelled = info.cancelReason !== null && info.cancelReason !== undefined
-
-						if (isCancelled) {
-							endBrowserSession()
-							result.push(message)
-							return
-						}
-					}
-				}
-
-				if (isBrowserSessionMessage(message)) {
-					// kilocode_change start: upstream pr https://github.com/RooCodeInc/Roo-Code/pull/5452
-					// Check if this is a browser_action_result for a close action
-					if (message.say === "browser_action_result") {
-						const lastBrowserAction = [...currentGroup].reverse().find((m) => m.say === "browser_action")
-						if (lastBrowserAction) {
-							const browserAction = JSON.parse(lastBrowserAction.text || "{}") as ClineSayBrowserAction
-							if (browserAction.action === "close") {
-								// Don't add the browser_action_result for close action to the group
-								// End the session immediately
-								endBrowserSession()
-								return
-							}
-						}
-					}
-					currentGroup.push(message)
-					// kilocode_change end
-				} else {
-					// complete existing browser session if any
-					endBrowserSession()
-					result.push(message)
-				}
-			} else {
-				result.push(message)
-			}
-		})
-=======
 	const _browserSessionMessages = useMemo<ClineMessage[]>(() => {
 		if (browserSessionStartIndex === -1) return []
 		return messages.slice(browserSessionStartIndex)
@@ -1118,7 +1045,6 @@
 		() => Boolean(task && (browserSessionStartIndex !== -1 || isBrowserSessionActive)),
 		[task, browserSessionStartIndex, isBrowserSessionActive],
 	)
->>>>>>> 2c3b2953
 
 	const isBrowserSessionMessage = useCallback((message: ClineMessage): boolean => {
 		// Only the launch ask should be hidden from chat (it's shown in the drawer header)
@@ -1366,12 +1292,8 @@
 					isStreaming={isStreaming}
 					onSuggestionClick={handleSuggestionClickInRow} // This was already stabilized
 					onBatchFileResponse={handleBatchFileResponse}
-<<<<<<< HEAD
 					highlighted={highlightedMessageIndex === index} // kilocode_change: add highlight prop
 					enableCheckpoints={enableCheckpoints} // kilocode_change
-					onFollowUpUnmount={handleFollowUpUnmount}
-=======
->>>>>>> 2c3b2953
 					isFollowUpAnswered={messageOrGroup.isAnswered === true || messageOrGroup.ts === currentFollowUpTs}
 					editable={
 						messageOrGroup.type === "ask" &&
@@ -1404,12 +1326,8 @@
 			isStreaming,
 			handleSuggestionClickInRow,
 			handleBatchFileResponse,
-<<<<<<< HEAD
 			highlightedMessageIndex, // kilocode_change: add highlightedMessageIndex
 			enableCheckpoints, // kilocode_change
-			handleFollowUpUnmount,
-=======
->>>>>>> 2c3b2953
 			currentFollowUpTs,
 			alwaysAllowUpdateTodoList,
 			enableButtons,
@@ -1650,34 +1568,13 @@
 
 			{task && (
 				<>
-<<<<<<< HEAD
-					<div className="grow flex" ref={scrollContainerRef}>
-						<Virtuoso
-							ref={virtuosoRef}
-							key={task.ts}
-							className="scrollable grow overflow-y-scroll mb-1"
-							// increasing top by 3_000 to prevent jumping around when user collapses a row
-							increaseViewportBy={{ top: 400, bottom: 400 }} // kilocode_change: use more modest numbers to see if they reduce gray screen incidence
-							data={groupedMessages}
-							itemContent={itemContent}
-							atBottomStateChange={(isAtBottom: boolean) => {
-								setIsAtBottom(isAtBottom)
-								if (isAtBottom) {
-									disableAutoScrollRef.current = false
-								}
-								setShowScrollToBottom(disableAutoScrollRef.current && !isAtBottom)
-							}}
-							atBottomThreshold={10}
-							initialTopMostItemIndex={groupedMessages.length - 1}
-						/>
-=======
 					<div className="grow flex flex-col min-h-0" ref={scrollContainerRef}>
 						<div className="flex-auto min-h-0">
 							<Virtuoso
 								ref={virtuosoRef}
 								key={task.ts}
 								className="h-full overflow-y-auto mb-1"
-								increaseViewportBy={{ top: 3_000, bottom: 1000 }}
+								increaseViewportBy={{ top: 400, bottom: 400 }} // kilocode_change: use more modest numbers to see if they reduce gray screen incidence
 								data={groupedMessages}
 								itemContent={itemContent}
 								atBottomStateChange={(isAtBottom: boolean) => {
@@ -1691,7 +1588,6 @@
 								initialTopMostItemIndex={groupedMessages.length - 1}
 							/>
 						</div>
->>>>>>> 2c3b2953
 					</div>
 					<div className={`flex-initial min-h-0 ${!areButtonsVisible ? "mb-1" : ""}`}>
 						{/* kilocode_change: added settings toggle for this */}
@@ -1814,12 +1710,8 @@
 				mode={mode}
 				setMode={setMode}
 				modeShortcutText={modeShortcutText}
-<<<<<<< HEAD
 				sendMessageOnEnter={sendMessageOnEnter} // kilocode_change
-=======
-				isBrowserSessionActive={!!isBrowserSessionActive}
 				showBrowserDockToggle={showBrowserDockToggle}
->>>>>>> 2c3b2953
 			/>
 			{/* kilocode_change: added settings toggle the profile and model selection */}
 			<BottomControls showApiConfig />
