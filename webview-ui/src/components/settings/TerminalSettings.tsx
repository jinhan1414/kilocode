import { HTMLAttributes, useState, useCallback } from "react"
import { useAppTranslation } from "@/i18n/TranslationContext"
import { vscode } from "@/utils/vscode"
import { SquareTerminal } from "lucide-react"
import { VSCodeCheckbox, VSCodeLink } from "@vscode/webview-ui-toolkit/react"
import { Trans } from "react-i18next"
import { buildDocLink } from "@src/utils/docLinks"
import { useEvent, useMount } from "react-use"

import { ExtensionMessage } from "@roo/ExtensionMessage"

import { cn } from "@/lib/utils"
import { Slider } from "@/components/ui"

import { TerminalCommandGeneratorSettings } from "./TerminalCommandGeneratorSettings" // kilocode_change
import { SetCachedStateField } from "./types"
import { SectionHeader } from "./SectionHeader"
import { Section } from "./Section"

type TerminalSettingsProps = HTMLAttributes<HTMLDivElement> & {
	terminalOutputLineLimit?: number
	terminalOutputCharacterLimit?: number
	terminalShellIntegrationTimeout?: number
	terminalShellIntegrationDisabled?: boolean
	terminalCommandDelay?: number
	terminalPowershellCounter?: boolean
	terminalZshClearEolMark?: boolean
	terminalZshOhMy?: boolean
	terminalZshP10k?: boolean
	terminalZdotdir?: boolean
	terminalCompressProgressBar?: boolean
	terminalCommandApiConfigId?: string // kilocode_change
	setCachedStateField: SetCachedStateField<
		| "terminalOutputLineLimit"
		| "terminalOutputCharacterLimit"
		| "terminalShellIntegrationTimeout"
		| "terminalShellIntegrationDisabled"
		| "terminalCommandDelay"
		| "terminalPowershellCounter"
		| "terminalZshClearEolMark"
		| "terminalZshOhMy"
		| "terminalZshP10k"
		| "terminalZdotdir"
		| "terminalCompressProgressBar"
		| "terminalCommandApiConfigId" // kilocode_change
	>
}

export const TerminalSettings = ({
	terminalOutputLineLimit,
	terminalOutputCharacterLimit,
	terminalShellIntegrationTimeout,
	terminalShellIntegrationDisabled,
	terminalCommandDelay,
	terminalPowershellCounter,
	terminalZshClearEolMark,
	terminalZshOhMy,
	terminalZshP10k,
	terminalZdotdir,
	terminalCompressProgressBar,
	terminalCommandApiConfigId, // kilocode_change
	setCachedStateField,
	className,
	...props
}: TerminalSettingsProps) => {
	const { t } = useAppTranslation()

	const [inheritEnv, setInheritEnv] = useState<boolean>(true)

	useMount(() => vscode.postMessage({ type: "getVSCodeSetting", setting: "terminal.integrated.inheritEnv" }))

	const onMessage = useCallback((event: MessageEvent) => {
		const message: ExtensionMessage = event.data

		switch (message.type) {
			case "vsCodeSetting":
				switch (message.setting) {
					case "terminal.integrated.inheritEnv":
						setInheritEnv(message.value ?? true)
						break
					default:
						break
				}
				break
			default:
				break
		}
	}, [])

	useEvent("message", onMessage)

	return (
		<div className={cn("flex flex-col", className)} {...props}>
			<SectionHeader>
				<div className="flex items-center gap-2">
					<SquareTerminal className="w-4" />
					<div>{t("settings:sections.terminal")}</div>
				</div>
			</SectionHeader>

			<Section>
				{/* Basic Settings */}
				<div className="flex flex-col gap-3">
					<div className="flex flex-col gap-1">
						<div className="flex items-center gap-2 font-bold">
							<span className="codicon codicon-settings-gear" />
							<div>{t("settings:terminal.basic.label")}</div>
						</div>
					</div>
					<div className="flex flex-col gap-3 pl-3 border-l-2 border-vscode-button-background">
						<div>
							<label className="block font-medium mb-1">
								{t("settings:terminal.outputLineLimit.label")}
							</label>
							<div className="flex items-center gap-2">
								<Slider
									min={100}
									max={5000}
									step={100}
									value={[terminalOutputLineLimit ?? 500]}
									onValueChange={([value]) => setCachedStateField("terminalOutputLineLimit", value)}
									data-testid="terminal-output-limit-slider"
								/>
								<span className="w-10">{terminalOutputLineLimit ?? 500}</span>
							</div>
							<div className="text-vscode-descriptionForeground text-sm mt-1">
								<Trans i18nKey="settings:terminal.outputLineLimit.description">
									<VSCodeLink
										href={buildDocLink(
											"features/shell-integration#terminal-output-limit",
											"settings_terminal_output_limit",
										)}
										style={{ display: "inline" }}>
										{" "}
									</VSCodeLink>
								</Trans>
							</div>
						</div>
						<div>
							<label className="block font-medium mb-1">
								{t("settings:terminal.outputCharacterLimit.label")}
							</label>
							<div className="flex items-center gap-2">
								<Slider
									min={1000}
									max={100000}
									step={1000}
									value={[terminalOutputCharacterLimit ?? 50000]}
									onValueChange={([value]) =>
										setCachedStateField("terminalOutputCharacterLimit", value)
									}
									data-testid="terminal-output-character-limit-slider"
								/>
								<span className="w-16">{terminalOutputCharacterLimit ?? 50000}</span>
							</div>
							<div className="text-vscode-descriptionForeground text-sm mt-1">
								<Trans i18nKey="settings:terminal.outputCharacterLimit.description">
									<VSCodeLink
										href={buildDocLink(
											"features/shell-integration#terminal-output-limit",
											"settings_terminal_output_character_limit",
										)}
										style={{ display: "inline" }}>
										{" "}
									</VSCodeLink>
								</Trans>
							</div>
						</div>
						<div>
							<VSCodeCheckbox
								checked={terminalCompressProgressBar ?? true}
								onChange={(e: any) =>
									setCachedStateField("terminalCompressProgressBar", e.target.checked)
								}
								data-testid="terminal-compress-progress-bar-checkbox">
								<span className="font-medium">{t("settings:terminal.compressProgressBar.label")}</span>
							</VSCodeCheckbox>
							<div className="text-vscode-descriptionForeground text-sm mt-1">
								<Trans i18nKey="settings:terminal.compressProgressBar.description">
									<VSCodeLink
										href={buildDocLink(
											"features/shell-integration#compress-progress-bar-output",
											"settings_terminal_compress_progress_bar",
										)}
										style={{ display: "inline" }}>
										{" "}
									</VSCodeLink>
								</Trans>
							</div>
						</div>
					</div>
				</div>
				{/* Advanced Settings */}
				<div className="flex flex-col gap-3">
					<div className="flex flex-col gap-1">
						<div className="flex items-center gap-2 font-bold">
							<span className="codicon codicon-tools" />
							<div>{t("settings:terminal.advanced.label")}</div>
						</div>
						<div className="text-vscode-descriptionForeground">
							{t("settings:terminal.advanced.description")}
						</div>
					</div>
					<div className="flex flex-col gap-3 pl-3 border-l-2 border-vscode-button-background">
						<div>
							<VSCodeCheckbox
<<<<<<< HEAD
								checked={inheritEnv}
								onChange={(e: any) => {
									setInheritEnv(e.target.checked)
									vscode.postMessage({
										type: "updateVSCodeSetting",
										setting: "terminal.integrated.inheritEnv",
										value: e.target.checked,
									})
								}}
								data-testid="terminal-inherit-env-checkbox">
								<span className="font-medium">{t("settings:terminal.inheritEnv.label")}</span>
							</VSCodeCheckbox>
							<div className="text-vscode-descriptionForeground text-sm mt-1">
								<Trans i18nKey="settings:terminal.inheritEnv.description">
									<VSCodeLink
										href={buildDocLink(
											"features/shell-integration#inherit-environment-variables",
											"settings_terminal_inherit_env",
										)}
										style={{ display: "inline" }}>
										{" "}
									</VSCodeLink>
								</Trans>
							</div>
						</div>

						<div>
							<VSCodeCheckbox
								checked={terminalShellIntegrationDisabled ?? true /* kilocode_change: default */}
=======
								checked={terminalShellIntegrationDisabled ?? true}
>>>>>>> 00518662
								onChange={(e: any) =>
									setCachedStateField("terminalShellIntegrationDisabled", e.target.checked)
								}>
								<span className="font-medium">
									{t("settings:terminal.shellIntegrationDisabled.label")}
								</span>
							</VSCodeCheckbox>
							<div className="text-vscode-descriptionForeground text-sm mt-1">
								<Trans i18nKey="settings:terminal.shellIntegrationDisabled.description">
									<VSCodeLink
										href={buildDocLink(
											"features/shell-integration#use-inline-terminal-recommended",
											"settings_terminal_shell_integration_disabled",
										)}
										style={{ display: "inline" }}>
										{" "}
									</VSCodeLink>
								</Trans>
							</div>
						</div>

						{!terminalShellIntegrationDisabled && (
							<>
								<div>
									<VSCodeCheckbox
										checked={inheritEnv}
										onChange={(e: any) => {
											setInheritEnv(e.target.checked)
											vscode.postMessage({
												type: "updateVSCodeSetting",
												setting: "terminal.integrated.inheritEnv",
												value: e.target.checked,
											})
										}}
										data-testid="terminal-inherit-env-checkbox">
										<span className="font-medium">{t("settings:terminal.inheritEnv.label")}</span>
									</VSCodeCheckbox>
									<div className="text-vscode-descriptionForeground text-sm mt-1">
										<Trans i18nKey="settings:terminal.inheritEnv.description">
											<VSCodeLink
												href={buildDocLink(
													"features/shell-integration#inherit-environment-variables",
													"settings_terminal_inherit_env",
												)}
												style={{ display: "inline" }}>
												{" "}
											</VSCodeLink>
										</Trans>
									</div>
								</div>

								<div>
									<label className="block font-medium mb-1">
										{t("settings:terminal.shellIntegrationTimeout.label")}
									</label>
									<div className="flex items-center gap-2">
										<Slider
											min={1000}
											max={60000}
											step={1000}
											value={[terminalShellIntegrationTimeout ?? 5000]}
											onValueChange={([value]) =>
												setCachedStateField(
													"terminalShellIntegrationTimeout",
													Math.min(60000, Math.max(1000, value)),
												)
											}
										/>
										<span className="w-10">
											{(terminalShellIntegrationTimeout ?? 5000) / 1000}s
										</span>
									</div>
									<div className="text-vscode-descriptionForeground text-sm mt-1">
										<Trans i18nKey="settings:terminal.shellIntegrationTimeout.description">
											<VSCodeLink
												href={buildDocLink(
													"features/shell-integration#terminal-shell-integration-timeout",
													"settings_terminal_shell_integration_timeout",
												)}
												style={{ display: "inline" }}>
												{" "}
											</VSCodeLink>
										</Trans>
									</div>
								</div>

								<div>
									<label className="block font-medium mb-1">
										{t("settings:terminal.commandDelay.label")}
									</label>
									<div className="flex items-center gap-2">
										<Slider
											min={0}
											max={1000}
											step={10}
											value={[terminalCommandDelay ?? 0]}
											onValueChange={([value]) =>
												setCachedStateField(
													"terminalCommandDelay",
													Math.min(1000, Math.max(0, value)),
												)
											}
										/>
										<span className="w-10">{terminalCommandDelay ?? 50}ms</span>
									</div>
									<div className="text-vscode-descriptionForeground text-sm mt-1">
										<Trans i18nKey="settings:terminal.commandDelay.description">
											<VSCodeLink
												href={buildDocLink(
													"features/shell-integration#terminal-command-delay",
													"settings_terminal_command_delay",
												)}
												style={{ display: "inline" }}>
												{" "}
											</VSCodeLink>
										</Trans>
									</div>
								</div>

								<div>
									<VSCodeCheckbox
										checked={terminalPowershellCounter ?? false}
										onChange={(e: any) =>
											setCachedStateField("terminalPowershellCounter", e.target.checked)
										}
										data-testid="terminal-powershell-counter-checkbox">
										<span className="font-medium">
											{t("settings:terminal.powershellCounter.label")}
										</span>
									</VSCodeCheckbox>
									<div className="text-vscode-descriptionForeground text-sm mt-1">
										<Trans i18nKey="settings:terminal.powershellCounter.description">
											<VSCodeLink
												href={buildDocLink(
													"features/shell-integration#enable-powershell-counter-workaround",
													"settings_terminal_powershell_counter",
												)}
												style={{ display: "inline" }}>
												{" "}
											</VSCodeLink>
										</Trans>
									</div>
								</div>

								<div>
									<VSCodeCheckbox
										checked={terminalZshClearEolMark ?? true}
										onChange={(e: any) =>
											setCachedStateField("terminalZshClearEolMark", e.target.checked)
										}
										data-testid="terminal-zsh-clear-eol-mark-checkbox">
										<span className="font-medium">
											{t("settings:terminal.zshClearEolMark.label")}
										</span>
									</VSCodeCheckbox>
									<div className="text-vscode-descriptionForeground text-sm mt-1">
										<Trans i18nKey="settings:terminal.zshClearEolMark.description">
											<VSCodeLink
												href={buildDocLink(
													"features/shell-integration#clear-zsh-eol-mark",
													"settings_terminal_zsh_clear_eol_mark",
												)}
												style={{ display: "inline" }}>
												{" "}
											</VSCodeLink>
										</Trans>
									</div>
								</div>

								<div>
									<VSCodeCheckbox
										checked={terminalZshOhMy ?? false}
										onChange={(e: any) => setCachedStateField("terminalZshOhMy", e.target.checked)}
										data-testid="terminal-zsh-oh-my-checkbox">
										<span className="font-medium">{t("settings:terminal.zshOhMy.label")}</span>
									</VSCodeCheckbox>
									<div className="text-vscode-descriptionForeground text-sm mt-1">
										<Trans i18nKey="settings:terminal.zshOhMy.description">
											<VSCodeLink
												href={buildDocLink(
													"features/shell-integration#enable-oh-my-zsh-integration",
													"settings_terminal_zsh_oh_my",
												)}
												style={{ display: "inline" }}>
												{" "}
											</VSCodeLink>
										</Trans>
									</div>
								</div>

								<div>
									<VSCodeCheckbox
										checked={terminalZshP10k ?? false}
										onChange={(e: any) => setCachedStateField("terminalZshP10k", e.target.checked)}
										data-testid="terminal-zsh-p10k-checkbox">
										<span className="font-medium">{t("settings:terminal.zshP10k.label")}</span>
									</VSCodeCheckbox>
									<div className="text-vscode-descriptionForeground text-sm mt-1">
										<Trans i18nKey="settings:terminal.zshP10k.description">
											<VSCodeLink
												href={buildDocLink(
													"features/shell-integration#enable-powerlevel10k-integration",
													"settings_terminal_zsh_p10k",
												)}
												style={{ display: "inline" }}>
												{" "}
											</VSCodeLink>
										</Trans>
									</div>
								</div>

								<div>
									<VSCodeCheckbox
										checked={terminalZdotdir ?? false}
										onChange={(e: any) => setCachedStateField("terminalZdotdir", e.target.checked)}
										data-testid="terminal-zdotdir-checkbox">
										<span className="font-medium">{t("settings:terminal.zdotdir.label")}</span>
									</VSCodeCheckbox>
									<div className="text-vscode-descriptionForeground text-sm mt-1">
										<Trans i18nKey="settings:terminal.zdotdir.description">
											<VSCodeLink
												href={buildDocLink(
													"features/shell-integration#enable-zdotdir-handling",
													"settings_terminal_zdotdir",
												)}
												style={{ display: "inline" }}>
												{" "}
											</VSCodeLink>
										</Trans>
									</div>
								</div>
							</>
						)}
					</div>
				</div>
				{/* kilocode_change start */}
				<TerminalCommandGeneratorSettings
					terminalCommandApiConfigId={terminalCommandApiConfigId}
					setCachedStateField={setCachedStateField}
				/>
				{/* kilocode_change end */}
			</Section>
		</div>
	)
}<|MERGE_RESOLUTION|>--- conflicted
+++ resolved
@@ -204,7 +204,6 @@
 					<div className="flex flex-col gap-3 pl-3 border-l-2 border-vscode-button-background">
 						<div>
 							<VSCodeCheckbox
-<<<<<<< HEAD
 								checked={inheritEnv}
 								onChange={(e: any) => {
 									setInheritEnv(e.target.checked)
@@ -233,10 +232,7 @@
 
 						<div>
 							<VSCodeCheckbox
-								checked={terminalShellIntegrationDisabled ?? true /* kilocode_change: default */}
-=======
 								checked={terminalShellIntegrationDisabled ?? true}
->>>>>>> 00518662
 								onChange={(e: any) =>
 									setCachedStateField("terminalShellIntegrationDisabled", e.target.checked)
 								}>
