import { useCallback, useState } from "react"
import { Checkbox } from "vscrui"
import { VSCodeTextField } from "@vscode/webview-ui-toolkit/react"

import type {
	OrganizationAllowList, // kilocode_change
	ProviderSettings,
} from "@roo-code/types"

import { useAppTranslation } from "@src/i18n/TranslationContext"
import { VSCodeButtonLink } from "@src/components/common/VSCodeButtonLink"

import { inputEventTransform } from "../transforms"

// kilocode_change start
import { geminiDefaultModelId } from "@roo-code/types"
import type { RouterModels } from "@roo/api"
import { ModelPicker } from "../ModelPicker"
// kilocode_change end

type GeminiProps = {
	apiConfiguration: ProviderSettings
	setApiConfigurationField: (field: keyof ProviderSettings, value: ProviderSettings[keyof ProviderSettings]) => void
<<<<<<< HEAD
	fromWelcomeView?: boolean
	// kilocode_change start
	routerModels?: RouterModels
	organizationAllowList?: OrganizationAllowList
	modelValidationError?: string
	// kilocode_change end
}

export const Gemini = ({
	apiConfiguration,
	setApiConfigurationField,
	fromWelcomeView,
	// kilocode_change start
	routerModels,
	organizationAllowList,
	modelValidationError,
	// kilocode_change end
}: GeminiProps) => {
=======
	simplifySettings?: boolean
}

export const Gemini = ({ apiConfiguration, setApiConfigurationField, simplifySettings }: GeminiProps) => {
>>>>>>> dcb04bb2
	const { t } = useAppTranslation()

	const [googleGeminiBaseUrlSelected, setGoogleGeminiBaseUrlSelected] = useState(
		!!apiConfiguration?.googleGeminiBaseUrl,
	)

	const handleInputChange = useCallback(
		<K extends keyof ProviderSettings, E>(
			field: K,
			transform: (event: E) => ProviderSettings[K] = inputEventTransform,
		) =>
			(event: E | Event) => {
				setApiConfigurationField(field, transform(event as E))
			},
		[setApiConfigurationField],
	)

	const allowList = organizationAllowList ?? { allowAll: true, providers: {} } // kilocode_change

	return (
		<>
			<VSCodeTextField
				value={apiConfiguration?.geminiApiKey || ""}
				type="password"
				onInput={handleInputChange("geminiApiKey")}
				placeholder={t("settings:placeholders.apiKey")}
				className="w-full">
				<label className="block font-medium mb-1">{t("settings:providers.geminiApiKey")}</label>
			</VSCodeTextField>
			<div className="text-sm text-vscode-descriptionForeground -mt-2">
				{t("settings:providers.apiKeyStorageNotice")}
			</div>
			{!apiConfiguration?.geminiApiKey && (
				<VSCodeButtonLink href="https://ai.google.dev/" appearance="secondary">
					{t("settings:providers.getGeminiApiKey")}
				</VSCodeButtonLink>
			)}

			<div>
				<Checkbox
					data-testid="checkbox-custom-base-url"
					checked={googleGeminiBaseUrlSelected}
					onChange={(checked: boolean) => {
						setGoogleGeminiBaseUrlSelected(checked)
						if (!checked) {
							setApiConfigurationField("googleGeminiBaseUrl", "")
						}
					}}>
					{t("settings:providers.useCustomBaseUrl")}
				</Checkbox>
				{googleGeminiBaseUrlSelected && (
					<VSCodeTextField
						value={apiConfiguration?.googleGeminiBaseUrl || ""}
						type="url"
						onInput={handleInputChange("googleGeminiBaseUrl")}
						placeholder={t("settings:defaults.geminiUrl")}
						className="w-full mt-1"
					/>
				)}

				{!simplifySettings && (
					<>
						<Checkbox
							className="mt-6"
							data-testid="checkbox-url-context"
							checked={!!apiConfiguration.enableUrlContext}
							onChange={(checked: boolean) => setApiConfigurationField("enableUrlContext", checked)}>
							{t("settings:providers.geminiParameters.urlContext.title")}
						</Checkbox>
						<div className="text-sm text-vscode-descriptionForeground mb-3 mt-1.5">
							{t("settings:providers.geminiParameters.urlContext.description")}
						</div>

						<Checkbox
							data-testid="checkbox-grounding-search"
							checked={!!apiConfiguration.enableGrounding}
							onChange={(checked: boolean) => setApiConfigurationField("enableGrounding", checked)}>
							{t("settings:providers.geminiParameters.groundingSearch.title")}
						</Checkbox>
						<div className="text-sm text-vscode-descriptionForeground mb-3 mt-1.5">
							{t("settings:providers.geminiParameters.groundingSearch.description")}
						</div>
					</>
				)}

				{/* kilocode_change: ModelPicker added */}
				<ModelPicker
					apiConfiguration={apiConfiguration}
					setApiConfigurationField={setApiConfigurationField}
					defaultModelId={geminiDefaultModelId}
					models={routerModels?.gemini ?? {}}
					modelIdKey="apiModelId"
					serviceName="Google Gemini"
					serviceUrl="https://ai.google.dev/gemini-api/docs/models/gemini"
					organizationAllowList={allowList}
					errorMessage={modelValidationError}
				/>
			</div>
		</>
	)
}<|MERGE_RESOLUTION|>--- conflicted
+++ resolved
@@ -21,31 +21,25 @@
 type GeminiProps = {
 	apiConfiguration: ProviderSettings
 	setApiConfigurationField: (field: keyof ProviderSettings, value: ProviderSettings[keyof ProviderSettings]) => void
-<<<<<<< HEAD
 	fromWelcomeView?: boolean
 	// kilocode_change start
 	routerModels?: RouterModels
 	organizationAllowList?: OrganizationAllowList
 	modelValidationError?: string
 	// kilocode_change end
+	simplifySettings?: boolean
 }
 
 export const Gemini = ({
 	apiConfiguration,
 	setApiConfigurationField,
-	fromWelcomeView,
+	simplifySettings,
 	// kilocode_change start
 	routerModels,
 	organizationAllowList,
 	modelValidationError,
 	// kilocode_change end
 }: GeminiProps) => {
-=======
-	simplifySettings?: boolean
-}
-
-export const Gemini = ({ apiConfiguration, setApiConfigurationField, simplifySettings }: GeminiProps) => {
->>>>>>> dcb04bb2
 	const { t } = useAppTranslation()
 
 	const [googleGeminiBaseUrlSelected, setGoogleGeminiBaseUrlSelected] = useState(
