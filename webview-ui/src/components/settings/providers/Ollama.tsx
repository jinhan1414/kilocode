--- conflicted
+++ resolved
@@ -21,14 +21,9 @@
 export const Ollama = ({ apiConfiguration, setApiConfigurationField }: OllamaProps) => {
 	const { t } = useAppTranslation()
 
-<<<<<<< HEAD
-	const [ollamaModels, setOllamaModels] = useState<string[]>([])
+	const [ollamaModels, setOllamaModels] = useState<ModelRecord>({})
 	const [showApiKey, setShowApiKey] = useState(false) // kilocode_change added
 	const routerModels = useRouterModels({ ollamaBaseUrl: apiConfiguration.ollamaBaseUrl }) // kilocode_change query key
-=======
-	const [ollamaModels, setOllamaModels] = useState<ModelRecord>({})
-	const routerModels = useRouterModels()
->>>>>>> 68352562
 
 	const handleInputChange = useCallback(
 		<K extends keyof ProviderSettings, E>(
