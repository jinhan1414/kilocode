--- conflicted
+++ resolved
@@ -1,4 +1,4 @@
-import React, { useMemo } from "react"
+import React, { useMemo, useState, useEffect } from "react"
 import { VSCodeCheckbox, VSCodeTextField, VSCodeDropdown, VSCodeOption } from "@vscode/webview-ui-toolkit/react"
 import { IMAGE_GENERATION_MODELS, type ImageGenerationProvider, getImageGenerationProvider } from "@roo-code/types"
 import { useAppTranslation } from "@/i18n/TranslationContext"
@@ -20,18 +20,6 @@
 	// kilocode_change end
 }
 
-<<<<<<< HEAD
-// Hardcoded list of image generation models
-const IMAGE_GENERATION_MODELS = [
-	{ value: "google/gemini-2.5-flash-image", label: "Gemini 2.5 Flash Image" },
-	{ value: "google/gemini-3-pro-image-preview", label: "Gemini 3 Pro Image Preview" }, // kilocode_change
-	{ value: "openai/gpt-5-image", label: "GPT-5 Image" },
-	{ value: "openai/gpt-5-image-mini", label: "GPT-5 Image Mini" },
-	// Add more models as they become available
-]
-
-=======
->>>>>>> 2c3b2953
 export const ImageGenerationSettings = ({
 	enabled,
 	onChange,
@@ -49,7 +37,6 @@
 }: ImageGenerationSettingsProps) => {
 	const { t } = useAppTranslation()
 
-<<<<<<< HEAD
 	// kilocode_change start
 	const [isUsingOpenRouter, setIsUsingOpenRouter] = useState(!!openRouterImageApiKey)
 	useEffect(() => {
@@ -62,10 +49,6 @@
 	}, [enabled, isUsingOpenRouter, openRouterImageApiKey, setOpenRouterImageApiKey])
 	// kilocode_change end
 
-	// Handle API key changes
-	const handleApiKeyChange = (value: string) => {
-		// setApiKey(value) // kilocode_change
-=======
 	// Use shared utility for backwards compatibility logic
 	const currentProvider = getImageGenerationProvider(
 		imageGenerationProvider,
@@ -119,7 +102,6 @@
 
 	// Handle API key changes
 	const handleApiKeyChange = (value: string) => {
->>>>>>> 2c3b2953
 		setOpenRouterImageApiKey(value)
 	}
 
@@ -129,10 +111,6 @@
 
 	// Handle model selection changes
 	const handleModelChange = (value: string) => {
-<<<<<<< HEAD
-		// setSelectedModel(value) // kilocode_change
-=======
->>>>>>> 2c3b2953
 		setImageGenerationSelectedModel(value)
 	}
 
@@ -154,7 +132,6 @@
 
 			{enabled && (
 				<div className="ml-2 space-y-3">
-<<<<<<< HEAD
 					{/* API Key Configuration */}
 
 					{
@@ -220,14 +197,9 @@
 					}
 
 					<div style={{ display: isUsingOpenRouter ? undefined : "none" } /*kilocode_change*/}>
-=======
-					{/* Provider Selection */}
-					<div>
->>>>>>> 2c3b2953
 						<label className="block font-medium mb-1">
 							{t("settings:experimental.IMAGE_GENERATION.providerLabel")}
 						</label>
-<<<<<<< HEAD
 						<VSCodeTextField
 							value={openRouterImageApiKey /*kilocode_change*/}
 							onInput={(e: any) => handleApiKeyChange(e.target.value)}
@@ -235,19 +207,6 @@
 							className="w-full"
 							type="password"
 						/>
-=======
-						<VSCodeDropdown
-							value={currentProvider}
-							onChange={(e: any) => handleProviderChange(e.target.value)}
-							className="w-full">
-							<VSCodeOption value="roo" className="py-2 px-3">
-								Roo Code Cloud
-							</VSCodeOption>
-							<VSCodeOption value="openrouter" className="py-2 px-3">
-								OpenRouter
-							</VSCodeOption>
-						</VSCodeDropdown>
->>>>>>> 2c3b2953
 						<p className="text-vscode-descriptionForeground text-xs mt-1">
 							{t("settings:experimental.IMAGE_GENERATION.providerDescription")}
 						</p>
@@ -285,11 +244,7 @@
 							{t("settings:experimental.IMAGE_GENERATION.modelSelectionLabel")}
 						</label>
 						<VSCodeDropdown
-<<<<<<< HEAD
-							value={openRouterImageGenerationSelectedModel /*kilocode_change*/}
-=======
 							value={currentModel}
->>>>>>> 2c3b2953
 							onChange={(e: any) => handleModelChange(e.target.value)}
 							className="w-full">
 							{availableModels.map((model) => (
@@ -304,21 +259,13 @@
 					</div>
 
 					{/* Status Message */}
-<<<<<<< HEAD
 					{enabled && (isUsingOpenRouter ? !openRouterImageApiKey : !kiloCodeImageApiKey) && (
-=======
-					{enabled && !isConfigured && (
->>>>>>> 2c3b2953
 						<div className="p-2 bg-vscode-editorWarning-background text-vscode-editorWarning-foreground rounded text-sm">
 							{t("settings:experimental.IMAGE_GENERATION.warningMissingKey")}
 						</div>
 					)}
 
-<<<<<<< HEAD
 					{enabled && (isUsingOpenRouter ? openRouterImageApiKey : kiloCodeImageApiKey) && (
-=======
-					{enabled && isConfigured && (
->>>>>>> 2c3b2953
 						<div className="p-2 bg-vscode-editorInfo-background text-vscode-editorInfo-foreground rounded text-sm">
 							{t("settings:experimental.IMAGE_GENERATION.successConfigured")}
 						</div>
