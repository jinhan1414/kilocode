import React, {
	forwardRef,
	memo,
	useCallback,
	useEffect,
	useImperativeHandle,
	useLayoutEffect,
	useMemo,
	useRef,
	useState,
} from "react"
import {
	CheckCheck,
	SquareMousePointer,
	Webhook,
	GitBranch,
	Bell,
	Database,
	SquareTerminal,
	FlaskConical,
	AlertTriangle,
	Globe,
	Info,
	Server, // kilocode_change
	Bot, // kilocode_change
	MessageSquare,
	Monitor,
	LucideIcon,
	// SquareSlash, // kilocode_change
	// Glasses, // kilocode_change
} from "lucide-react"

// kilocode_change
import { ensureBodyPointerEventsRestored } from "@/utils/fixPointerEvents"

import type { ProviderSettings, ExperimentId, TelemetrySetting, ProfileType } from "@roo-code/types" // kilocode_change - autocomplete profile type system

import { vscode } from "@src/utils/vscode"
import { cn } from "@src/lib/utils"
import { useAppTranslation } from "@src/i18n/TranslationContext"
import { ExtensionStateContextType, useExtensionState } from "@src/context/ExtensionStateContext"
import {
	AlertDialog,
	AlertDialogContent,
	AlertDialogTitle,
	AlertDialogDescription,
	AlertDialogCancel,
	AlertDialogAction,
	AlertDialogHeader,
	AlertDialogFooter,
	Button,
	Tooltip,
	TooltipContent,
	TooltipProvider,
	TooltipTrigger,
	StandardTooltip,
} from "@src/components/ui"

import { Tab, TabContent, TabHeader, TabList, TabTrigger } from "../common/Tab"
import { SetCachedStateField, SetExperimentEnabled } from "./types"
import { SectionHeader } from "./SectionHeader"
import ApiConfigManager from "./ApiConfigManager"
import ApiOptions from "./ApiOptions"
import { AutoApproveSettings } from "./AutoApproveSettings"
import { BrowserSettings } from "./BrowserSettings"
import { CheckpointSettings } from "./CheckpointSettings"
import { DisplaySettings } from "./DisplaySettings" // kilocode_change
import { NotificationSettings } from "./NotificationSettings"
import { ContextManagementSettings } from "./ContextManagementSettings"
import { TerminalSettings } from "./TerminalSettings"
import { ExperimentalSettings } from "./ExperimentalSettings"
import { LanguageSettings } from "./LanguageSettings"
import { About } from "./About"
import { Section } from "./Section"
import PromptsSettings from "./PromptsSettings"
import McpView from "../kilocodeMcp/McpView" // kilocode_change
import deepEqual from "fast-deep-equal" // kilocode_change
import { GhostServiceSettingsView } from "../kilocode/settings/GhostServiceSettings" // kilocode_change
import { SlashCommandsSettings } from "./SlashCommandsSettings"
import { UISettings } from "./UISettings"

export const settingsTabsContainer = "flex flex-1 overflow-hidden [&.narrow_.tab-label]:hidden"
export const settingsTabList =
	"w-48 data-[compact=true]:w-12 flex-shrink-0 flex flex-col overflow-y-auto overflow-x-hidden border-r border-vscode-sideBar-background"
export const settingsTabTrigger =
	"whitespace-nowrap overflow-hidden min-w-0 h-12 px-4 py-3 box-border flex items-center border-l-2 border-transparent text-vscode-foreground opacity-70 hover:bg-vscode-list-hoverBackground data-[compact=true]:w-12 data-[compact=true]:p-4 cursor-pointer" // kilocode_change add cursor-pointer
export const settingsTabTriggerActive =
	"opacity-100 border-vscode-focusBorder bg-vscode-list-activeSelectionBackground hover:bg-vscode-list-activeSelectionBackground cursor-default" // kilocode_change add hover:bg-* and cursor-default

export interface SettingsViewRef {
	checkUnsaveChanges: (then: () => void) => void
}
const sectionNames = [
	"providers",
	"autoApprove",
	"slashCommands",
	"browser",
	"checkpoints",
	"ghost", // kilocode_change
	"display", // kilocode_change
	"notifications",
	"contextManagement",
	"terminal",
	"prompts",
	"ui",
	"experimental",
	"language",
	"mcp",
	"about",
] as const

type SectionName = (typeof sectionNames)[number] // kilocode_change

type SettingsViewProps = {
	onDone: () => void
	targetSection?: string
}

const SettingsView = forwardRef<SettingsViewRef, SettingsViewProps>(({ onDone, targetSection }, ref) => {
	const { t } = useAppTranslation()

	const extensionState = useExtensionState()
	const {
		currentApiConfigName,
		listApiConfigMeta,
		uriScheme,
		kiloCodeWrapperProperties, // kilocode_change
		settingsImportedAt,
	} = extensionState

	const [isDiscardDialogShow, setDiscardDialogShow] = useState(false)
	const [isChangeDetected, setChangeDetected] = useState(false)
	const [errorMessage, setErrorMessage] = useState<string | undefined>(undefined)
	const [activeTab, setActiveTab] = useState<SectionName>(
		targetSection && sectionNames.includes(targetSection as SectionName)
			? (targetSection as SectionName)
			: "providers",
	)

	const [editingApiConfigName, setEditingApiConfigName] = useState<string>(currentApiConfigName || "default") // kilocode_change: Track which profile is being edited separately from the active profile

	const scrollPositions = useRef<Record<SectionName, number>>(
		Object.fromEntries(sectionNames.map((s) => [s, 0])) as Record<SectionName, number>,
	)
	const contentRef = useRef<HTMLDivElement | null>(null)

	const prevApiConfigName = useRef(currentApiConfigName)
	const confirmDialogHandler = useRef<() => void>()

	const [cachedState, setCachedState] = useState(() => extensionState)

	// kilocode_change begin
	useEffect(() => {
		ensureBodyPointerEventsRestored()
	}, [isDiscardDialogShow])
	// kilocode_change end

	const {
		alwaysAllowReadOnly,
		alwaysAllowReadOnlyOutsideWorkspace,
		allowedCommands,
		deniedCommands,
		allowedMaxRequests,
		allowedMaxCost,
		language,
		alwaysAllowBrowser,
		alwaysAllowExecute,
		alwaysAllowMcp,
		alwaysAllowModeSwitch,
		alwaysAllowSubtasks,
		alwaysAllowWrite,
		alwaysAllowWriteOutsideWorkspace,
		alwaysAllowWriteProtected,
		alwaysApproveResubmit,
		autoCondenseContext,
		autoCondenseContextPercent,
		browserToolEnabled,
		browserViewportSize,
		enableCheckpoints,
		checkpointTimeout,
		diffEnabled,
		experiments,
		morphApiKey, // kilocode_change
		fastApplyModel, // kilocode_change: Fast Apply model selection
		fuzzyMatchThreshold,
		maxOpenTabsContext,
		maxWorkspaceFiles,
		mcpEnabled,
		requestDelaySeconds,
		remoteBrowserHost,
		screenshotQuality,
		soundEnabled,
		ttsEnabled,
		ttsSpeed,
		soundVolume,
		telemetrySetting,
		terminalOutputLineLimit,
		terminalOutputCharacterLimit,
		terminalShellIntegrationTimeout,
		terminalShellIntegrationDisabled, // Added from upstream
		terminalCommandDelay,
		terminalPowershellCounter,
		terminalZshClearEolMark,
		terminalZshOhMy,
		terminalZshP10k,
		terminalZdotdir,
		writeDelayMs,
		showRooIgnoredFiles,
		remoteBrowserEnabled,
		maxReadFileLine,
		showAutoApproveMenu, // kilocode_change
		yoloMode, // kilocode_change
		showTaskTimeline, // kilocode_change
		sendMessageOnEnter, // kilocode_change
		showTimestamps, // kilocode_change
		hideCostBelowThreshold, // kilocode_change
		maxImageFileSize,
		maxTotalImageSize,
		terminalCompressProgressBar,
		maxConcurrentFileReads,
		allowVeryLargeReads, // kilocode_change
		terminalCommandApiConfigId, // kilocode_change
		condensingApiConfigId,
		customCondensingPrompt,
		yoloGatekeeperApiConfigId, // kilocode_change: AI gatekeeper for YOLO mode
		customSupportPrompts,
		profileThresholds,
		systemNotificationsEnabled, // kilocode_change
		alwaysAllowFollowupQuestions,
		alwaysAllowUpdateTodoList,
		followupAutoApproveTimeoutMs,
		ghostServiceSettings, // kilocode_change
		// kilocode_change start - Auto-purge settings
		autoPurgeEnabled,
		autoPurgeDefaultRetentionDays,
		autoPurgeFavoritedTaskRetentionDays,
		autoPurgeCompletedTaskRetentionDays,
		autoPurgeIncompleteTaskRetentionDays,
		autoPurgeLastRunTimestamp,
		// kilocode_change end - Auto-purge settings
		includeDiagnosticMessages,
		maxDiagnosticMessages,
		includeTaskHistoryInEnhance,
		openRouterImageApiKey,
		kiloCodeImageApiKey,
		openRouterImageGenerationSelectedModel,
		reasoningBlockCollapsed,
		includeCurrentTime,
		includeCurrentCost,
	} = cachedState

	const apiConfiguration = useMemo(() => cachedState.apiConfiguration ?? {}, [cachedState.apiConfiguration])

	useEffect(() => {
		// Update only when currentApiConfigName is changed.
		// Expected to be triggered by loadApiConfiguration/upsertApiConfiguration.
		if (prevApiConfigName.current === currentApiConfigName) {
			return
		}

		setCachedState((prevCachedState) => ({ ...prevCachedState, ...extensionState }))
		prevApiConfigName.current = currentApiConfigName
		setChangeDetected(false)
		setEditingApiConfigName(currentApiConfigName || "default") // kilocode_change: Sync editing profile when active profile changes
	}, [currentApiConfigName, extensionState])

	// kilocode_change start
	const isLoadingProfileForEditing = useRef(false)

	useEffect(() => {
		const handleMessage = (event: MessageEvent) => {
			const message = event.data
			if (message.type === "profileConfigurationForEditing" && message.text === editingApiConfigName) {
				// Update cached state with the editing profile's configuration
				setCachedState((prevState) => ({
					...prevState,
					apiConfiguration: message.apiConfiguration,
				}))
				setChangeDetected(false)
				isLoadingProfileForEditing.current = false
			}
		}

		window.addEventListener("message", handleMessage)
		return () => window.removeEventListener("message", handleMessage)
	}, [editingApiConfigName])

	// Temporary way of making sure that the Settings view updates its local state properly when receiving
	// api keys from providers that support url callbacks. This whole Settings View needs proper with this local state thing later
	const { kilocodeToken, openRouterApiKey, glamaApiKey, requestyApiKey } = extensionState.apiConfiguration ?? {}
	useEffect(() => {
		setCachedState((prevCachedState) => ({
			...prevCachedState,
			apiConfiguration: {
				...prevCachedState.apiConfiguration,
				// Only set specific tokens/keys instead of spreading the entire
				// `prevCachedState.apiConfiguration` since it may contain unsaved changes
				kilocodeToken,
				openRouterApiKey,
				glamaApiKey,
				requestyApiKey,
			},
		}))
	}, [kilocodeToken, openRouterApiKey, glamaApiKey, requestyApiKey])

	useEffect(() => {
		// Only update if we're not already detecting changes
		// This prevents overwriting user changes that haven't been saved yet
		// Also skip if we're loading a profile for editing
		if (!isChangeDetected && !isLoadingProfileForEditing.current) {
			// When editing a different profile than the active one,
			// don't overwrite apiConfiguration from extensionState since it contains
			// the active profile's config, not the editing profile's config
			if (editingApiConfigName !== currentApiConfigName) {
				// Sync everything except apiConfiguration
				const { apiConfiguration: _, ...restOfExtensionState } = extensionState
				setCachedState((prevState) => ({
					...prevState,
					...restOfExtensionState,
				}))
			} else {
				// When editing the active profile, sync everything including apiConfiguration
				setCachedState(extensionState)
			}
		}
	}, [extensionState, isChangeDetected, editingApiConfigName, currentApiConfigName])
	// kilocode_change end

	// Bust the cache when settings are imported.
	useEffect(() => {
		if (settingsImportedAt) {
			setCachedState((prevCachedState) => ({ ...prevCachedState, ...extensionState }))
			setChangeDetected(false)
		}
	}, [settingsImportedAt, extensionState])

	const setCachedStateField: SetCachedStateField<keyof ExtensionStateContextType> = useCallback((field, value) => {
		setCachedState((prevState) => {
			// kilocode_change start
			if (deepEqual(prevState[field], value)) {
				return prevState
			}
			// kilocode_change end

			setChangeDetected(true)
			return { ...prevState, [field]: value }
		})
	}, [])

	// kilocode_change start
	const setGhostServiceSettingsField = useCallback(
		<K extends keyof NonNullable<ExtensionStateContextType["ghostServiceSettings"]>>(
			field: K,
			value: NonNullable<ExtensionStateContextType["ghostServiceSettings"]>[K],
		) => {
			setCachedState((prevState) => {
				const currentSettings = prevState.ghostServiceSettings || {}
				if (currentSettings[field] === value) {
					return prevState
				}

				setChangeDetected(true)
				return {
					...prevState,
					ghostServiceSettings: {
						...currentSettings,
						[field]: value,
					},
				}
			})
		},
		[],
	)
	// kilocode_change end

	const setApiConfigurationField = useCallback(
		<K extends keyof ProviderSettings>(field: K, value: ProviderSettings[K], isUserAction: boolean = true) => {
			setCachedState((prevState) => {
				if (prevState.apiConfiguration?.[field] === value) {
					return prevState
				}

				const previousValue = prevState.apiConfiguration?.[field]

				// Only skip change detection for automatic initialization (not user actions)
				// This prevents the dirty state when the component initializes and auto-syncs values
				// Treat undefined, null, and empty string as uninitialized states
				const isInitialSync =
					!isUserAction &&
					(previousValue === undefined || previousValue === "" || previousValue === null) &&
					value !== undefined &&
					value !== "" &&
					value !== null

				if (!isInitialSync) {
					setChangeDetected(true)
				}
				return { ...prevState, apiConfiguration: { ...prevState.apiConfiguration, [field]: value } }
			})
		},
		[],
	)

	const setExperimentEnabled: SetExperimentEnabled = useCallback((id: ExperimentId, enabled: boolean) => {
		setCachedState((prevState) => {
			if (prevState.experiments?.[id] === enabled) {
				return prevState
			}

			setChangeDetected(true)
			return { ...prevState, experiments: { ...prevState.experiments, [id]: enabled } }
		})
	}, [])

	const setTelemetrySetting = useCallback((setting: TelemetrySetting) => {
		setCachedState((prevState) => {
			if (prevState.telemetrySetting === setting) {
				return prevState
			}

			setChangeDetected(true)
			return { ...prevState, telemetrySetting: setting }
		})
	}, [])

	const setOpenRouterImageApiKey = useCallback((apiKey: string) => {
		setCachedState((prevState) => {
			// Only set change detected if value actually changed
			if (prevState.openRouterImageApiKey !== apiKey) {
				setChangeDetected(true)
			}
			return { ...prevState, openRouterImageApiKey: apiKey }
		})
	}, [])

	const setKiloCodeImageApiKey = useCallback((apiKey: string) => {
		setCachedState((prevState) => {
			setChangeDetected(true)
			return { ...prevState, kiloCodeImageApiKey: apiKey }
		})
	}, [])

	const setImageGenerationSelectedModel = useCallback((model: string) => {
		setCachedState((prevState) => {
			// Only set change detected if value actually changed
			if (prevState.openRouterImageGenerationSelectedModel !== model) {
				setChangeDetected(true)
			}
			return { ...prevState, openRouterImageGenerationSelectedModel: model }
		})
	}, [])

	const setCustomSupportPromptsField = useCallback((prompts: Record<string, string | undefined>) => {
		setCachedState((prevState) => {
			const previousStr = JSON.stringify(prevState.customSupportPrompts)
			const newStr = JSON.stringify(prompts)

			if (previousStr === newStr) {
				return prevState
			}

			setChangeDetected(true)
			return { ...prevState, customSupportPrompts: prompts }
		})
	}, [])

	const isSettingValid = !errorMessage

	const handleSubmit = () => {
		if (isSettingValid) {
			vscode.postMessage({ type: "language", text: language })
			vscode.postMessage({ type: "alwaysAllowReadOnly", bool: alwaysAllowReadOnly })
			vscode.postMessage({
				type: "alwaysAllowReadOnlyOutsideWorkspace",
				bool: alwaysAllowReadOnlyOutsideWorkspace,
			})
			vscode.postMessage({ type: "alwaysAllowWrite", bool: alwaysAllowWrite })
			vscode.postMessage({ type: "alwaysAllowWriteOutsideWorkspace", bool: alwaysAllowWriteOutsideWorkspace })
			vscode.postMessage({ type: "alwaysAllowWriteProtected", bool: alwaysAllowWriteProtected })
			vscode.postMessage({ type: "alwaysAllowExecute", bool: alwaysAllowExecute })
			vscode.postMessage({ type: "alwaysAllowBrowser", bool: alwaysAllowBrowser })
			vscode.postMessage({ type: "alwaysAllowMcp", bool: alwaysAllowMcp })
			vscode.postMessage({ type: "allowedCommands", commands: allowedCommands ?? [] })
			vscode.postMessage({ type: "deniedCommands", commands: deniedCommands ?? [] })
			vscode.postMessage({ type: "allowedMaxRequests", value: allowedMaxRequests ?? undefined })
			vscode.postMessage({ type: "allowedMaxCost", value: allowedMaxCost ?? undefined })
			vscode.postMessage({ type: "autoCondenseContext", bool: autoCondenseContext })
			vscode.postMessage({ type: "autoCondenseContextPercent", value: autoCondenseContextPercent })
			vscode.postMessage({ type: "browserToolEnabled", bool: browserToolEnabled })
			vscode.postMessage({ type: "soundEnabled", bool: soundEnabled })
			vscode.postMessage({ type: "ttsEnabled", bool: ttsEnabled })
			vscode.postMessage({ type: "ttsSpeed", value: ttsSpeed })
			vscode.postMessage({ type: "soundVolume", value: soundVolume })
			vscode.postMessage({ type: "diffEnabled", bool: diffEnabled })
			vscode.postMessage({ type: "enableCheckpoints", bool: enableCheckpoints })
			vscode.postMessage({ type: "checkpointTimeout", value: checkpointTimeout })
			vscode.postMessage({ type: "browserViewportSize", text: browserViewportSize })
			vscode.postMessage({ type: "remoteBrowserHost", text: remoteBrowserHost })
			vscode.postMessage({ type: "remoteBrowserEnabled", bool: remoteBrowserEnabled })
			vscode.postMessage({ type: "fuzzyMatchThreshold", value: fuzzyMatchThreshold ?? 1.0 })
			vscode.postMessage({ type: "writeDelayMs", value: writeDelayMs })
			vscode.postMessage({ type: "screenshotQuality", value: screenshotQuality ?? 75 })
			vscode.postMessage({ type: "terminalOutputLineLimit", value: terminalOutputLineLimit ?? 500 })
			vscode.postMessage({ type: "terminalOutputCharacterLimit", value: terminalOutputCharacterLimit ?? 50000 })
			vscode.postMessage({ type: "terminalShellIntegrationTimeout", value: terminalShellIntegrationTimeout })
			vscode.postMessage({ type: "terminalShellIntegrationDisabled", bool: terminalShellIntegrationDisabled })
			vscode.postMessage({ type: "terminalCommandDelay", value: terminalCommandDelay })
			vscode.postMessage({ type: "terminalPowershellCounter", bool: terminalPowershellCounter })
			vscode.postMessage({ type: "terminalZshClearEolMark", bool: terminalZshClearEolMark })
			vscode.postMessage({ type: "terminalZshOhMy", bool: terminalZshOhMy })
			vscode.postMessage({ type: "terminalZshP10k", bool: terminalZshP10k })
			vscode.postMessage({ type: "terminalZdotdir", bool: terminalZdotdir })
			vscode.postMessage({ type: "terminalCompressProgressBar", bool: terminalCompressProgressBar })
			vscode.postMessage({ type: "terminalCommandApiConfigId", text: terminalCommandApiConfigId || "" }) // kilocode_change
			vscode.postMessage({ type: "mcpEnabled", bool: mcpEnabled })
			vscode.postMessage({ type: "alwaysApproveResubmit", bool: alwaysApproveResubmit })
			vscode.postMessage({ type: "requestDelaySeconds", value: requestDelaySeconds })
			vscode.postMessage({ type: "maxOpenTabsContext", value: maxOpenTabsContext })
			vscode.postMessage({ type: "maxWorkspaceFiles", value: maxWorkspaceFiles ?? 200 })
			vscode.postMessage({ type: "showRooIgnoredFiles", bool: showRooIgnoredFiles })
			vscode.postMessage({ type: "showAutoApproveMenu", bool: showAutoApproveMenu }) // kilocode_change
			vscode.postMessage({ type: "yoloMode", bool: yoloMode }) // kilocode_change
			vscode.postMessage({ type: "maxReadFileLine", value: maxReadFileLine ?? -1 })
			vscode.postMessage({ type: "maxImageFileSize", value: maxImageFileSize ?? 5 })
			vscode.postMessage({ type: "maxTotalImageSize", value: maxTotalImageSize ?? 20 })
			vscode.postMessage({ type: "maxConcurrentFileReads", value: cachedState.maxConcurrentFileReads ?? 5 })
			vscode.postMessage({ type: "allowVeryLargeReads", bool: allowVeryLargeReads }) // kilocode_change
			vscode.postMessage({ type: "includeDiagnosticMessages", bool: includeDiagnosticMessages })
			vscode.postMessage({ type: "maxDiagnosticMessages", value: maxDiagnosticMessages ?? 50 })
			vscode.postMessage({ type: "currentApiConfigName", text: currentApiConfigName })
			vscode.postMessage({ type: "updateExperimental", values: experiments })
			vscode.postMessage({ type: "alwaysAllowModeSwitch", bool: alwaysAllowModeSwitch })
			vscode.postMessage({ type: "alwaysAllowSubtasks", bool: alwaysAllowSubtasks })
			vscode.postMessage({ type: "showTaskTimeline", bool: showTaskTimeline }) // kilocode_change
			vscode.postMessage({ type: "sendMessageOnEnter", bool: sendMessageOnEnter }) // kilocode_change
			vscode.postMessage({ type: "showTimestamps", bool: showTimestamps }) // kilocode_change
			vscode.postMessage({ type: "hideCostBelowThreshold", value: hideCostBelowThreshold }) // kilocode_change
			vscode.postMessage({ type: "alwaysAllowFollowupQuestions", bool: alwaysAllowFollowupQuestions })
			vscode.postMessage({ type: "alwaysAllowUpdateTodoList", bool: alwaysAllowUpdateTodoList })
			vscode.postMessage({ type: "followupAutoApproveTimeoutMs", value: followupAutoApproveTimeoutMs })
			vscode.postMessage({ type: "condensingApiConfigId", text: condensingApiConfigId || "" })
			vscode.postMessage({ type: "updateCondensingPrompt", text: customCondensingPrompt || "" })
			vscode.postMessage({ type: "yoloGatekeeperApiConfigId", text: yoloGatekeeperApiConfigId || "" }) // kilocode_change: AI gatekeeper for YOLO mode
			vscode.postMessage({ type: "updateSupportPrompt", values: customSupportPrompts || {} })
			vscode.postMessage({ type: "includeTaskHistoryInEnhance", bool: includeTaskHistoryInEnhance ?? true })
			vscode.postMessage({ type: "setReasoningBlockCollapsed", bool: reasoningBlockCollapsed ?? true })
			vscode.postMessage({ type: "includeCurrentTime", bool: includeCurrentTime ?? true })
			vscode.postMessage({ type: "includeCurrentCost", bool: includeCurrentCost ?? true })
			vscode.postMessage({ type: "upsertApiConfiguration", text: editingApiConfigName, apiConfiguration }) // kilocode_change: Save to editing profile instead of current active profile
			vscode.postMessage({ type: "telemetrySetting", text: telemetrySetting })
			vscode.postMessage({ type: "profileThresholds", values: profileThresholds })
			vscode.postMessage({ type: "systemNotificationsEnabled", bool: systemNotificationsEnabled }) // kilocode_change
			vscode.postMessage({ type: "ghostServiceSettings", values: ghostServiceSettings }) // kilocode_change
			vscode.postMessage({ type: "morphApiKey", text: morphApiKey }) // kilocode_change
			vscode.postMessage({ type: "fastApplyModel", text: fastApplyModel }) // kilocode_change: Fast Apply model selection
			vscode.postMessage({ type: "openRouterImageApiKey", text: openRouterImageApiKey })
			vscode.postMessage({ type: "kiloCodeImageApiKey", text: kiloCodeImageApiKey })
			vscode.postMessage({
				type: "openRouterImageGenerationSelectedModel",
				text: openRouterImageGenerationSelectedModel,
			})
			// kilocode_change start - Auto-purge settings
			vscode.postMessage({ type: "autoPurgeEnabled", bool: autoPurgeEnabled })
			vscode.postMessage({ type: "autoPurgeDefaultRetentionDays", value: autoPurgeDefaultRetentionDays })
			vscode.postMessage({
				type: "autoPurgeFavoritedTaskRetentionDays",
				value: autoPurgeFavoritedTaskRetentionDays ?? undefined,
			})
			vscode.postMessage({
				type: "autoPurgeCompletedTaskRetentionDays",
				value: autoPurgeCompletedTaskRetentionDays,
			})
			vscode.postMessage({
				type: "autoPurgeIncompleteTaskRetentionDays",
				value: autoPurgeIncompleteTaskRetentionDays,
			})
			// Update cachedState to match the current state to prevent isChangeDetected from being set back to true
			// kilocode_change: When editing a different profile, don't overwrite apiConfiguration
			if (editingApiConfigName !== currentApiConfigName) {
				// Only sync non-apiConfiguration fields from extensionState
				const { apiConfiguration: _, ...restOfExtensionState } = extensionState
				setCachedState((prevState) => ({
					...prevState,
					...restOfExtensionState,
				}))
			} else {
				// When editing the active profile, sync everything
				setCachedState((prevState) => ({ ...prevState, ...extensionState }))
			}
			// kilocode_change end
			setChangeDetected(false)
		}
	}

	const checkUnsaveChanges = useCallback(
		(then: () => void) => {
			if (isChangeDetected) {
				confirmDialogHandler.current = then
				setDiscardDialogShow(true)
			} else {
				then()
			}
		},
		[isChangeDetected],
	)

	useImperativeHandle(ref, () => ({ checkUnsaveChanges }), [checkUnsaveChanges])

	// kilocode_change start
	const onConfirmDialogResult = useCallback(
		(confirm: boolean) => {
			if (confirm) {
				// Discard changes: Reset state and flag
				setCachedState(extensionState) // Revert to original state
				setChangeDetected(false) // Reset change flag
				confirmDialogHandler.current?.() // Execute the pending action (e.g., tab switch)
			}
			// If confirm is false (Cancel), do nothing, dialog closes automatically
		},
		[setCachedState, setChangeDetected, extensionState], // Depend on extensionState to get the latest original state
	)

	// From time to time there's a bug that triggers unsaved changes upon rendering the SettingsView
	// This is a (nasty) workaround to detect when this happens, and to force overwrite the unsaved changes
	const renderStart = useRef<null | number>()
	useEffect(() => {
		renderStart.current = performance.now()
	}, [])
	useEffect(() => {
		if (renderStart.current && process.env.NODE_ENV !== "test") {
			const renderEnd = performance.now()
			const renderTime = renderEnd - renderStart.current

			if (renderTime < 100 && isChangeDetected) {
				console.info("Overwriting unsaved changes in less than 100ms")
				onConfirmDialogResult(true)
			}
		}
	}, [isChangeDetected, onConfirmDialogResult])
	// kilocode_change end

	// Handle tab changes with unsaved changes check
	const handleTabChange = useCallback(
		(newTab: SectionName) => {
			if (contentRef.current) {
				scrollPositions.current[activeTab] = contentRef.current.scrollTop
			}
			setActiveTab(newTab)
		},
		[activeTab],
	)

	useLayoutEffect(() => {
		if (contentRef.current) {
			contentRef.current.scrollTop = scrollPositions.current[activeTab] ?? 0
		}
	}, [activeTab])

	// Store direct DOM element refs for each tab
	const tabRefs = useRef<Record<SectionName, HTMLButtonElement | null>>(
		Object.fromEntries(sectionNames.map((name) => [name, null])) as Record<SectionName, HTMLButtonElement | null>,
	)

	// Track whether we're in compact mode
	const [isCompactMode, setIsCompactMode] = useState(false)
	const containerRef = useRef<HTMLDivElement>(null)

	// Setup resize observer to detect when we should switch to compact mode
	useEffect(() => {
		if (!containerRef.current) return

		const observer = new ResizeObserver((entries) => {
			for (const entry of entries) {
				// If container width is less than 500px, switch to compact mode
				setIsCompactMode(entry.contentRect.width < 500)
			}
		})

		observer.observe(containerRef.current)

		return () => {
			observer?.disconnect()
		}
	}, [])

	const sections: { id: SectionName; icon: LucideIcon }[] = useMemo(
		() => [
			{ id: "providers", icon: Webhook },
			{ id: "autoApprove", icon: CheckCheck },
			// { id: "slashCommands", icon: SquareSlash }, // kilocode_change: needs work to be re-introduced
			{ id: "browser", icon: SquareMousePointer },
			{ id: "checkpoints", icon: GitBranch },
			{ id: "display", icon: Monitor }, // kilocode_change
			...(kiloCodeWrapperProperties?.kiloCodeWrapped ? [] : [{ id: "ghost" as const, icon: Bot }]), // kilocode_change
			{ id: "notifications", icon: Bell },
			{ id: "contextManagement", icon: Database },
			{ id: "terminal", icon: SquareTerminal },
			{ id: "prompts", icon: MessageSquare },
			// { id: "ui", icon: Glasses }, // kilocode_change: we have our own display section
			{ id: "experimental", icon: FlaskConical },
			{ id: "language", icon: Globe },
			{ id: "mcp", icon: Server },
			{ id: "about", icon: Info },
		],
		[kiloCodeWrapperProperties?.kiloCodeWrapped], // kilocode_change
	)
	// Update target section logic to set active tab
	useEffect(() => {
		if (targetSection && sectionNames.includes(targetSection as SectionName)) {
			setActiveTab(targetSection as SectionName)
		}
	}, [targetSection]) // kilocode_change

	// Function to scroll the active tab into view for vertical layout
	const scrollToActiveTab = useCallback(() => {
		const activeTabElement = tabRefs.current[activeTab]

		if (activeTabElement) {
			activeTabElement.scrollIntoView({
				behavior: "auto",
				block: "nearest",
			})
		}
	}, [activeTab])

	// Effect to scroll when the active tab changes
	useEffect(() => {
		scrollToActiveTab()
	}, [activeTab, scrollToActiveTab])

	// Effect to scroll when the webview becomes visible
	useLayoutEffect(() => {
		const handleMessage = (event: MessageEvent) => {
			const message = event.data
			if (message.type === "action" && message.action === "didBecomeVisible") {
				scrollToActiveTab()
			}
		}

		window.addEventListener("message", handleMessage)

		return () => {
			window.removeEventListener("message", handleMessage)
		}
	}, [scrollToActiveTab])

	return (
		<Tab>
			<TabHeader className="flex justify-between items-center gap-2">
				<div className="flex items-center gap-1">
					<h3 className="text-vscode-foreground m-0">{t("settings:header.title")}</h3>
				</div>
				<div className="flex gap-2">
					<StandardTooltip
						content={
							!isSettingValid
								? errorMessage
								: isChangeDetected
									? t("settings:header.saveButtonTooltip")
									: t("settings:header.nothingChangedTooltip")
						}>
						<Button
							variant={isSettingValid ? "default" : "secondary"}
							className={!isSettingValid ? "!border-vscode-errorForeground" : ""}
							onClick={handleSubmit}
							disabled={!isChangeDetected || !isSettingValid}
							data-testid="save-button">
							{t("settings:common.save")}
						</Button>
					</StandardTooltip>
					<StandardTooltip content={t("settings:header.doneButtonTooltip")}>
						<Button variant="secondary" onClick={() => checkUnsaveChanges(onDone)}>
							{t("settings:common.done")}
						</Button>
					</StandardTooltip>
				</div>
			</TabHeader>

			{/* Vertical tabs layout */}
			<div ref={containerRef} className={cn(settingsTabsContainer, isCompactMode && "narrow")}>
				{/* Tab sidebar */}
				<TabList
					value={activeTab}
					onValueChange={(value) => handleTabChange(value as SectionName)}
					className={cn(settingsTabList)}
					data-compact={isCompactMode}
					data-testid="settings-tab-list">
					{sections.map(({ id, icon: Icon }) => {
						const isSelected = id === activeTab
						const onSelect = () => handleTabChange(id)

						// Base TabTrigger component definition
						// We pass isSelected manually for styling, but onSelect is handled conditionally
						const triggerComponent = (
							<TabTrigger
								ref={(element) => (tabRefs.current[id] = element)}
								value={id}
								isSelected={isSelected} // Pass manually for styling state
								className={cn(
									isSelected // Use manual isSelected for styling
										? `${settingsTabTrigger} ${settingsTabTriggerActive}`
										: settingsTabTrigger,
									"focus:ring-0", // Remove the focus ring styling
								)}
								data-testid={`tab-${id}`}
								data-compact={isCompactMode}>
								<div className={cn("flex items-center gap-2", isCompactMode && "justify-center")}>
									<Icon className="w-4 h-4" />
									<span className="tab-label">
										{id === "mcp"
											? t(`kilocode:settings.sections.mcp`)
											: id === "ghost"
												? t(`kilocode:ghost.title`)
												: t(`settings:sections.${id}`)}
									</span>
								</div>
							</TabTrigger>
						)

						if (isCompactMode) {
							// Wrap in Tooltip and manually add onClick to the trigger
							return (
								<TooltipProvider key={id} delayDuration={300}>
									<Tooltip>
										<TooltipTrigger asChild onClick={onSelect}>
											{/* Clone to avoid ref issues if triggerComponent itself had a key */}
											{React.cloneElement(triggerComponent)}
										</TooltipTrigger>
										<TooltipContent side="right" className="text-base">
											<p className="m-0">
												{id === "mcp"
													? t(`kilocode:settings.sections.mcp`)
													: id === "ghost"
														? t(`kilocode:ghost.title`)
														: t(`settings:sections.${id}`)}
											</p>
										</TooltipContent>
									</Tooltip>
								</TooltipProvider>
							)
						} else {
							// Render trigger directly; TabList will inject onSelect via cloning
							// Ensure the element passed to TabList has the key
							return React.cloneElement(triggerComponent, { key: id })
						}
					})}
				</TabList>

				{/* Content area */}
				<TabContent ref={contentRef} className="p-0 flex-1 overflow-auto">
					{/* Providers Section */}
					{activeTab === "providers" && (
						<div>
							<SectionHeader>
								<div className="flex items-center gap-2">
									<Webhook className="w-4" />
									<div>{t("settings:sections.providers")}</div>
								</div>
							</SectionHeader>

							<Section>
								{/* kilocode_change start changes to allow for editting a non-active profile */}
								<ApiConfigManager
									currentApiConfigName={editingApiConfigName}
									activeApiConfigName={currentApiConfigName}
									listApiConfigMeta={listApiConfigMeta}
									onSelectConfig={(configName: string) => {
										checkUnsaveChanges(() => {
											setEditingApiConfigName(configName)
											// Set flag to prevent extensionState sync while loading
											isLoadingProfileForEditing.current = true
											// Request the profile's configuration for editing
											vscode.postMessage({
												type: "getProfileConfigurationForEditing",
												text: configName,
											})
										})
									}}
									onActivateConfig={(configName: string) => {
										vscode.postMessage({ type: "loadApiConfiguration", text: configName })
									}}
									onDeleteConfig={(configName: string) => {
										const isEditingProfile = configName === editingApiConfigName

										vscode.postMessage({ type: "deleteApiConfiguration", text: configName })

										// If deleting the editing profile, switch to another for editing
										if (isEditingProfile && listApiConfigMeta && listApiConfigMeta.length > 1) {
											const nextProfile = listApiConfigMeta.find((p) => p.name !== configName)
											if (nextProfile) {
												setEditingApiConfigName(nextProfile.name)
											}
										}
									}}
									onRenameConfig={(oldName: string, newName: string) => {
										vscode.postMessage({
											type: "renameApiConfiguration",
											values: { oldName, newName },
											apiConfiguration,
										})
										if (oldName === editingApiConfigName) {
											setEditingApiConfigName(newName)
										}
										// Update prevApiConfigName if renaming the active profile
										if (oldName === currentApiConfigName) {
											prevApiConfigName.current = newName
										}
									}}
<<<<<<< HEAD
									// kilocode_change start - autocomplete profile type system
									onUpsertConfig={(configName: string, profileType?: ProfileType) =>
=======
									onUpsertConfig={(configName: string) => {
>>>>>>> 84e9f345
										vscode.postMessage({
											type: "upsertApiConfiguration",
											text: configName,
											apiConfiguration: {
												...apiConfiguration,
												profileType: profileType || "chat",
											},
										})
<<<<<<< HEAD
									}
									// kilocode_change end
=======
										setEditingApiConfigName(configName)
									}}
>>>>>>> 84e9f345
								/>
								{/* kilocode_change end changes to allow for editting a non-active profile */}

								<ApiOptions
									uriScheme={uriScheme}
									apiConfiguration={apiConfiguration}
									setApiConfigurationField={setApiConfigurationField}
									errorMessage={errorMessage}
									setErrorMessage={setErrorMessage}
									currentApiConfigName={currentApiConfigName}
								/>
							</Section>
						</div>
					)}

					{/* Auto-Approve Section */}
					{activeTab === "autoApprove" && (
						<AutoApproveSettings
							showAutoApproveMenu={showAutoApproveMenu} // kilocode_change
							yoloMode={yoloMode} // kilocode_change
							yoloGatekeeperApiConfigId={yoloGatekeeperApiConfigId} // kilocode_change: AI gatekeeper for YOLO mode
							alwaysAllowReadOnly={alwaysAllowReadOnly}
							alwaysAllowReadOnlyOutsideWorkspace={alwaysAllowReadOnlyOutsideWorkspace}
							alwaysAllowWrite={alwaysAllowWrite}
							alwaysAllowWriteOutsideWorkspace={alwaysAllowWriteOutsideWorkspace}
							alwaysAllowWriteProtected={alwaysAllowWriteProtected}
							alwaysAllowBrowser={alwaysAllowBrowser}
							alwaysApproveResubmit={alwaysApproveResubmit}
							requestDelaySeconds={requestDelaySeconds}
							alwaysAllowMcp={alwaysAllowMcp}
							alwaysAllowModeSwitch={alwaysAllowModeSwitch}
							alwaysAllowSubtasks={alwaysAllowSubtasks}
							alwaysAllowExecute={alwaysAllowExecute}
							alwaysAllowFollowupQuestions={alwaysAllowFollowupQuestions}
							alwaysAllowUpdateTodoList={alwaysAllowUpdateTodoList}
							followupAutoApproveTimeoutMs={followupAutoApproveTimeoutMs}
							allowedCommands={allowedCommands}
							allowedMaxRequests={allowedMaxRequests ?? undefined}
							allowedMaxCost={allowedMaxCost ?? undefined}
							deniedCommands={deniedCommands}
							setCachedStateField={setCachedStateField}
						/>
					)}

					{/* Slash Commands Section */}
					{activeTab === "slashCommands" && <SlashCommandsSettings />}

					{/* Browser Section */}
					{activeTab === "browser" && (
						<BrowserSettings
							browserToolEnabled={browserToolEnabled}
							browserViewportSize={browserViewportSize}
							screenshotQuality={screenshotQuality}
							remoteBrowserHost={remoteBrowserHost}
							remoteBrowserEnabled={remoteBrowserEnabled}
							setCachedStateField={setCachedStateField}
						/>
					)}

					{/* Checkpoints Section */}
					{activeTab === "checkpoints" && (
						<CheckpointSettings
							enableCheckpoints={enableCheckpoints}
							checkpointTimeout={checkpointTimeout}
							setCachedStateField={setCachedStateField}
							// kilocode_change start
							autoPurgeEnabled={autoPurgeEnabled}
							autoPurgeDefaultRetentionDays={autoPurgeDefaultRetentionDays}
							autoPurgeFavoritedTaskRetentionDays={autoPurgeFavoritedTaskRetentionDays}
							autoPurgeCompletedTaskRetentionDays={autoPurgeCompletedTaskRetentionDays}
							autoPurgeIncompleteTaskRetentionDays={autoPurgeIncompleteTaskRetentionDays}
							autoPurgeLastRunTimestamp={autoPurgeLastRunTimestamp}
							onManualPurge={() => {
								vscode.postMessage({ type: "manualPurge" })
							}}
							// kilocode_change end
						/>
					)}

					{/* kilocode_change start display section */}
					{activeTab === "display" && (
						<DisplaySettings
							reasoningBlockCollapsed={reasoningBlockCollapsed ?? true}
							showTaskTimeline={showTaskTimeline}
							sendMessageOnEnter={sendMessageOnEnter}
							showTimestamps={cachedState.showTimestamps} // kilocode_change
							hideCostBelowThreshold={hideCostBelowThreshold}
							setCachedStateField={setCachedStateField}
						/>
					)}
					{activeTab === "ghost" && (
						<GhostServiceSettingsView
							ghostServiceSettings={ghostServiceSettings}
							onGhostServiceSettingsChange={setGhostServiceSettingsField}
						/>
					)}
					{/* kilocode_change end display section */}

					{/* Notifications Section */}
					{activeTab === "notifications" && (
						<NotificationSettings
							ttsEnabled={ttsEnabled}
							ttsSpeed={ttsSpeed}
							soundEnabled={soundEnabled}
							soundVolume={soundVolume}
							systemNotificationsEnabled={systemNotificationsEnabled}
							areSettingsCommitted={!isChangeDetected}
							setCachedStateField={setCachedStateField}
						/>
					)}

					{/* Context Management Section */}
					{activeTab === "contextManagement" && (
						<ContextManagementSettings
							autoCondenseContext={autoCondenseContext}
							autoCondenseContextPercent={autoCondenseContextPercent}
							listApiConfigMeta={listApiConfigMeta ?? []}
							maxOpenTabsContext={maxOpenTabsContext}
							maxWorkspaceFiles={maxWorkspaceFiles ?? 200}
							showRooIgnoredFiles={showRooIgnoredFiles}
							maxReadFileLine={maxReadFileLine}
							maxImageFileSize={maxImageFileSize}
							maxTotalImageSize={maxTotalImageSize}
							maxConcurrentFileReads={maxConcurrentFileReads}
							allowVeryLargeReads={allowVeryLargeReads /* kilocode_change */}
							profileThresholds={profileThresholds}
							includeDiagnosticMessages={includeDiagnosticMessages}
							maxDiagnosticMessages={maxDiagnosticMessages}
							writeDelayMs={writeDelayMs}
							includeCurrentTime={includeCurrentTime}
							includeCurrentCost={includeCurrentCost}
							setCachedStateField={setCachedStateField}
						/>
					)}

					{/* Terminal Section */}
					{activeTab === "terminal" && (
						<TerminalSettings
							terminalOutputLineLimit={terminalOutputLineLimit}
							terminalOutputCharacterLimit={terminalOutputCharacterLimit}
							terminalShellIntegrationTimeout={terminalShellIntegrationTimeout}
							terminalShellIntegrationDisabled={terminalShellIntegrationDisabled}
							terminalCommandDelay={terminalCommandDelay}
							terminalPowershellCounter={terminalPowershellCounter}
							terminalZshClearEolMark={terminalZshClearEolMark}
							terminalZshOhMy={terminalZshOhMy}
							terminalZshP10k={terminalZshP10k}
							terminalZdotdir={terminalZdotdir}
							terminalCompressProgressBar={terminalCompressProgressBar}
							terminalCommandApiConfigId={terminalCommandApiConfigId} // kilocode_change
							setCachedStateField={setCachedStateField}
						/>
					)}

					{/* Prompts Section */}
					{activeTab === "prompts" && (
						<PromptsSettings
							customSupportPrompts={customSupportPrompts || {}}
							setCustomSupportPrompts={setCustomSupportPromptsField}
							includeTaskHistoryInEnhance={includeTaskHistoryInEnhance}
							setIncludeTaskHistoryInEnhance={(value) =>
								setCachedStateField("includeTaskHistoryInEnhance", value)
							}
						/>
					)}

					{/* UI Section */}
					{activeTab === "ui" && (
						<UISettings
							reasoningBlockCollapsed={reasoningBlockCollapsed ?? true}
							setCachedStateField={setCachedStateField}
						/>
					)}

					{/* Experimental Section */}
					{activeTab === "experimental" && (
						<ExperimentalSettings
							setExperimentEnabled={setExperimentEnabled}
							experiments={experiments}
							// kilocode_change start
							setCachedStateField={setCachedStateField}
							morphApiKey={morphApiKey}
							fastApplyModel={fastApplyModel}
							// kilocode_change end
							apiConfiguration={apiConfiguration}
							setApiConfigurationField={setApiConfigurationField}
							openRouterImageApiKey={openRouterImageApiKey as string | undefined}
							kiloCodeImageApiKey={kiloCodeImageApiKey}
							openRouterImageGenerationSelectedModel={
								openRouterImageGenerationSelectedModel as string | undefined
							}
							setOpenRouterImageApiKey={setOpenRouterImageApiKey}
							setKiloCodeImageApiKey={setKiloCodeImageApiKey}
							setImageGenerationSelectedModel={setImageGenerationSelectedModel}
							currentProfileKilocodeToken={apiConfiguration.kilocodeToken}
						/>
					)}

					{/* Language Section */}
					{activeTab === "language" && (
						<LanguageSettings language={language || "en"} setCachedStateField={setCachedStateField} />
					)}

					{/* kilocode_change */}
					{/* MCP Section */}
					{activeTab === "mcp" && <McpView />}

					{/* About Section */}
					{activeTab === "about" && (
						<About telemetrySetting={telemetrySetting} setTelemetrySetting={setTelemetrySetting} />
					)}
				</TabContent>
			</div>

			<AlertDialog open={isDiscardDialogShow} onOpenChange={setDiscardDialogShow}>
				<AlertDialogContent>
					<AlertDialogHeader>
						<AlertDialogTitle>
							<AlertTriangle className="w-5 h-5 text-yellow-500" />
							{t("settings:unsavedChangesDialog.title")}
						</AlertDialogTitle>
						<AlertDialogDescription>
							{t("settings:unsavedChangesDialog.description")}
						</AlertDialogDescription>
					</AlertDialogHeader>
					<AlertDialogFooter>
						<AlertDialogCancel onClick={() => onConfirmDialogResult(false)}>
							{t("settings:unsavedChangesDialog.cancelButton")}
						</AlertDialogCancel>
						<AlertDialogAction onClick={() => onConfirmDialogResult(true)}>
							{t("settings:unsavedChangesDialog.discardButton")}
						</AlertDialogAction>
					</AlertDialogFooter>
				</AlertDialogContent>
			</AlertDialog>
		</Tab>
	)
})

export default memo(SettingsView)<|MERGE_RESOLUTION|>--- conflicted
+++ resolved
@@ -906,12 +906,8 @@
 											prevApiConfigName.current = newName
 										}
 									}}
-<<<<<<< HEAD
 									// kilocode_change start - autocomplete profile type system
-									onUpsertConfig={(configName: string, profileType?: ProfileType) =>
-=======
-									onUpsertConfig={(configName: string) => {
->>>>>>> 84e9f345
+									onUpsertConfig={(configName: string, profileType?: ProfileType) => {
 										vscode.postMessage({
 											type: "upsertApiConfiguration",
 											text: configName,
@@ -920,13 +916,8 @@
 												profileType: profileType || "chat",
 											},
 										})
-<<<<<<< HEAD
-									}
-									// kilocode_change end
-=======
 										setEditingApiConfigName(configName)
 									}}
->>>>>>> 84e9f345
 								/>
 								{/* kilocode_change end changes to allow for editting a non-active profile */}
 
