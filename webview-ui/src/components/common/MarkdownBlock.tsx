import React, { memo, useEffect } from "react"
import { useRemark } from "react-remark"
import styled from "styled-components"
import { visit } from "unist-util-visit"

import { useExtensionState } from "@src/context/ExtensionStateContext"

import CodeBlock from "./CodeBlock"
import MermaidBlock from "./MermaidBlock"

interface MarkdownBlockProps {
	markdown?: string
}

/**
 * Custom remark plugin that converts plain URLs in text into clickable links
 *
 * The original bug: We were converting text nodes into paragraph nodes,
 * which broke the markdown structure because text nodes should remain as text nodes
 * within their parent elements (like paragraphs, list items, etc.).
 * This caused the entire content to disappear because the structure became invalid.
 */
const remarkUrlToLink = () => {
	return (tree: any) => {
		// Visit all "text" nodes in the markdown AST (Abstract Syntax Tree)
		visit(tree, "text", (node: any, index, parent) => {
			const urlRegex = /https?:\/\/[^\s<>)"]+/g
			const matches = node.value.match(urlRegex)

			if (!matches) {
				return
			}

			const parts = node.value.split(urlRegex)
			const children: any[] = []

			parts.forEach((part: string, i: number) => {
				if (part) {
					children.push({ type: "text", value: part })
				}

				if (matches[i]) {
					children.push({ type: "link", url: matches[i], children: [{ type: "text", value: matches[i] }] })
				}
			})

			// Fix: Instead of converting the node to a paragraph (which broke things),
			// we replace the original text node with our new nodes in the parent's children array.
			// This preserves the document structure while adding our links.
			if (parent) {
				parent.children.splice(index, 1, ...children)
			}
		})
	}
}

const StyledMarkdown = styled.div`
	code:not(pre > code) {
		font-family: var(--vscode-editor-font-family, monospace);
		filter: saturation(110%) brightness(95%);
		color: var(--vscode-textPreformat-foreground) !important;
		background-color: var(--vscode-textPreformat-background) !important;
		padding: 0px 2px;
		white-space: pre-line;
		word-break: break-word;
		overflow-wrap: anywhere;
	}

	/* Target only high-contrast theme(s) using the data attribute VS Code adds to the body */
	body[data-vscode-theme-kind*="high-contrast"] & code:not(pre > code) {
		color: var(
			--vscode-editorInlayHint-foreground,
			var(--vscode-symbolIcon-stringForeground, var(--vscode-charts-orange, #e9a700))
		);
	}

	font-family:
		var(--vscode-font-family),
		system-ui,
		-apple-system,
		BlinkMacSystemFont,
		"Segoe UI",
		Roboto,
		Oxygen,
		Ubuntu,
		Cantarell,
		"Open Sans",
		"Helvetica Neue",
		sans-serif;

	font-size: var(--vscode-font-size, 13px);

	p,
	li,
	ol,
	ul {
		line-height: 1.25;
	}

	ol,
	ul {
		padding-left: 2.5em;
		margin-left: 0;
	}

	p {
		white-space: pre-wrap;
	}

	a {
		text-decoration: none;
	}
	a {
		&:hover {
			text-decoration: underline;
		}
	}
`

<<<<<<< HEAD
const StyledPre = styled.pre<{ theme: any }>`
	& .hljs {
		color: var(--vscode-editor-foreground, #fff);
	}

	${(props) =>
		Object.keys(props.theme)
			.map((key) => {
				return `
      & ${key} {
        color: ${props.theme[key]};
      }
    `
			})
			.join("")}
`

=======
>>>>>>> 936712b2
const MarkdownBlock = memo(({ markdown }: MarkdownBlockProps) => {
	const { theme } = useExtensionState()
	const [reactContent, setMarkdown] = useRemark({
		remarkPlugins: [
			remarkUrlToLink,
			() => {
				return (tree) => {
					visit(tree, "code", (node: any) => {
						if (!node.lang) {
							node.lang = "text"
						} else if (node.lang.includes(".")) {
							node.lang = node.lang.split(".").slice(-1)[0]
						}
					})
				}
			},
		],
		rehypePlugins: [],
		rehypeReactOptions: {
			components: {
<<<<<<< HEAD
				pre: ({ _node, children, ...preProps }: any) => {
=======
				pre: ({ node: _, children }: any) => {
					// Check for Mermaid diagrams first
>>>>>>> 936712b2
					if (Array.isArray(children) && children.length === 1 && React.isValidElement(children[0])) {
						const child = children[0] as React.ReactElement<{ className?: string }>

						if (child.props?.className?.includes("language-mermaid")) {
							return child
						}
					}

					// For all other code blocks, use CodeBlock with copy button
					const codeNode = children?.[0]

					if (!codeNode?.props?.children) {
						return null
					}

					const language =
						(Array.isArray(codeNode.props?.className)
							? codeNode.props.className
							: [codeNode.props?.className]
						).map((c: string) => c?.replace("language-", ""))[0] || "javascript"

					const rawText = codeNode.props.children[0] || ""
					return <CodeBlock source={rawText} language={language} />
				},
				code: (props: any) => {
					const className = props.className || ""

					if (className.includes("language-mermaid")) {
						const codeText = String(props.children || "")
						return <MermaidBlock code={codeText} />
					}

					return <code {...props} />
				},
			},
		},
	})

	useEffect(() => {
		setMarkdown(markdown || "")
	}, [markdown, setMarkdown, theme])

	return (
		<div style={{}}>
			<StyledMarkdown>{reactContent}</StyledMarkdown>
		</div>
	)
})

export default MarkdownBlock<|MERGE_RESOLUTION|>--- conflicted
+++ resolved
@@ -117,26 +117,6 @@
 	}
 `
 
-<<<<<<< HEAD
-const StyledPre = styled.pre<{ theme: any }>`
-	& .hljs {
-		color: var(--vscode-editor-foreground, #fff);
-	}
-
-	${(props) =>
-		Object.keys(props.theme)
-			.map((key) => {
-				return `
-      & ${key} {
-        color: ${props.theme[key]};
-      }
-    `
-			})
-			.join("")}
-`
-
-=======
->>>>>>> 936712b2
 const MarkdownBlock = memo(({ markdown }: MarkdownBlockProps) => {
 	const { theme } = useExtensionState()
 	const [reactContent, setMarkdown] = useRemark({
@@ -157,12 +137,8 @@
 		rehypePlugins: [],
 		rehypeReactOptions: {
 			components: {
-<<<<<<< HEAD
-				pre: ({ _node, children, ...preProps }: any) => {
-=======
 				pre: ({ node: _, children }: any) => {
 					// Check for Mermaid diagrams first
->>>>>>> 936712b2
 					if (Array.isArray(children) && children.length === 1 && React.isValidElement(children[0])) {
 						const child = children[0] as React.ReactElement<{ className?: string }>
 
