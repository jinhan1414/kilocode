--- conflicted
+++ resolved
@@ -6,14 +6,8 @@
 	type CustomModePrompts,
 	type ModeConfig,
 	type ExperimentId,
-<<<<<<< HEAD
 	GhostServiceSettings, // kilocode_change
-=======
-	type OrganizationAllowList,
-	ORGANIZATION_ALLOW_ALL,
-	GhostServiceSettings,
 	openRouterDefaultModelId, // kilocode_change
->>>>>>> a5079a56
 } from "@roo-code/types"
 
 import { type OrganizationAllowList, ORGANIZATION_ALLOW_ALL } from "@roo/cloud"
