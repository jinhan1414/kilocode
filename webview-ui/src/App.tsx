--- conflicted
+++ resolved
@@ -22,12 +22,9 @@
 import BottomControls from "./components/kilocode/BottomControls" // kilocode_change
 // import { AccountView } from "./components/account/AccountView" // kilocode_change: we have our own profile view
 import { useAddNonInteractiveClickListener } from "./components/ui/hooks/useNonInteractiveClick"
-<<<<<<< HEAD
 import { KiloCodeErrorBoundary } from "./kilocode/KiloCodeErrorBoundary"
-=======
 import { TooltipProvider } from "./components/ui/tooltip"
 import { STANDARD_TOOLTIP_DELAY } from "./components/ui/standard-tooltip"
->>>>>>> db07ff56
 
 type Tab = "settings" | "history" | "mcp" | "modes" | "chat" | "marketplace" | "account" | "profile" // kilocode_change: add "profile"
 
@@ -47,20 +44,11 @@
 		didHydrateState,
 		showWelcome,
 		shouldShowAnnouncement,
-<<<<<<< HEAD
 		// telemetrySetting, // kilocode_change not used
 		// telemetryKey, // kilocode_change not used
 		// machineId, // kilocode_change not used
 		// cloudUserInfo, // kilocode_change not used
 		// cloudIsAuthenticated, // kilocode_change not used
-=======
-		telemetrySetting,
-		telemetryKey,
-		machineId,
-		cloudUserInfo,
-		cloudIsAuthenticated,
-		cloudApiUrl,
->>>>>>> db07ff56
 		renderContext,
 		mdmCompliant,
 	} = useExtensionState()
@@ -104,7 +92,7 @@
 	)
 
 	const [currentSection, setCurrentSection] = useState<string | undefined>(undefined)
-	const [currentMarketplaceTab, setCurrentMarketplaceTab] = useState<string | undefined>(undefined)
+	const [_currentMarketplaceTab, setCurrentMarketplaceTab] = useState<string | undefined>(undefined)
 
 	const onMessage = useCallback(
 		(e: MessageEvent) => {
@@ -198,7 +186,6 @@
 			{tab === "settings" && (
 				<SettingsView ref={settingsRef} onDone={() => switchTab("chat")} targetSection={currentSection} /> // kilocode_change
 			)}
-<<<<<<< HEAD
 			{/* kilocode_change: add profileview */}
 			{tab === "profile" && <ProfileView onDone={() => switchTab("chat")} />}
 			{/* kilocode_change: rendered in settings */}
@@ -209,23 +196,6 @@
 			{/* {tab === "account" && (
 				<AccountView userInfo={cloudUserInfo} isAuthenticated={false} onDone={() => switchTab("chat")} />
 			)} */}
-=======
-			{tab === "marketplace" && (
-				<MarketplaceView
-					stateManager={marketplaceStateManager}
-					onDone={() => switchTab("chat")}
-					targetTab={currentMarketplaceTab as "mcp" | "mode" | undefined}
-				/>
-			)}
-			{tab === "account" && (
-				<AccountView
-					userInfo={cloudUserInfo}
-					isAuthenticated={cloudIsAuthenticated}
-					cloudApiUrl={cloudApiUrl}
-					onDone={() => switchTab("chat")}
-				/>
-			)}
->>>>>>> db07ff56
 			<ChatView
 				ref={chatViewRef}
 				isHidden={tab !== "chat"}
@@ -254,17 +224,6 @@
 const queryClient = new QueryClient()
 
 const AppWithProviders = () => (
-<<<<<<< HEAD
-	<KiloCodeErrorBoundary>
-		<ExtensionStateContextProvider>
-			<TranslationProvider>
-				<QueryClientProvider client={queryClient}>
-					<App />
-				</QueryClientProvider>
-			</TranslationProvider>
-		</ExtensionStateContextProvider>
-	</KiloCodeErrorBoundary>
-=======
 	<ExtensionStateContextProvider>
 		<TranslationProvider>
 			<QueryClientProvider client={queryClient}>
@@ -274,7 +233,12 @@
 			</QueryClientProvider>
 		</TranslationProvider>
 	</ExtensionStateContextProvider>
->>>>>>> db07ff56
 )
 
-export default AppWithProviders+const AppWithKiloCodeErrorBoundary = () => (
+	<KiloCodeErrorBoundary>
+		<AppWithProviders />
+	</KiloCodeErrorBoundary>
+)
+
+export default AppWithKiloCodeErrorBoundary // kilocode_change