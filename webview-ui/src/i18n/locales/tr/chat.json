{
	"greeting": "Kilo Code sizin için ne yapabilir?",
	"task": {
		"title": "Görev",
		"expand": "Görevi genişlet",
		"collapse": "Görevi daralt",
		"seeMore": "Daha fazla gör",
		"seeLess": "Daha az gör",
		"tokens": "Tokenlar",
		"cache": "Önbellek",
		"apiCost": "API Maliyeti",
		"size": "Boyut",
		"contextWindow": "Bağlam Uzunluğu",
		"closeAndStart": "Görevi kapat ve yeni bir görev başlat",
		"export": "Görev geçmişini dışa aktar",
		"delete": "Görevi sil (Onayı atlamak için Shift + Tıkla)",
		"condenseContext": "Bağlamı akıllıca yoğunlaştır",
		"share": "Görevi paylaş",
		"shareWithOrganization": "Kuruluşla paylaş",
		"shareWithOrganizationDescription": "Sadece kuruluşunuzun üyeleri erişebilir",
		"sharePublicly": "Herkese açık paylaş",
		"sharePubliclyDescription": "Bağlantıya sahip herkes erişebilir",
		"connectToCloud": "Buluta bağlan",
		"connectToCloudDescription": "Görevleri paylaşmak için Kilo Code Cloud'a giriş yap",
		"sharingDisabledByOrganization": "Paylaşım kuruluş tarafından devre dışı bırakıldı",
		"shareSuccessOrganization": "Organizasyon bağlantısı panoya kopyalandı",
		"shareSuccessPublic": "Genel bağlantı panoya kopyalandı",
		"openInCloud": "Görevi Roo Code Cloud'da aç",
		"openInCloudIntro": "Roo'yu her yerden izlemeye veya etkileşime devam et. Açmak için tara, tıkla veya kopyala."
	},
	"history": {
		"title": "Geçmiş"
	},
	"unpin": "Sabitlemeyi iptal et",
	"pin": "Sabitle",
	"tokenProgress": {
		"availableSpace": "Kullanılabilir alan: {{amount}} token",
		"tokensUsed": "Kullanılan tokenlar: {{used}} / {{total}}",
		"reservedForResponse": "Model yanıtı için ayrılan: {{amount}} token"
	},
	"retry": {
		"title": "Yeniden Dene",
		"tooltip": "İşlemi tekrar dene"
	},
	"startNewTask": {
		"title": "Yeni Görev Başlat",
		"tooltip": "Yeni bir görev başlat"
	},
	"reportBug": {
		"title": "Hata Bildir"
	},
	"proceedAnyways": {
		"title": "Yine de Devam Et",
		"tooltip": "Komut çalışırken devam et"
	},
	"save": {
		"title": "Kaydet",
		"tooltip": "Mesaj değişikliklerini kaydet"
	},
	"reject": {
		"title": "Reddet",
		"tooltip": "Bu eylemi reddet"
	},
	"completeSubtaskAndReturn": "Alt görevi tamamla ve geri dön",
	"approve": {
		"title": "Onayla",
		"tooltip": "Bu eylemi onayla"
	},
	"runCommand": {
		"title": "Komut",
		"tooltip": "Bu komutu çalıştır"
	},
	"proceedWhileRunning": {
		"title": "Çalışırken Devam Et",
		"tooltip": "Uyarılara rağmen devam et"
	},
	"killCommand": {
		"title": "Komutu Durdur",
		"tooltip": "Mevcut komutu durdur"
	},
	"resumeTask": {
		"title": "Göreve Devam Et",
		"tooltip": "Mevcut göreve devam et"
	},
	"terminate": {
		"title": "Sonlandır",
		"tooltip": "Mevcut görevi sonlandır"
	},
	"cancel": {
		"title": "İptal",
		"tooltip": "Mevcut işlemi iptal et"
	},
	"scrollToBottom": "Sohbetin altına kaydır",
	"about": "AI yardımıyla kod oluşturun, yeniden düzenleyin ve hatalarını ayıklayın. Daha fazla bilgi için <DocsLink>belgelerimize</DocsLink> göz atın.",
	"docs": "Daha fazla bilgi için <DocsLink>belgelerimize</DocsLink> göz atın.",
	"onboarding": "<strong>Bu çalışma alanındaki görev listeniz boş.</strong> Aşağıya bir görev yazarak başlayın. Nasıl başlayacağınızdan emin değil misiniz? Kilo Code'nun sizin için neler yapabileceği hakkında daha fazla bilgiyi <DocsLink>belgelerde</DocsLink> okuyun.",
	"rooTips": {
		"customizableModes": {
			"title": "Özelleştirilebilir modlar",
			"description": "Göreve odaklanan ve sonuç veren özel kişilikler."
		},
		"modelAgnostic": {
			"title": "Kendi modelinizi getirin",
			"description": "Kendi sağlayıcı anahtarınızı kullanın veya hatta yerel çıkarım yapın — ek ücret yok, kilitlenme yok, kısıtlama yok"
		}
	},
	"selectMode": "Etkileşim modunu seçin",
	"selectApiConfig": "API yapılandırmasını seçin",
	"selectModelConfig": "Model seçin",
	"enhancePrompt": "Ek bağlamla istemi geliştir",
	"addImages": "Mesaja resim ekle",
	"sendMessage": "Mesaj gönder",
	"stopTts": "Metin okumayı durdur",
	"typeMessage": "Bir mesaj yazın...",
	"typeTask": "Görevinizi buraya yazın...",
	"addContext": "Bağlam eklemek için @, komutlar için /",
	"dragFiles": "dosyaları sürüklemek için shift tuşuna basılı tutun",
	"dragFilesImages": "dosyaları/resimleri sürüklemek için shift tuşuna basılı tutun",
	"enhancePromptDescription": "'İstemi geliştir' düğmesi, ek bağlam, açıklama veya yeniden ifade sağlayarak isteğinizi iyileştirmeye yardımcı olur. Buraya bir istek yazıp düğmeye tekrar tıklayarak nasıl çalıştığını görebilirsiniz.",
	"modeSelector": {
		"title": "Modlar",
		"marketplace": "Mod Pazaryeri",
		"settings": "Mod Ayarları",
		"description": "Kilo Code'nun davranışını özelleştiren uzmanlaşmış kişilikler.",
		"searchPlaceholder": "Modları ara...",
		"noResults": "Sonuç bulunamadı",
		"organizationModes": "Kuruluş Modları"
	},
	"errorReadingFile": "Dosya okuma hatası",
	"noValidImages": "Hiçbir geçerli resim işlenmedi",
	"separator": "Ayırıcı",
	"edit": "Düzenle...",
	"forNextMode": "sonraki mod için",
	"forPreviousMode": "önceki mod için",
	"error": "Hata",
	"diffError": {
		"title": "Düzenleme Başarısız"
	},
	"troubleMessage": "Kilo Code sorun yaşıyor...",
	"apiRequest": {
		"title": "API İsteği",
		"failed": "API İsteği Başarısız",
		"streaming": "API İsteği...",
		"cancelled": "API İsteği İptal Edildi",
		"streamingFailed": "API Akışı Başarısız"
	},
	"checkpoint": {
		"regular": "Kontrol Noktası",
		"initializingWarning": "Kontrol noktası hala başlatılıyor... Bu çok uzun sürerse, <settingsLink>ayarlar</settingsLink> bölümünden kontrol noktalarını devre dışı bırakabilir ve görevinizi yeniden başlatabilirsiniz.",
		"menu": {
			"viewDiff": "Farkları Görüntüle",
			"more": "Daha fazla seçenek",
			"viewDiffFromInit": "Tüm Değişiklikleri Görüntüle",
			"viewDiffWithCurrent": "Bu Kontrol Noktasından Bu Yana Değişiklikleri Görüntüle",
			"restore": "Kontrol Noktasını Geri Yükle",
			"restoreFiles": "Dosyaları Geri Yükle",
			"restoreFilesDescription": "Projenizin dosyalarını bu noktada alınan bir anlık görüntüye geri yükler.",
			"restoreFilesAndTask": "Dosyaları ve Görevi Geri Yükle",
			"confirm": "Onayla",
			"cancel": "İptal",
			"cannotUndo": "Bu işlem geri alınamaz.",
			"restoreFilesAndTaskDescription": "Projenizin dosyalarını bu noktada alınan bir anlık görüntüye geri yükler ve bu noktadan sonraki tüm mesajları siler."
		},
		"current": "Mevcut"
	},
	"instructions": {
		"wantsToFetch": "Kilo Code mevcut göreve yardımcı olmak için ayrıntılı talimatlar almak istiyor"
	},
	"fileOperations": {
		"wantsToRead": "Kilo Code bu dosyayı okumak istiyor",
		"wantsToReadOutsideWorkspace": "Kilo Code çalışma alanı dışındaki bu dosyayı okumak istiyor",
		"didRead": "Kilo Code bu dosyayı okudu",
		"wantsToEdit": "Kilo Code bu dosyayı düzenlemek istiyor",
		"wantsToEditOutsideWorkspace": "Kilo Code çalışma alanı dışındaki bu dosyayı düzenlemek istiyor",
		"wantsToEditProtected": "Kilo Code korumalı bir yapılandırma dosyasını düzenlemek istiyor",
		"wantsToCreate": "Kilo Code yeni bir dosya oluşturmak istiyor",
		"wantsToSearchReplace": "Kilo Code bu dosyada arama ve değiştirme yapmak istiyor",
		"didSearchReplace": "Kilo Code bu dosyada arama ve değiştirme yaptı",
		"wantsToInsert": "Kilo Code bu dosyaya içerik eklemek istiyor",
		"wantsToInsertWithLineNumber": "Kilo Code bu dosyanın {{lineNumber}}. satırına içerik eklemek istiyor",
		"wantsToInsertAtEnd": "Kilo Code bu dosyanın sonuna içerik eklemek istiyor",
		"wantsToDelete": "Kilo Code bu dosyayı silmek istiyor",
		"wantsToDeleteDirectory": "Kilo Code bu dizini silmek istiyor",
		"wantsToReadAndXMore": "Kilo Code bu dosyayı ve {{count}} tane daha okumak istiyor",
		"wantsToReadMultiple": "Kilo Code birden fazla dosya okumak istiyor",
		"wantsToApplyBatchChanges": "Kilo Code birden fazla dosyaya değişiklik uygulamak istiyor",
		"wantsToGenerateImage": "Kilo Code bir görsel oluşturmak istiyor",
		"wantsToGenerateImageOutsideWorkspace": "Kilo Code çalışma alanının dışında bir görsel oluşturmak istiyor",
		"wantsToGenerateImageProtected": "Kilo Code korumalı bir konumda görsel oluşturmak istiyor",
		"didGenerateImage": "Kilo Code bir görsel oluşturdu"
	},
	"directoryOperations": {
		"wantsToViewTopLevel": "Kilo Code bu dizindeki üst düzey dosyaları görüntülemek istiyor",
		"didViewTopLevel": "Kilo Code bu dizindeki üst düzey dosyaları görüntüledi",
		"wantsToViewRecursive": "Kilo Code bu dizindeki tüm dosyaları özyinelemeli olarak görüntülemek istiyor",
		"didViewRecursive": "Kilo Code bu dizindeki tüm dosyaları özyinelemeli olarak görüntüledi",
		"wantsToViewDefinitions": "Kilo Code bu dizinde kullanılan kaynak kod tanımlama isimlerini görüntülemek istiyor",
		"didViewDefinitions": "Kilo Code bu dizinde kullanılan kaynak kod tanımlama isimlerini görüntüledi",
		"wantsToSearch": "Kilo Code bu dizinde <code>{{regex}}</code> için arama yapmak istiyor",
		"didSearch": "Kilo Code bu dizinde <code>{{regex}}</code> için arama yaptı",
		"wantsToSearchOutsideWorkspace": "Kilo Code bu dizinde (çalışma alanı dışında) <code>{{regex}}</code> için arama yapmak istiyor",
		"didSearchOutsideWorkspace": "Kilo Code bu dizinde (çalışma alanı dışında) <code>{{regex}}</code> için arama yaptı",
		"wantsToViewTopLevelOutsideWorkspace": "Kilo Code bu dizindeki (çalışma alanı dışında) üst düzey dosyaları görüntülemek istiyor",
		"didViewTopLevelOutsideWorkspace": "Kilo Code bu dizindeki (çalışma alanı dışında) üst düzey dosyaları görüntüledi",
		"wantsToViewRecursiveOutsideWorkspace": "Kilo Code bu dizindeki (çalışma alanı dışında) tüm dosyaları özyinelemeli olarak görüntülemek istiyor",
		"didViewRecursiveOutsideWorkspace": "Kilo Code bu dizindeki (çalışma alanı dışında) tüm dosyaları özyinelemeli olarak görüntüledi",
		"wantsToViewDefinitionsOutsideWorkspace": "Kilo Code bu dizinde (çalışma alanı dışında) kullanılan kaynak kod tanımlama isimlerini görüntülemek istiyor",
		"didViewDefinitionsOutsideWorkspace": "Kilo Code bu dizinde (çalışma alanı dışında) kullanılan kaynak kod tanımlama isimlerini görüntüledi"
	},
	"commandOutput": "Komut Çıktısı",
	"commandExecution": {
		"running": "Çalışıyor",
		"abort": "İptal Et",
		"pid": "PID: {{pid}}",
		"exitStatus": "{{exitCode}} durumuyla çıkıldı",
		"manageCommands": "Komut İzinlerini Yönet",
		"commandManagementDescription": "Komut izinlerini yönetin: Otomatik yürütmeye izin vermek için ✓'e, yürütmeyi reddetmek için ✗'e tıklayın. Desenler açılıp kapatılabilir veya listelerden kaldırılabilir. <settingsLink>Tüm ayarları görüntüle</settingsLink>",
		"addToAllowed": "İzin verilenler listesine ekle",
		"removeFromAllowed": "İzin verilenler listesinden kaldır",
		"addToDenied": "Reddedilenler listesine ekle",
		"removeFromDenied": "Reddedilenler listesinden kaldır",
		"abortCommand": "Komut yürütmeyi iptal et",
		"expandOutput": "Çıktıyı genişlet",
		"collapseOutput": "Çıktıyı daralt",
		"expandManagement": "Komut yönetimi bölümünü genişlet",
		"collapseManagement": "Komut yönetimi bölümünü daralt"
	},
	"response": "Yanıt",
	"arguments": "Argümanlar",
	"text": {
		"rooSaid": "Kilo dedi"
	},
	"feedback": {
		"youSaid": "Dediniz ki"
	},
	"mcp": {
		"wantsToUseTool": "Kilo Code {{serverName}} MCP sunucusunda bir araç kullanmak istiyor",
		"wantsToAccessResource": "Kilo Code {{serverName}} MCP sunucusundaki bir kaynağa erişmek istiyor"
	},
	"modes": {
		"wantsToSwitch": "Kilo Code <code>{{mode}}</code> moduna geçmek istiyor",
		"wantsToSwitchWithReason": "Kilo Code <code>{{mode}}</code> moduna geçmek istiyor çünkü: {{reason}}",
		"didSwitch": "Kilo Code <code>{{mode}}</code> moduna geçti",
		"didSwitchWithReason": "Kilo Code <code>{{mode}}</code> moduna geçti çünkü: {{reason}}"
	},
	"subtasks": {
		"wantsToCreate": "Kilo Code <code>{{mode}}</code> modunda yeni bir alt görev oluşturmak istiyor",
		"wantsToFinish": "Kilo Code bu alt görevi bitirmek istiyor",
		"newTaskContent": "Alt Görev Talimatları",
		"completionContent": "Alt Görev Tamamlandı",
		"resultContent": "Alt Görev Sonuçları",
		"defaultResult": "Lütfen sonraki göreve devam edin.",
		"completionInstructions": "Alt görev tamamlandı! Sonuçları inceleyebilir ve düzeltmeler veya sonraki adımlar önerebilirsiniz. Her şey iyi görünüyorsa, sonucu üst göreve döndürmek için onaylayın."
	},
	"questions": {
		"hasQuestion": "Kilo Code'nun bir sorusu var"
	},
	"taskCompleted": "Görev Tamamlandı",
	"powershell": {
		"issues": "Windows PowerShell ile ilgili sorunlar yaşıyor gibi görünüyorsunuz, lütfen şu konuya bakın"
	},
	"autoApprove": {
		"tooltipManage": "Otomatik onay ayarlarını yönet",
		"tooltipStatus": "Otomatik onay şunlar için etkinleştirildi: {{toggles}}",
		"title": "Otomatik onayla",
		"toggle": "Otomatik onayı aç/kapat",
		"all": "Tümü",
		"none": "Hiçbiri",
		"description": "İzin istemeden bu eylemleri gerçekleştirin. Bunu yalnızca tamamen güvendiğiniz eylemler için etkinleştirin.",
		"selectOptionsFirst": "Otomatik onayı etkinleştirmek için aşağıdan en az bir seçenek seçin",
		"toggleAriaLabel": "Otomatik onayı aç/kapat",
		"disabledAriaLabel": "Otomatik onay devre dışı - önce seçenekleri seçin",
		"triggerLabelOff": "Otomatik onay kapalı",
		"triggerLabelOffShort": "Kapalı",
		"triggerLabel_zero": "0 otomatik onaylandı",
		"triggerLabel_one": "1 otomatik onaylandı",
		"triggerLabel_other": "{{count}} otomatik onaylandı",
		"triggerLabelAll": "YOLO"
	},
	"reasoning": {
		"thinking": "Düşünüyor",
		"seconds": "{{count}}sn"
	},
	"contextCondense": {
		"title": "Bağlam Özetlendi",
		"condensing": "Bağlam yoğunlaştırılıyor...",
		"errorHeader": "Bağlam yoğunlaştırılamadı",
		"tokens": "token"
	},
	"followUpSuggest": {
		"copyToInput": "Giriş alanına kopyala (veya Shift + tıklama)",
		"autoSelectCountdown": "{{count}}s içinde otomatik seçilecek",
		"countdownDisplay": "{{count}}sn"
	},
	"announcement": {
		"title": "🎉 Roo Code {{version}} Yayınlandı",
		"stealthModel": {
			"feature": "<bold>Sınırlı süre ÜCRETSİZ gizli model</bold> - Code Supernova: Artık <bold>1M token bağlam penceresi</bold> ile yükseltildi! Görüntü girişlerini destekleyen çok amaçlı acentik kodlama modeli, Roo Code Cloud üzerinden kullanılabilir.",
			"note": "(Not: istemler ve tamamlamalar model yaratıcısı tarafından kaydedilir ve modeli geliştirmek için kullanılır)",
			"connectButton": "Roo Code Cloud'a bağlan",
			"selectModel": "Başlamak için Ayarlar'da Roo Code Cloud sağlayıcısından <code>roo/code-supernova</code>'yı seçin.",
			"goToSettingsButton": "Ayarlar'a Git"
		},
		"release": {
			"heading": "Bu sürümdeki yenilikler:",
			"browserUse": "Browser Use 2.0, kalıcı oturumlar, daha net geri bildirim, özel tarayıcı paneli ve daha doğal eylem açıklamalarıyla sohbet içi tarayıcı deneyimini yükseltir",
			"cloudPaid": "Roo Code Cloud sağlayıcısı artık ücretli modeller sunuyor: kredi satın alın ve bunları hem bulut ajanları hem de çıkarım için kullanın"
		},
		"cloudAgents": {
			"heading": "Cloud'daki yenilikler:",
			"specialized": "<bold>Explainer</bold>, <bold>Planner</bold> ve <bold>Coder</bold> tanıtımı - iş akışlarını geliştirmek için üç özel bulut ajanı.",
			"description": "Ajanlar bulutta birlikte çalışır ve web'den veya Slack üzerinden tetiklenebilir.",
			"tryButton": "Bulut Ajanlarını Dene"
		},
		"careers": "Ayrıca, <careersLink>işe alım yapıyoruz!</careersLink>",
		"socialLinks": "Bize <xLink>X</xLink>, <discordLink>Discord</discordLink>, veya <redditLink>r/RooCode</redditLink>'da katılın 🚀"
	},
	"browser": {
<<<<<<< HEAD
		"rooWantsToUse": "Kilo Code tarayıcıyı kullanmak istiyor",
=======
		"session": "Tarayıcı Oturumu",
		"rooWantsToUse": "Roo tarayıcıyı kullanmak istiyor",
>>>>>>> 2c3b2953
		"consoleLogs": "Konsol Kayıtları",
		"noNewLogs": "(Yeni kayıt yok)",
		"screenshot": "Tarayıcı ekran görüntüsü",
		"cursor": "imleç",
		"navigation": {
			"step": "Adım {{current}} / {{total}}",
			"previous": "Önceki",
			"next": "Sonraki"
		},
		"sessionStarted": "Tarayıcı Oturumu Başlatıldı",
		"actions": {
			"title": "Tarayıcı Eylemi: ",
			"launch": "{{url}} adresinde tarayıcı başlat",
			"click": "Tıkla ({{coordinate}})",
			"type": "Yaz \"{{text}}\"",
			"press": "{{key}} tuşuna bas",
			"scrollDown": "Aşağı kaydır",
			"scrollUp": "Yukarı kaydır",
			"hover": "Üzerine gel ({{coordinate}})",
			"close": "Tarayıcıyı kapat"
		}
	},
	"codeblock": {
		"tooltips": {
			"expand": "Kod bloğunu genişlet",
			"collapse": "Kod bloğunu daralt",
			"enable_wrap": "Satır kaydırmayı etkinleştir",
			"disable_wrap": "Satır kaydırmayı devre dışı bırak",
			"copy_code": "Kodu kopyala"
		}
	},
	"systemPromptWarning": "UYARI: Özel sistem komut geçersiz kılma aktif. Bu işlevselliği ciddi şekilde bozabilir ve öngörülemeyen davranışlara neden olabilir.",
	"profileViolationWarning": "Geçerli profil kuruluşunuzun ayarlarıyla uyumlu değil",
	"shellIntegration": {
		"title": "Komut Çalıştırma Uyarısı",
		"description": "Komutunuz VSCode terminal kabuk entegrasyonu olmadan çalıştırılıyor. Bu uyarıyı gizlemek için <settingsLink>Kilo Code ayarları</settingsLink>'nın <strong>Terminal</strong> bölümünden kabuk entegrasyonunu devre dışı bırakabilir veya aşağıdaki bağlantıyı kullanarak VSCode terminal entegrasyonu sorunlarını giderebilirsiniz.",
		"troubleshooting": "Kabuk entegrasyonu belgelerini görmek için buraya tıklayın."
	},
	"ask": {
		"autoApprovedRequestLimitReached": {
			"title": "Otomatik Onaylanan İstek Limiti Aşıldı",
			"description": "Kilo Code, {{count}} API isteği/istekleri için otomatik onaylanan limite ulaştı. Sayacı sıfırlamak ve göreve devam etmek istiyor musunuz?",
			"button": "Sıfırla ve Devam Et"
		},
		"autoApprovedCostLimitReached": {
			"title": "Otomatik Onaylanan Maliyet Sınırına Ulaşıldı",
			"description": "Kilo Code otomatik olarak onaylanmış ${{count}} maliyet sınırına ulaştı. Maliyeti sıfırlamak ve göreve devam etmek ister misiniz?",
			"button": "Sıfırla ve Devam Et"
		}
	},
	"codebaseSearch": {
		"wantsToSearch": "Kilo Code kod tabanında <code>{{query}}</code> aramak istiyor",
		"wantsToSearchWithPath": "Kilo Code <code>{{path}}</code> içinde kod tabanında <code>{{query}}</code> aramak istiyor",
		"didSearch_one": "1 sonuç bulundu",
		"didSearch_other": "{{count}} sonuç bulundu",
		"resultTooltip": "Benzerlik puanı: {{score}} (dosyayı açmak için tıklayın)"
	},
	"read-batch": {
		"approve": {
			"title": "Tümünü Onayla"
		},
		"deny": {
			"title": "Tümünü Reddet"
		}
	},
	"indexingStatus": {
		"ready": "İndeks hazır",
		"indexing": "İndeksleniyor {{percentage}}%",
		"indexed": "İndekslendi",
		"error": "İndeks hatası",
		"status": "İndeks durumu"
	},
	"versionIndicator": {
		"ariaLabel": "Sürüm {{version}} - Sürüm notlarını görüntülemek için tıklayın"
	},
	"rooCloudCTA": {
		"title": "Roo Code Cloud gelişiyor!",
		"description": "Bulutta uzak ajanlar çalıştırın, görevlerinize her yerden erişin, başkalarıyla işbirliği yapın ve daha fazlası.",
		"joinWaitlist": "En son güncellemeleri almak için kaydolun."
	},
	"editMessage": {
		"placeholder": "Mesajını düzenle..."
	},
	"command": {
		"triggerDescription": "{{name}} komutunu tetikle"
	},
	"slashCommands": {
		"tooltip": "Eğik çizgi komutlarını yönet",
		"title": "Eğik Çizgi Komutları",
		"description": "Yerleşik eğik çizgi komutlarını kullanın veya sık kullanılan komut istemleri ve iş akışlarına hızlı erişim için özel komutlar oluşturun. <DocsLink>Belgeler</DocsLink>",
		"manageCommands": "Ayarlarda eğik çizgi komutlarını yönet",
		"builtInCommands": "Yerleşik Komutlar",
		"globalCommands": "Genel Komutlar",
		"workspaceCommands": "Çalışma Alanı Komutları",
		"globalCommand": "Genel komut",
		"editCommand": "Komutu düzenle",
		"deleteCommand": "Komutu sil",
		"newGlobalCommandPlaceholder": "Yeni genel komut...",
		"newWorkspaceCommandPlaceholder": "Yeni çalışma alanı komutu...",
		"deleteDialog": {
			"title": "Komutu Sil",
			"description": "\"{{name}}\" komutunu silmek istediğinizden emin misiniz? Bu işlem geri alınamaz.",
			"cancel": "İptal",
			"confirm": "Sil"
		}
	},
	"contextMenu": {
		"noResults": "Sonuç yok",
		"problems": "Sorunlar",
		"terminal": "Terminal",
		"url": "İçeriği getirmek için URL'yi yapıştırın"
	},
	"queuedMessages": {
		"title": "Sıradaki Mesajlar",
		"clickToEdit": "Mesajı düzenlemek için tıkla"
	},
	"slashCommand": {
		"wantsToRun": "Kilo Code bir slash komutu çalıştırmak istiyor",
		"didRun": "Kilo Code bir slash komutu çalıştırdı"
	},
	"todo": {
		"partial": "{{total}} yapılacaklar listesinden {{completed}} tanesi tamamlandı",
		"complete": "{{total}} yapılacaklar listesi tamamlandı",
		"updated": "Yapılacaklar listesi güncellendi",
		"completed": "Tamamlandı",
		"started": "Başladı"
	}
}<|MERGE_RESOLUTION|>--- conflicted
+++ resolved
@@ -316,12 +316,8 @@
 		"socialLinks": "Bize <xLink>X</xLink>, <discordLink>Discord</discordLink>, veya <redditLink>r/RooCode</redditLink>'da katılın 🚀"
 	},
 	"browser": {
-<<<<<<< HEAD
+		"session": "Tarayıcı Oturumu",
 		"rooWantsToUse": "Kilo Code tarayıcıyı kullanmak istiyor",
-=======
-		"session": "Tarayıcı Oturumu",
-		"rooWantsToUse": "Roo tarayıcıyı kullanmak istiyor",
->>>>>>> 2c3b2953
 		"consoleLogs": "Konsol Kayıtları",
 		"noNewLogs": "(Yeni kayıt yok)",
 		"screenshot": "Tarayıcı ekran görüntüsü",
