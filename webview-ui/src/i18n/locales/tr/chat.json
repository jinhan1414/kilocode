{
	"greeting": "Kilo Code sizin için ne yapabilir?",
	"task": {
		"title": "Görev",
		"expand": "Görevi genişlet",
		"collapse": "Görevi daralt",
		"seeMore": "Daha fazla gör",
		"seeLess": "Daha az gör",
		"tokens": "Tokenlar",
		"cache": "Önbellek",
		"apiCost": "API Maliyeti",
		"size": "Boyut",
		"contextWindow": "Bağlam Uzunluğu",
		"closeAndStart": "Görevi kapat ve yeni bir görev başlat",
		"export": "Görev geçmişini dışa aktar",
		"delete": "Görevi sil (Onayı atlamak için Shift + Tıkla)",
		"condenseContext": "Bağlamı akıllıca yoğunlaştır",
		"share": "Görevi paylaş",
		"shareWithOrganization": "Kuruluşla paylaş",
		"shareWithOrganizationDescription": "Sadece kuruluşunuzun üyeleri erişebilir",
		"sharePublicly": "Herkese açık paylaş",
		"sharePubliclyDescription": "Bağlantıya sahip herkes erişebilir",
		"connectToCloud": "Buluta bağlan",
		"connectToCloudDescription": "Görevleri paylaşmak için Kilo Code Cloud'a giriş yap",
		"sharingDisabledByOrganization": "Paylaşım kuruluş tarafından devre dışı bırakıldı",
		"shareSuccessOrganization": "Organizasyon bağlantısı panoya kopyalandı",
		"shareSuccessPublic": "Genel bağlantı panoya kopyalandı",
		"openInCloud": "Görevi Roo Code Cloud'da aç",
		"openInCloudIntro": "Roo'yu her yerden izlemeye veya etkileşime devam et. Açmak için tara, tıkla veya kopyala."
	},
	"history": {
		"title": "Geçmiş"
	},
	"unpin": "Sabitlemeyi iptal et",
	"pin": "Sabitle",
	"tokenProgress": {
		"availableSpace": "Kullanılabilir alan: {{amount}} token",
		"tokensUsed": "Kullanılan tokenlar: {{used}} / {{total}}",
		"reservedForResponse": "Model yanıtı için ayrılan: {{amount}} token"
	},
	"retry": {
		"title": "Yeniden Dene",
		"tooltip": "İşlemi tekrar dene"
	},
	"startNewTask": {
		"title": "Yeni Görev Başlat",
		"tooltip": "Yeni bir görev başlat"
	},
	"reportBug": {
		"title": "Hata Bildir"
	},
	"proceedAnyways": {
		"title": "Yine de Devam Et",
		"tooltip": "Komut çalışırken devam et"
	},
	"save": {
		"title": "Kaydet",
		"tooltip": "Mesaj değişikliklerini kaydet"
	},
	"reject": {
		"title": "Reddet",
		"tooltip": "Bu eylemi reddet"
	},
	"completeSubtaskAndReturn": "Alt görevi tamamla ve geri dön",
	"approve": {
		"title": "Onayla",
		"tooltip": "Bu eylemi onayla"
	},
	"runCommand": {
		"title": "Komut",
		"tooltip": "Bu komutu çalıştır"
	},
	"proceedWhileRunning": {
		"title": "Çalışırken Devam Et",
		"tooltip": "Uyarılara rağmen devam et"
	},
	"killCommand": {
		"title": "Komutu Durdur",
		"tooltip": "Mevcut komutu durdur"
	},
	"resumeTask": {
		"title": "Göreve Devam Et",
		"tooltip": "Mevcut göreve devam et"
	},
	"terminate": {
		"title": "Sonlandır",
		"tooltip": "Mevcut görevi sonlandır"
	},
	"cancel": {
		"title": "İptal",
		"tooltip": "Mevcut işlemi iptal et"
	},
	"scrollToBottom": "Sohbetin altına kaydır",
	"about": "AI yardımıyla kod oluşturun, yeniden düzenleyin ve hatalarını ayıklayın. Daha fazla bilgi edinmek için <DocsLink>belgelerimize</DocsLink> göz atın.",
	"onboarding": "<strong>Bu çalışma alanındaki görev listeniz boş.</strong> Aşağıya bir görev yazarak başlayın. Nasıl başlayacağınızdan emin değil misiniz? Kilo Code'nun sizin için neler yapabileceği hakkında daha fazla bilgiyi <DocsLink>belgelerde</DocsLink> okuyun.",
	"rooTips": {
		"boomerangTasks": {
			"title": "Görev Orkestrasyonu",
			"description": "Görevleri daha küçük, yönetilebilir parçalara ayırın."
		},
		"stickyModels": {
			"title": "Yapışkan Modlar",
			"description": "Her mod, en son kullandığınız modeli hatırlar"
		},
		"tools": {
			"title": "Araçlar",
			"description": "AI'nın web'e göz atarak, komutlar çalıştırarak ve daha fazlasını yaparak sorunları çözmesine izin verin."
		},
		"customizableModes": {
			"title": "Özelleştirilebilir Modlar",
			"description": "Kendi davranışları ve atanmış modelleri ile özelleştirilmiş kişilikler"
		}
	},
	"selectMode": "Etkileşim modunu seçin",
	"selectApiConfig": "API yapılandırmasını seçin",
	"selectModelConfig": "Model seçin",
	"enhancePrompt": "Ek bağlamla istemi geliştir",
	"addImages": "Mesaja resim ekle",
	"sendMessage": "Mesaj gönder",
	"stopTts": "Metin okumayı durdur",
	"typeMessage": "Bir mesaj yazın...",
	"typeTask": "Görevinizi buraya yazın...",
	"addContext": "Bağlam eklemek için @, komutlar için /",
	"dragFiles": "dosyaları sürüklemek için shift tuşuna basılı tutun",
	"dragFilesImages": "dosyaları/resimleri sürüklemek için shift tuşuna basılı tutun",
	"enhancePromptDescription": "'İstemi geliştir' düğmesi, ek bağlam, açıklama veya yeniden ifade sağlayarak isteğinizi iyileştirmeye yardımcı olur. Buraya bir istek yazıp düğmeye tekrar tıklayarak nasıl çalıştığını görebilirsiniz.",
	"modeSelector": {
		"title": "Modlar",
		"marketplace": "Mod Pazaryeri",
		"settings": "Mod Ayarları",
		"description": "Kilo Code'nun davranışını özelleştiren uzmanlaşmış kişilikler.",
		"searchPlaceholder": "Modları ara...",
		"noResults": "Sonuç bulunamadı"
	},
	"errorReadingFile": "Dosya okuma hatası",
	"noValidImages": "Hiçbir geçerli resim işlenmedi",
	"separator": "Ayırıcı",
	"edit": "Düzenle...",
	"forNextMode": "sonraki mod için",
	"forPreviousMode": "önceki mod için",
	"error": "Hata",
	"diffError": {
		"title": "Düzenleme Başarısız"
	},
	"troubleMessage": "Kilo Code sorun yaşıyor...",
	"apiRequest": {
		"title": "API İsteği",
		"failed": "API İsteği Başarısız",
		"streaming": "API İsteği...",
		"cancelled": "API İsteği İptal Edildi",
		"streamingFailed": "API Akışı Başarısız"
	},
	"checkpoint": {
		"regular": "Kontrol Noktası",
		"initializingWarning": "Kontrol noktası hala başlatılıyor... Bu çok uzun sürerse, <settingsLink>ayarlar</settingsLink> bölümünden kontrol noktalarını devre dışı bırakabilir ve görevinizi yeniden başlatabilirsiniz.",
		"menu": {
			"viewDiff": "Farkları Görüntüle",
			"restore": "Kontrol Noktasını Geri Yükle",
			"restoreFiles": "Dosyaları Geri Yükle",
			"restoreFilesDescription": "Projenizin dosyalarını bu noktada alınan bir anlık görüntüye geri yükler.",
			"restoreFilesAndTask": "Dosyaları ve Görevi Geri Yükle",
			"confirm": "Onayla",
			"cancel": "İptal",
			"cannotUndo": "Bu işlem geri alınamaz.",
			"restoreFilesAndTaskDescription": "Projenizin dosyalarını bu noktada alınan bir anlık görüntüye geri yükler ve bu noktadan sonraki tüm mesajları siler."
		},
		"current": "Mevcut"
	},
	"instructions": {
		"wantsToFetch": "Kilo Code mevcut göreve yardımcı olmak için ayrıntılı talimatlar almak istiyor"
	},
	"fileOperations": {
<<<<<<< HEAD
		"wantsToRead": "Kilo Code bu dosyayı okumak istiyor:",
		"wantsToReadOutsideWorkspace": "Kilo Code çalışma alanı dışındaki bu dosyayı okumak istiyor:",
		"didRead": "Kilo Code bu dosyayı okudu:",
		"wantsToEdit": "Kilo Code bu dosyayı düzenlemek istiyor:",
		"wantsToEditOutsideWorkspace": "Kilo Code çalışma alanı dışındaki bu dosyayı düzenlemek istiyor:",
		"wantsToEditProtected": "Kilo Code korumalı bir yapılandırma dosyasını düzenlemek istiyor:",
		"wantsToCreate": "Kilo Code yeni bir dosya oluşturmak istiyor:",
		"wantsToSearchReplace": "Kilo Code bu dosyada arama ve değiştirme yapmak istiyor:",
		"didSearchReplace": "Kilo Code bu dosyada arama ve değiştirme yaptı:",
		"wantsToInsert": "Kilo Code bu dosyaya içerik eklemek istiyor:",
		"wantsToInsertWithLineNumber": "Kilo Code bu dosyanın {{lineNumber}}. satırına içerik eklemek istiyor:",
		"wantsToInsertAtEnd": "Kilo Code bu dosyanın sonuna içerik eklemek istiyor:",
		"wantsToReadAndXMore": "Kilo Code bu dosyayı ve {{count}} tane daha okumak istiyor:",
		"wantsToReadMultiple": "Kilo Code birden fazla dosya okumak istiyor:",
		"wantsToApplyBatchChanges": "Kilo Code birden fazla dosyaya değişiklik uygulamak istiyor:",
		"wantsToGenerateImage": "Kilo Code bir görsel oluşturmak istiyor:",
		"wantsToGenerateImageOutsideWorkspace": "Kilo Code çalışma alanının dışında bir görsel oluşturmak istiyor:",
		"wantsToGenerateImageProtected": "Kilo Code korumalı bir konumda görsel oluşturmak istiyor:",
		"didGenerateImage": "Kilo Code bir görsel oluşturdu:"
	},
	"directoryOperations": {
		"wantsToViewTopLevel": "Kilo Code bu dizindeki üst düzey dosyaları görüntülemek istiyor:",
		"didViewTopLevel": "Kilo Code bu dizindeki üst düzey dosyaları görüntüledi:",
		"wantsToViewRecursive": "Kilo Code bu dizindeki tüm dosyaları özyinelemeli olarak görüntülemek istiyor:",
		"didViewRecursive": "Kilo Code bu dizindeki tüm dosyaları özyinelemeli olarak görüntüledi:",
		"wantsToViewDefinitions": "Kilo Code bu dizinde kullanılan kaynak kod tanımlama isimlerini görüntülemek istiyor:",
		"didViewDefinitions": "Kilo Code bu dizinde kullanılan kaynak kod tanımlama isimlerini görüntüledi:",
		"wantsToSearch": "Kilo Code bu dizinde <code>{{regex}}</code> için arama yapmak istiyor:",
		"didSearch": "Kilo Code bu dizinde <code>{{regex}}</code> için arama yaptı:",
		"wantsToSearchOutsideWorkspace": "Kilo Code bu dizinde (çalışma alanı dışında) <code>{{regex}}</code> için arama yapmak istiyor:",
		"didSearchOutsideWorkspace": "Kilo Code bu dizinde (çalışma alanı dışında) <code>{{regex}}</code> için arama yaptı:",
		"wantsToViewTopLevelOutsideWorkspace": "Kilo Code bu dizindeki (çalışma alanı dışında) üst düzey dosyaları görüntülemek istiyor:",
		"didViewTopLevelOutsideWorkspace": "Kilo Code bu dizindeki (çalışma alanı dışında) üst düzey dosyaları görüntüledi:",
		"wantsToViewRecursiveOutsideWorkspace": "Kilo Code bu dizindeki (çalışma alanı dışında) tüm dosyaları özyinelemeli olarak görüntülemek istiyor:",
		"didViewRecursiveOutsideWorkspace": "Kilo Code bu dizindeki (çalışma alanı dışında) tüm dosyaları özyinelemeli olarak görüntüledi:",
		"wantsToViewDefinitionsOutsideWorkspace": "Kilo Code bu dizinde (çalışma alanı dışında) kullanılan kaynak kod tanımlama isimlerini görüntülemek istiyor:",
		"didViewDefinitionsOutsideWorkspace": "Kilo Code bu dizinde (çalışma alanı dışında) kullanılan kaynak kod tanımlama isimlerini görüntüledi:"
=======
		"wantsToRead": "Roo bu dosyayı okumak istiyor",
		"wantsToReadOutsideWorkspace": "Roo çalışma alanı dışındaki bu dosyayı okumak istiyor",
		"didRead": "Roo bu dosyayı okudu",
		"wantsToEdit": "Roo bu dosyayı düzenlemek istiyor",
		"wantsToEditOutsideWorkspace": "Roo çalışma alanı dışındaki bu dosyayı düzenlemek istiyor",
		"wantsToEditProtected": "Roo korumalı bir yapılandırma dosyasını düzenlemek istiyor",
		"wantsToCreate": "Roo yeni bir dosya oluşturmak istiyor",
		"wantsToSearchReplace": "Roo bu dosyada arama ve değiştirme yapmak istiyor",
		"didSearchReplace": "Roo bu dosyada arama ve değiştirme yaptı",
		"wantsToInsert": "Roo bu dosyaya içerik eklemek istiyor",
		"wantsToInsertWithLineNumber": "Roo bu dosyanın {{lineNumber}}. satırına içerik eklemek istiyor",
		"wantsToInsertAtEnd": "Roo bu dosyanın sonuna içerik eklemek istiyor",
		"wantsToReadAndXMore": "Roo bu dosyayı ve {{count}} tane daha okumak istiyor",
		"wantsToReadMultiple": "Roo birden fazla dosya okumak istiyor",
		"wantsToApplyBatchChanges": "Roo birden fazla dosyaya değişiklik uygulamak istiyor",
		"wantsToGenerateImage": "Roo bir görsel oluşturmak istiyor",
		"wantsToGenerateImageOutsideWorkspace": "Roo çalışma alanının dışında bir görsel oluşturmak istiyor",
		"wantsToGenerateImageProtected": "Roo korumalı bir konumda görsel oluşturmak istiyor",
		"didGenerateImage": "Roo bir görsel oluşturdu"
	},
	"directoryOperations": {
		"wantsToViewTopLevel": "Roo bu dizindeki üst düzey dosyaları görüntülemek istiyor",
		"didViewTopLevel": "Roo bu dizindeki üst düzey dosyaları görüntüledi",
		"wantsToViewRecursive": "Roo bu dizindeki tüm dosyaları özyinelemeli olarak görüntülemek istiyor",
		"didViewRecursive": "Roo bu dizindeki tüm dosyaları özyinelemeli olarak görüntüledi",
		"wantsToViewDefinitions": "Roo bu dizinde kullanılan kaynak kod tanımlama isimlerini görüntülemek istiyor",
		"didViewDefinitions": "Roo bu dizinde kullanılan kaynak kod tanımlama isimlerini görüntüledi",
		"wantsToSearch": "Roo bu dizinde <code>{{regex}}</code> için arama yapmak istiyor",
		"didSearch": "Roo bu dizinde <code>{{regex}}</code> için arama yaptı",
		"wantsToSearchOutsideWorkspace": "Roo bu dizinde (çalışma alanı dışında) <code>{{regex}}</code> için arama yapmak istiyor",
		"didSearchOutsideWorkspace": "Roo bu dizinde (çalışma alanı dışında) <code>{{regex}}</code> için arama yaptı",
		"wantsToViewTopLevelOutsideWorkspace": "Roo bu dizindeki (çalışma alanı dışında) üst düzey dosyaları görüntülemek istiyor",
		"didViewTopLevelOutsideWorkspace": "Roo bu dizindeki (çalışma alanı dışında) üst düzey dosyaları görüntüledi",
		"wantsToViewRecursiveOutsideWorkspace": "Roo bu dizindeki (çalışma alanı dışında) tüm dosyaları özyinelemeli olarak görüntülemek istiyor",
		"didViewRecursiveOutsideWorkspace": "Roo bu dizindeki (çalışma alanı dışında) tüm dosyaları özyinelemeli olarak görüntüledi",
		"wantsToViewDefinitionsOutsideWorkspace": "Roo bu dizinde (çalışma alanı dışında) kullanılan kaynak kod tanımlama isimlerini görüntülemek istiyor",
		"didViewDefinitionsOutsideWorkspace": "Roo bu dizinde (çalışma alanı dışında) kullanılan kaynak kod tanımlama isimlerini görüntüledi"
>>>>>>> 17ae7e2d
	},
	"commandOutput": "Komut Çıktısı",
	"commandExecution": {
		"running": "Çalışıyor",
		"abort": "İptal Et",
		"pid": "PID: {{pid}}",
		"exitStatus": "{{exitCode}} durumuyla çıkıldı",
		"manageCommands": "Komut İzinlerini Yönet",
		"commandManagementDescription": "Komut izinlerini yönetin: Otomatik yürütmeye izin vermek için ✓'e, yürütmeyi reddetmek için ✗'e tıklayın. Desenler açılıp kapatılabilir veya listelerden kaldırılabilir. <settingsLink>Tüm ayarları görüntüle</settingsLink>",
		"addToAllowed": "İzin verilenler listesine ekle",
		"removeFromAllowed": "İzin verilenler listesinden kaldır",
		"addToDenied": "Reddedilenler listesine ekle",
		"removeFromDenied": "Reddedilenler listesinden kaldır",
		"abortCommand": "Komut yürütmeyi iptal et",
		"expandOutput": "Çıktıyı genişlet",
		"collapseOutput": "Çıktıyı daralt",
		"expandManagement": "Komut yönetimi bölümünü genişlet",
		"collapseManagement": "Komut yönetimi bölümünü daralt"
	},
	"response": "Yanıt",
	"arguments": "Argümanlar",
	"text": {
		"rooSaid": "Roo dedi"
	},
	"feedback": {
		"youSaid": "Dediniz ki"
	},
	"mcp": {
<<<<<<< HEAD
		"wantsToUseTool": "Kilo Code {{serverName}} MCP sunucusunda bir araç kullanmak istiyor:",
		"wantsToAccessResource": "Kilo Code {{serverName}} MCP sunucusundaki bir kaynağa erişmek istiyor:"
=======
		"wantsToUseTool": "Roo {{serverName}} MCP sunucusunda bir araç kullanmak istiyor",
		"wantsToAccessResource": "Roo {{serverName}} MCP sunucusundaki bir kaynağa erişmek istiyor"
>>>>>>> 17ae7e2d
	},
	"modes": {
		"wantsToSwitch": "Kilo Code <code>{{mode}}</code> moduna geçmek istiyor",
		"wantsToSwitchWithReason": "Kilo Code <code>{{mode}}</code> moduna geçmek istiyor çünkü: {{reason}}",
		"didSwitch": "Kilo Code <code>{{mode}}</code> moduna geçti",
		"didSwitchWithReason": "Kilo Code <code>{{mode}}</code> moduna geçti çünkü: {{reason}}"
	},
	"subtasks": {
<<<<<<< HEAD
		"wantsToCreate": "Kilo Code <code>{{mode}}</code> modunda yeni bir alt görev oluşturmak istiyor:",
		"wantsToFinish": "Kilo Code bu alt görevi bitirmek istiyor",
=======
		"wantsToCreate": "Roo <code>{{mode}}</code> modunda yeni bir alt görev oluşturmak istiyor",
		"wantsToFinish": "Roo bu alt görevi bitirmek istiyor",
>>>>>>> 17ae7e2d
		"newTaskContent": "Alt Görev Talimatları",
		"completionContent": "Alt Görev Tamamlandı",
		"resultContent": "Alt Görev Sonuçları",
		"defaultResult": "Lütfen sonraki göreve devam edin.",
		"completionInstructions": "Alt görev tamamlandı! Sonuçları inceleyebilir ve düzeltmeler veya sonraki adımlar önerebilirsiniz. Her şey iyi görünüyorsa, sonucu üst göreve döndürmek için onaylayın."
	},
	"questions": {
<<<<<<< HEAD
		"hasQuestion": "Kilo Code'nun bir sorusu var:"
=======
		"hasQuestion": "Roo'nun bir sorusu var"
>>>>>>> 17ae7e2d
	},
	"taskCompleted": "Görev Tamamlandı",
	"powershell": {
		"issues": "Windows PowerShell ile ilgili sorunlar yaşıyor gibi görünüyorsunuz, lütfen şu konuya bakın"
	},
	"autoApprove": {
		"tooltipManage": "Otomatik onay ayarlarını yönet",
		"tooltipStatus": "Otomatik onay şunlar için etkinleştirildi: {{toggles}}",
		"title": "Otomatik onayla",
		"toggle": "Otomatik onayı aç/kapat",
		"all": "Tümü",
		"none": "Hiçbiri",
		"description": "İzin istemeden bu eylemleri gerçekleştirin. Bunu yalnızca tamamen güvendiğiniz eylemler için etkinleştirin.",
		"selectOptionsFirst": "Otomatik onayı etkinleştirmek için aşağıdan en az bir seçenek seçin",
		"toggleAriaLabel": "Otomatik onayı aç/kapat",
		"disabledAriaLabel": "Otomatik onay devre dışı - önce seçenekleri seçin",
		"triggerLabelOff": "Otomatik onay kapalı",
		"triggerLabel_zero": "0 otomatik onaylandı",
		"triggerLabel_one": "1 otomatik onaylandı",
		"triggerLabel_other": "{{count}} otomatik onaylandı",
		"triggerLabelAll": "YOLO"
	},
	"reasoning": {
		"thinking": "Düşünüyor",
		"seconds": "{{count}}sn"
	},
	"contextCondense": {
		"title": "Bağlam Özetlendi",
		"condensing": "Bağlam yoğunlaştırılıyor...",
		"errorHeader": "Bağlam yoğunlaştırılamadı",
		"tokens": "token"
	},
	"followUpSuggest": {
		"copyToInput": "Giriş alanına kopyala (veya Shift + tıklama)",
		"autoSelectCountdown": "{{count}}s içinde otomatik seçilecek",
		"countdownDisplay": "{{count}}sn"
	},
	"announcement": {
		"title": "🎉 Roo Code {{version}} Yayınlandı",
		"stealthModel": {
			"feature": "<bold>Sınırlı süre ÜCRETSİZ gizli model</bold> - Code Supernova: Görüntü girişlerini destekleyen çok amaçlı acentik kodlama modeli, Roo Code Cloud üzerinden kullanılabilir.",
			"note": "(Not: istemler ve tamamlamalar model yaratıcısı tarafından kaydedilir ve modeli geliştirmek için kullanılır)",
			"connectButton": "Roo Code Cloud'a bağlan",
			"selectModel": "Başlamak için Ayarlar'da Roo Code Cloud sağlayıcısından <code>roo/code-supernova</code>'yı seçin.",
			"goToSettingsButton": "Ayarlar'a Git"
		},
		"socialLinks": "Bize <xLink>X</xLink>, <discordLink>Discord</discordLink>, veya <redditLink>r/RooCode</redditLink>'da katılın 🚀"
	},
	"browser": {
<<<<<<< HEAD
		"rooWantsToUse": "Kilo Code tarayıcıyı kullanmak istiyor:",
=======
		"rooWantsToUse": "Roo tarayıcıyı kullanmak istiyor",
>>>>>>> 17ae7e2d
		"consoleLogs": "Konsol Kayıtları",
		"noNewLogs": "(Yeni kayıt yok)",
		"screenshot": "Tarayıcı ekran görüntüsü",
		"cursor": "imleç",
		"navigation": {
			"step": "Adım {{current}} / {{total}}",
			"previous": "Önceki",
			"next": "Sonraki"
		},
		"sessionStarted": "Tarayıcı Oturumu Başlatıldı",
		"actions": {
			"title": "Tarayıcı İşlemi: ",
			"launch": "{{url}} adresinde tarayıcı başlat",
			"click": "Tıkla ({{coordinate}})",
			"type": "Yaz \"{{text}}\"",
			"scrollDown": "Aşağı kaydır",
			"scrollUp": "Yukarı kaydır",
			"close": "Tarayıcıyı kapat"
		}
	},
	"codeblock": {
		"tooltips": {
			"expand": "Kod bloğunu genişlet",
			"collapse": "Kod bloğunu daralt",
			"copy_code": "Kodu kopyala"
		}
	},
	"systemPromptWarning": "UYARI: Özel sistem komut geçersiz kılma aktif. Bu işlevselliği ciddi şekilde bozabilir ve öngörülemeyen davranışlara neden olabilir.",
	"profileViolationWarning": "Geçerli profil kuruluşunuzun ayarlarıyla uyumlu değil",
	"shellIntegration": {
		"title": "Komut Çalıştırma Uyarısı",
		"description": "Komutunuz VSCode terminal kabuk entegrasyonu olmadan çalıştırılıyor. Bu uyarıyı gizlemek için <settingsLink>Kilo Code ayarları</settingsLink>'nın <strong>Terminal</strong> bölümünden kabuk entegrasyonunu devre dışı bırakabilir veya aşağıdaki bağlantıyı kullanarak VSCode terminal entegrasyonu sorunlarını giderebilirsiniz.",
		"troubleshooting": "Kabuk entegrasyonu belgelerini görmek için buraya tıklayın."
	},
	"ask": {
		"autoApprovedRequestLimitReached": {
			"title": "Otomatik Onaylanan İstek Limiti Aşıldı",
			"description": "Kilo Code, {{count}} API isteği/istekleri için otomatik onaylanan limite ulaştı. Sayacı sıfırlamak ve göreve devam etmek istiyor musunuz?",
			"button": "Sıfırla ve Devam Et"
		},
		"autoApprovedCostLimitReached": {
			"title": "Otomatik Onaylanan Maliyet Sınırına Ulaşıldı",
			"description": "Kilo Code otomatik olarak onaylanmış ${{count}} maliyet sınırına ulaştı. Maliyeti sıfırlamak ve göreve devam etmek ister misiniz?",
			"button": "Sıfırla ve Devam Et"
		}
	},
	"codebaseSearch": {
<<<<<<< HEAD
		"wantsToSearch": "Kilo Code kod tabanında <code>{{query}}</code> aramak istiyor:",
		"wantsToSearchWithPath": "Kilo Code <code>{{path}}</code> içinde kod tabanında <code>{{query}}</code> aramak istiyor:",
=======
		"wantsToSearch": "Roo kod tabanında <code>{{query}}</code> aramak istiyor",
		"wantsToSearchWithPath": "Roo <code>{{path}}</code> içinde kod tabanında <code>{{query}}</code> aramak istiyor",
>>>>>>> 17ae7e2d
		"didSearch_one": "1 sonuç bulundu",
		"didSearch_other": "{{count}} sonuç bulundu",
		"resultTooltip": "Benzerlik puanı: {{score}} (dosyayı açmak için tıklayın)"
	},
	"read-batch": {
		"approve": {
			"title": "Tümünü Onayla"
		},
		"deny": {
			"title": "Tümünü Reddet"
		}
	},
	"indexingStatus": {
		"ready": "İndeks hazır",
		"indexing": "İndeksleniyor {{percentage}}%",
		"indexed": "İndekslendi",
		"error": "İndeks hatası",
		"status": "İndeks durumu"
	},
	"versionIndicator": {
		"ariaLabel": "Sürüm {{version}} - Sürüm notlarını görüntülemek için tıklayın"
	},
	"rooCloudCTA": {
		"title": "Roo Code Cloud gelişiyor!",
		"description": "Bulutta uzak ajanlar çalıştırın, görevlerinize her yerden erişin, başkalarıyla işbirliği yapın ve daha fazlası.",
		"joinWaitlist": "En son güncellemeleri almak için kaydolun."
	},
	"editMessage": {
		"placeholder": "Mesajını düzenle..."
	},
	"command": {
		"triggerDescription": "{{name}} komutunu tetikle"
	},
	"slashCommands": {
		"tooltip": "Eğik çizgi komutlarını yönet",
		"title": "Eğik Çizgi Komutları",
		"description": "Yerleşik eğik çizgi komutlarını kullanın veya sık kullanılan komut istemleri ve iş akışlarına hızlı erişim için özel komutlar oluşturun. <DocsLink>Belgeler</DocsLink>",
		"manageCommands": "Ayarlarda eğik çizgi komutlarını yönet",
		"builtInCommands": "Yerleşik Komutlar",
		"globalCommands": "Genel Komutlar",
		"workspaceCommands": "Çalışma Alanı Komutları",
		"globalCommand": "Genel komut",
		"editCommand": "Komutu düzenle",
		"deleteCommand": "Komutu sil",
		"newGlobalCommandPlaceholder": "Yeni genel komut...",
		"newWorkspaceCommandPlaceholder": "Yeni çalışma alanı komutu...",
		"deleteDialog": {
			"title": "Komutu Sil",
			"description": "\"{{name}}\" komutunu silmek istediğinizden emin misiniz? Bu işlem geri alınamaz.",
			"cancel": "İptal",
			"confirm": "Sil"
		}
	},
	"contextMenu": {
		"noResults": "Sonuç yok",
		"problems": "Sorunlar",
		"terminal": "Terminal",
		"url": "İçeriği getirmek için URL'yi yapıştırın"
	},
	"queuedMessages": {
		"title": "Sıradaki Mesajlar",
		"clickToEdit": "Mesajı düzenlemek için tıkla"
	},
	"slashCommand": {
		"wantsToRun": "Roo bir slash komutu çalıştırmak istiyor",
		"didRun": "Roo bir slash komutu çalıştırdı"
	}
}<|MERGE_RESOLUTION|>--- conflicted
+++ resolved
@@ -170,83 +170,43 @@
 		"wantsToFetch": "Kilo Code mevcut göreve yardımcı olmak için ayrıntılı talimatlar almak istiyor"
 	},
 	"fileOperations": {
-<<<<<<< HEAD
-		"wantsToRead": "Kilo Code bu dosyayı okumak istiyor:",
-		"wantsToReadOutsideWorkspace": "Kilo Code çalışma alanı dışındaki bu dosyayı okumak istiyor:",
-		"didRead": "Kilo Code bu dosyayı okudu:",
-		"wantsToEdit": "Kilo Code bu dosyayı düzenlemek istiyor:",
-		"wantsToEditOutsideWorkspace": "Kilo Code çalışma alanı dışındaki bu dosyayı düzenlemek istiyor:",
-		"wantsToEditProtected": "Kilo Code korumalı bir yapılandırma dosyasını düzenlemek istiyor:",
-		"wantsToCreate": "Kilo Code yeni bir dosya oluşturmak istiyor:",
-		"wantsToSearchReplace": "Kilo Code bu dosyada arama ve değiştirme yapmak istiyor:",
-		"didSearchReplace": "Kilo Code bu dosyada arama ve değiştirme yaptı:",
-		"wantsToInsert": "Kilo Code bu dosyaya içerik eklemek istiyor:",
-		"wantsToInsertWithLineNumber": "Kilo Code bu dosyanın {{lineNumber}}. satırına içerik eklemek istiyor:",
-		"wantsToInsertAtEnd": "Kilo Code bu dosyanın sonuna içerik eklemek istiyor:",
-		"wantsToReadAndXMore": "Kilo Code bu dosyayı ve {{count}} tane daha okumak istiyor:",
-		"wantsToReadMultiple": "Kilo Code birden fazla dosya okumak istiyor:",
-		"wantsToApplyBatchChanges": "Kilo Code birden fazla dosyaya değişiklik uygulamak istiyor:",
-		"wantsToGenerateImage": "Kilo Code bir görsel oluşturmak istiyor:",
-		"wantsToGenerateImageOutsideWorkspace": "Kilo Code çalışma alanının dışında bir görsel oluşturmak istiyor:",
-		"wantsToGenerateImageProtected": "Kilo Code korumalı bir konumda görsel oluşturmak istiyor:",
-		"didGenerateImage": "Kilo Code bir görsel oluşturdu:"
+		"wantsToRead": "Kilo Code bu dosyayı okumak istiyor",
+		"wantsToReadOutsideWorkspace": "Kilo Code çalışma alanı dışındaki bu dosyayı okumak istiyor",
+		"didRead": "Kilo Code bu dosyayı okudu",
+		"wantsToEdit": "Kilo Code bu dosyayı düzenlemek istiyor",
+		"wantsToEditOutsideWorkspace": "Kilo Code çalışma alanı dışındaki bu dosyayı düzenlemek istiyor",
+		"wantsToEditProtected": "Kilo Code korumalı bir yapılandırma dosyasını düzenlemek istiyor",
+		"wantsToCreate": "Kilo Code yeni bir dosya oluşturmak istiyor",
+		"wantsToSearchReplace": "Kilo Code bu dosyada arama ve değiştirme yapmak istiyor",
+		"didSearchReplace": "Kilo Code bu dosyada arama ve değiştirme yaptı",
+		"wantsToInsert": "Kilo Code bu dosyaya içerik eklemek istiyor",
+		"wantsToInsertWithLineNumber": "Kilo Code bu dosyanın {{lineNumber}}. satırına içerik eklemek istiyor",
+		"wantsToInsertAtEnd": "Kilo Code bu dosyanın sonuna içerik eklemek istiyor",
+		"wantsToReadAndXMore": "Kilo Code bu dosyayı ve {{count}} tane daha okumak istiyor",
+		"wantsToReadMultiple": "Kilo Code birden fazla dosya okumak istiyor",
+		"wantsToApplyBatchChanges": "Kilo Code birden fazla dosyaya değişiklik uygulamak istiyor",
+		"wantsToGenerateImage": "Kilo Code bir görsel oluşturmak istiyor",
+		"wantsToGenerateImageOutsideWorkspace": "Kilo Code çalışma alanının dışında bir görsel oluşturmak istiyor",
+		"wantsToGenerateImageProtected": "Kilo Code korumalı bir konumda görsel oluşturmak istiyor",
+		"didGenerateImage": "Kilo Code bir görsel oluşturdu"
 	},
 	"directoryOperations": {
-		"wantsToViewTopLevel": "Kilo Code bu dizindeki üst düzey dosyaları görüntülemek istiyor:",
-		"didViewTopLevel": "Kilo Code bu dizindeki üst düzey dosyaları görüntüledi:",
-		"wantsToViewRecursive": "Kilo Code bu dizindeki tüm dosyaları özyinelemeli olarak görüntülemek istiyor:",
-		"didViewRecursive": "Kilo Code bu dizindeki tüm dosyaları özyinelemeli olarak görüntüledi:",
-		"wantsToViewDefinitions": "Kilo Code bu dizinde kullanılan kaynak kod tanımlama isimlerini görüntülemek istiyor:",
-		"didViewDefinitions": "Kilo Code bu dizinde kullanılan kaynak kod tanımlama isimlerini görüntüledi:",
-		"wantsToSearch": "Kilo Code bu dizinde <code>{{regex}}</code> için arama yapmak istiyor:",
-		"didSearch": "Kilo Code bu dizinde <code>{{regex}}</code> için arama yaptı:",
-		"wantsToSearchOutsideWorkspace": "Kilo Code bu dizinde (çalışma alanı dışında) <code>{{regex}}</code> için arama yapmak istiyor:",
-		"didSearchOutsideWorkspace": "Kilo Code bu dizinde (çalışma alanı dışında) <code>{{regex}}</code> için arama yaptı:",
-		"wantsToViewTopLevelOutsideWorkspace": "Kilo Code bu dizindeki (çalışma alanı dışında) üst düzey dosyaları görüntülemek istiyor:",
-		"didViewTopLevelOutsideWorkspace": "Kilo Code bu dizindeki (çalışma alanı dışında) üst düzey dosyaları görüntüledi:",
-		"wantsToViewRecursiveOutsideWorkspace": "Kilo Code bu dizindeki (çalışma alanı dışında) tüm dosyaları özyinelemeli olarak görüntülemek istiyor:",
-		"didViewRecursiveOutsideWorkspace": "Kilo Code bu dizindeki (çalışma alanı dışında) tüm dosyaları özyinelemeli olarak görüntüledi:",
-		"wantsToViewDefinitionsOutsideWorkspace": "Kilo Code bu dizinde (çalışma alanı dışında) kullanılan kaynak kod tanımlama isimlerini görüntülemek istiyor:",
-		"didViewDefinitionsOutsideWorkspace": "Kilo Code bu dizinde (çalışma alanı dışında) kullanılan kaynak kod tanımlama isimlerini görüntüledi:"
-=======
-		"wantsToRead": "Roo bu dosyayı okumak istiyor",
-		"wantsToReadOutsideWorkspace": "Roo çalışma alanı dışındaki bu dosyayı okumak istiyor",
-		"didRead": "Roo bu dosyayı okudu",
-		"wantsToEdit": "Roo bu dosyayı düzenlemek istiyor",
-		"wantsToEditOutsideWorkspace": "Roo çalışma alanı dışındaki bu dosyayı düzenlemek istiyor",
-		"wantsToEditProtected": "Roo korumalı bir yapılandırma dosyasını düzenlemek istiyor",
-		"wantsToCreate": "Roo yeni bir dosya oluşturmak istiyor",
-		"wantsToSearchReplace": "Roo bu dosyada arama ve değiştirme yapmak istiyor",
-		"didSearchReplace": "Roo bu dosyada arama ve değiştirme yaptı",
-		"wantsToInsert": "Roo bu dosyaya içerik eklemek istiyor",
-		"wantsToInsertWithLineNumber": "Roo bu dosyanın {{lineNumber}}. satırına içerik eklemek istiyor",
-		"wantsToInsertAtEnd": "Roo bu dosyanın sonuna içerik eklemek istiyor",
-		"wantsToReadAndXMore": "Roo bu dosyayı ve {{count}} tane daha okumak istiyor",
-		"wantsToReadMultiple": "Roo birden fazla dosya okumak istiyor",
-		"wantsToApplyBatchChanges": "Roo birden fazla dosyaya değişiklik uygulamak istiyor",
-		"wantsToGenerateImage": "Roo bir görsel oluşturmak istiyor",
-		"wantsToGenerateImageOutsideWorkspace": "Roo çalışma alanının dışında bir görsel oluşturmak istiyor",
-		"wantsToGenerateImageProtected": "Roo korumalı bir konumda görsel oluşturmak istiyor",
-		"didGenerateImage": "Roo bir görsel oluşturdu"
-	},
-	"directoryOperations": {
-		"wantsToViewTopLevel": "Roo bu dizindeki üst düzey dosyaları görüntülemek istiyor",
-		"didViewTopLevel": "Roo bu dizindeki üst düzey dosyaları görüntüledi",
-		"wantsToViewRecursive": "Roo bu dizindeki tüm dosyaları özyinelemeli olarak görüntülemek istiyor",
-		"didViewRecursive": "Roo bu dizindeki tüm dosyaları özyinelemeli olarak görüntüledi",
-		"wantsToViewDefinitions": "Roo bu dizinde kullanılan kaynak kod tanımlama isimlerini görüntülemek istiyor",
-		"didViewDefinitions": "Roo bu dizinde kullanılan kaynak kod tanımlama isimlerini görüntüledi",
-		"wantsToSearch": "Roo bu dizinde <code>{{regex}}</code> için arama yapmak istiyor",
-		"didSearch": "Roo bu dizinde <code>{{regex}}</code> için arama yaptı",
-		"wantsToSearchOutsideWorkspace": "Roo bu dizinde (çalışma alanı dışında) <code>{{regex}}</code> için arama yapmak istiyor",
-		"didSearchOutsideWorkspace": "Roo bu dizinde (çalışma alanı dışında) <code>{{regex}}</code> için arama yaptı",
-		"wantsToViewTopLevelOutsideWorkspace": "Roo bu dizindeki (çalışma alanı dışında) üst düzey dosyaları görüntülemek istiyor",
-		"didViewTopLevelOutsideWorkspace": "Roo bu dizindeki (çalışma alanı dışında) üst düzey dosyaları görüntüledi",
-		"wantsToViewRecursiveOutsideWorkspace": "Roo bu dizindeki (çalışma alanı dışında) tüm dosyaları özyinelemeli olarak görüntülemek istiyor",
-		"didViewRecursiveOutsideWorkspace": "Roo bu dizindeki (çalışma alanı dışında) tüm dosyaları özyinelemeli olarak görüntüledi",
-		"wantsToViewDefinitionsOutsideWorkspace": "Roo bu dizinde (çalışma alanı dışında) kullanılan kaynak kod tanımlama isimlerini görüntülemek istiyor",
-		"didViewDefinitionsOutsideWorkspace": "Roo bu dizinde (çalışma alanı dışında) kullanılan kaynak kod tanımlama isimlerini görüntüledi"
->>>>>>> 17ae7e2d
+		"wantsToViewTopLevel": "Kilo Code bu dizindeki üst düzey dosyaları görüntülemek istiyor",
+		"didViewTopLevel": "Kilo Code bu dizindeki üst düzey dosyaları görüntüledi",
+		"wantsToViewRecursive": "Kilo Code bu dizindeki tüm dosyaları özyinelemeli olarak görüntülemek istiyor",
+		"didViewRecursive": "Kilo Code bu dizindeki tüm dosyaları özyinelemeli olarak görüntüledi",
+		"wantsToViewDefinitions": "Kilo Code bu dizinde kullanılan kaynak kod tanımlama isimlerini görüntülemek istiyor",
+		"didViewDefinitions": "Kilo Code bu dizinde kullanılan kaynak kod tanımlama isimlerini görüntüledi",
+		"wantsToSearch": "Kilo Code bu dizinde <code>{{regex}}</code> için arama yapmak istiyor",
+		"didSearch": "Kilo Code bu dizinde <code>{{regex}}</code> için arama yaptı",
+		"wantsToSearchOutsideWorkspace": "Kilo Code bu dizinde (çalışma alanı dışında) <code>{{regex}}</code> için arama yapmak istiyor",
+		"didSearchOutsideWorkspace": "Kilo Code bu dizinde (çalışma alanı dışında) <code>{{regex}}</code> için arama yaptı",
+		"wantsToViewTopLevelOutsideWorkspace": "Kilo Code bu dizindeki (çalışma alanı dışında) üst düzey dosyaları görüntülemek istiyor",
+		"didViewTopLevelOutsideWorkspace": "Kilo Code bu dizindeki (çalışma alanı dışında) üst düzey dosyaları görüntüledi",
+		"wantsToViewRecursiveOutsideWorkspace": "Kilo Code bu dizindeki (çalışma alanı dışında) tüm dosyaları özyinelemeli olarak görüntülemek istiyor",
+		"didViewRecursiveOutsideWorkspace": "Kilo Code bu dizindeki (çalışma alanı dışında) tüm dosyaları özyinelemeli olarak görüntüledi",
+		"wantsToViewDefinitionsOutsideWorkspace": "Kilo Code bu dizinde (çalışma alanı dışında) kullanılan kaynak kod tanımlama isimlerini görüntülemek istiyor",
+		"didViewDefinitionsOutsideWorkspace": "Kilo Code bu dizinde (çalışma alanı dışında) kullanılan kaynak kod tanımlama isimlerini görüntüledi"
 	},
 	"commandOutput": "Komut Çıktısı",
 	"commandExecution": {
@@ -269,19 +229,14 @@
 	"response": "Yanıt",
 	"arguments": "Argümanlar",
 	"text": {
-		"rooSaid": "Roo dedi"
+		"rooSaid": "Kilo dedi"
 	},
 	"feedback": {
 		"youSaid": "Dediniz ki"
 	},
 	"mcp": {
-<<<<<<< HEAD
-		"wantsToUseTool": "Kilo Code {{serverName}} MCP sunucusunda bir araç kullanmak istiyor:",
-		"wantsToAccessResource": "Kilo Code {{serverName}} MCP sunucusundaki bir kaynağa erişmek istiyor:"
-=======
-		"wantsToUseTool": "Roo {{serverName}} MCP sunucusunda bir araç kullanmak istiyor",
-		"wantsToAccessResource": "Roo {{serverName}} MCP sunucusundaki bir kaynağa erişmek istiyor"
->>>>>>> 17ae7e2d
+		"wantsToUseTool": "Kilo Code {{serverName}} MCP sunucusunda bir araç kullanmak istiyor",
+		"wantsToAccessResource": "Kilo Code {{serverName}} MCP sunucusundaki bir kaynağa erişmek istiyor"
 	},
 	"modes": {
 		"wantsToSwitch": "Kilo Code <code>{{mode}}</code> moduna geçmek istiyor",
@@ -290,13 +245,8 @@
 		"didSwitchWithReason": "Kilo Code <code>{{mode}}</code> moduna geçti çünkü: {{reason}}"
 	},
 	"subtasks": {
-<<<<<<< HEAD
-		"wantsToCreate": "Kilo Code <code>{{mode}}</code> modunda yeni bir alt görev oluşturmak istiyor:",
+		"wantsToCreate": "Kilo Code <code>{{mode}}</code> modunda yeni bir alt görev oluşturmak istiyor",
 		"wantsToFinish": "Kilo Code bu alt görevi bitirmek istiyor",
-=======
-		"wantsToCreate": "Roo <code>{{mode}}</code> modunda yeni bir alt görev oluşturmak istiyor",
-		"wantsToFinish": "Roo bu alt görevi bitirmek istiyor",
->>>>>>> 17ae7e2d
 		"newTaskContent": "Alt Görev Talimatları",
 		"completionContent": "Alt Görev Tamamlandı",
 		"resultContent": "Alt Görev Sonuçları",
@@ -304,11 +254,7 @@
 		"completionInstructions": "Alt görev tamamlandı! Sonuçları inceleyebilir ve düzeltmeler veya sonraki adımlar önerebilirsiniz. Her şey iyi görünüyorsa, sonucu üst göreve döndürmek için onaylayın."
 	},
 	"questions": {
-<<<<<<< HEAD
-		"hasQuestion": "Kilo Code'nun bir sorusu var:"
-=======
-		"hasQuestion": "Roo'nun bir sorusu var"
->>>>>>> 17ae7e2d
+		"hasQuestion": "Kilo Code'nun bir sorusu var"
 	},
 	"taskCompleted": "Görev Tamamlandı",
 	"powershell": {
@@ -358,11 +304,7 @@
 		"socialLinks": "Bize <xLink>X</xLink>, <discordLink>Discord</discordLink>, veya <redditLink>r/RooCode</redditLink>'da katılın 🚀"
 	},
 	"browser": {
-<<<<<<< HEAD
-		"rooWantsToUse": "Kilo Code tarayıcıyı kullanmak istiyor:",
-=======
-		"rooWantsToUse": "Roo tarayıcıyı kullanmak istiyor",
->>>>>>> 17ae7e2d
+		"rooWantsToUse": "Kilo Code tarayıcıyı kullanmak istiyor",
 		"consoleLogs": "Konsol Kayıtları",
 		"noNewLogs": "(Yeni kayıt yok)",
 		"screenshot": "Tarayıcı ekran görüntüsü",
@@ -410,13 +352,8 @@
 		}
 	},
 	"codebaseSearch": {
-<<<<<<< HEAD
-		"wantsToSearch": "Kilo Code kod tabanında <code>{{query}}</code> aramak istiyor:",
-		"wantsToSearchWithPath": "Kilo Code <code>{{path}}</code> içinde kod tabanında <code>{{query}}</code> aramak istiyor:",
-=======
-		"wantsToSearch": "Roo kod tabanında <code>{{query}}</code> aramak istiyor",
-		"wantsToSearchWithPath": "Roo <code>{{path}}</code> içinde kod tabanında <code>{{query}}</code> aramak istiyor",
->>>>>>> 17ae7e2d
+		"wantsToSearch": "Kilo Code kod tabanında <code>{{query}}</code> aramak istiyor",
+		"wantsToSearchWithPath": "Kilo Code <code>{{path}}</code> içinde kod tabanında <code>{{query}}</code> aramak istiyor",
 		"didSearch_one": "1 sonuç bulundu",
 		"didSearch_other": "{{count}} sonuç bulundu",
 		"resultTooltip": "Benzerlik puanı: {{score}} (dosyayı açmak için tıklayın)"
@@ -481,7 +418,7 @@
 		"clickToEdit": "Mesajı düzenlemek için tıkla"
 	},
 	"slashCommand": {
-		"wantsToRun": "Roo bir slash komutu çalıştırmak istiyor",
-		"didRun": "Roo bir slash komutu çalıştırdı"
+		"wantsToRun": "Kilo Code bir slash komutu çalıştırmak istiyor",
+		"didRun": "Kilo Code bir slash komutu çalıştırdı"
 	}
 }