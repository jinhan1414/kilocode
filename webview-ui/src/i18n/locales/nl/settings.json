{
	"common": {
		"save": "Opslaan",
		"done": "Gereed",
		"cancel": "Annuleren",
		"reset": "Resetten",
		"select": "Selecteren",
		"add": "Header toevoegen",
		"remove": "Verwijderen"
	},
	"header": {
		"title": "Instellingen",
		"saveButtonTooltip": "Wijzigingen opslaan",
		"nothingChangedTooltip": "Niets gewijzigd",
		"doneButtonTooltip": "Niet-opgeslagen wijzigingen negeren en instellingen sluiten"
	},
	"unsavedChangesDialog": {
		"title": "Niet-opgeslagen wijzigingen",
		"description": "Wil je de wijzigingen negeren en doorgaan?",
		"cancelButton": "Annuleren",
		"discardButton": "Wijzigingen negeren"
	},
	"sections": {
		"providers": "Providers",
		"autoApprove": "Auto-goedkeuren",
		"browser": "Browser",
		"checkpoints": "Checkpoints",
		"display": "Weergeven",
		"notifications": "Meldingen",
		"contextManagement": "Context",
		"terminal": "Terminal",
		"slashCommands": "Slash-opdrachten",
		"prompts": "Prompts",
		"ui": "UI",
		"experimental": "Experimenteel",
		"language": "Taal",
		"about": "Over Kilo Code",
		"autoPurge": "Auto-opruimen"
	},
	"slashCommands": {
		"description": "Beheer je slash-commando's om snel aangepaste workflows en acties uit te voeren. <DocsLink>Meer informatie</DocsLink>"
	},
	"prompts": {
		"description": "Configureer ondersteuningsprompts die worden gebruikt voor snelle acties zoals het verbeteren van prompts, het uitleggen van code en het oplossen van problemen. Deze prompts helpen Kilo Code om betere ondersteuning te bieden voor veelvoorkomende ontwikkelingstaken."
	},
	"codeIndex": {
		"title": "Codebase indexering",
		"enableLabel": "Codebase indexering inschakelen",
		"enableDescription": "Code-indexering inschakelen voor verbeterde zoekresultaten en contextbegrip",
		"profileLabel": "Embeddings provider",
		"selectProfilePlaceholder": "Selecteer provider",
		"openaiProvider": "OpenAI",
		"ollamaProvider": "Ollama",
		"geminiProvider": "Gemini",
		"geminiApiKeyLabel": "API-sleutel:",
		"geminiApiKeyPlaceholder": "Voer uw Gemini API-sleutel in",
		"vercelAiGatewayProvider": "Vercel AI Gateway",
		"vercelAiGatewayApiKeyLabel": "API-sleutel",
		"vercelAiGatewayApiKeyPlaceholder": "Voer uw Vercel AI Gateway API-sleutel in",
		"openRouterProvider": "OpenRouter",
		"openRouterApiKeyLabel": "OpenRouter API-sleutel",
		"openRouterApiKeyPlaceholder": "Voer uw OpenRouter API-sleutel in",
		"mistralProvider": "Mistral",
		"mistralApiKeyLabel": "API-sleutel:",
		"mistralApiKeyPlaceholder": "Voer uw Mistral API-sleutel in",
		"openaiCompatibleProvider": "OpenAI-compatibel",
		"openAiKeyLabel": "OpenAI API-sleutel",
		"openAiKeyPlaceholder": "Voer uw OpenAI API-sleutel in",
		"openAiCompatibleBaseUrlLabel": "Basis-URL",
		"openAiCompatibleApiKeyLabel": "API-sleutel",
		"openAiCompatibleApiKeyPlaceholder": "Voer uw API-sleutel in",
		"openAiCompatibleModelDimensionLabel": "Embedding Dimensie:",
		"modelDimensionLabel": "Model Dimensie",
		"openAiCompatibleModelDimensionPlaceholder": "bijv., 1536",
		"openAiCompatibleModelDimensionDescription": "De embedding dimensie (uitvoergrootte) voor uw model. Controleer de documentatie van uw provider voor deze waarde. Veelvoorkomende waarden: 384, 768, 1536, 3072.",
		"modelLabel": "Model",
		"selectModelPlaceholder": "Selecteer model",
		"ollamaUrlLabel": "Ollama URL:",
		"qdrantUrlLabel": "Qdrant URL",
		"qdrantKeyLabel": "Qdrant-sleutel:",
		"startIndexingButton": "Start",
		"clearIndexDataButton": "Index wissen",
		"unsavedSettingsMessage": "Sla je instellingen op voordat je het indexeringsproces start.",
		"clearDataDialog": {
			"title": "Weet je het zeker?",
			"description": "Deze actie kan niet ongedaan worden gemaakt. Dit zal je codebase-indexgegevens permanent verwijderen.",
			"cancelButton": "Annuleren",
			"confirmButton": "Gegevens wissen"
		},
		"description": "Configureer codebase-indexeringsinstellingen om semantisch zoeken voor je project in te schakelen. <0>Meer informatie</0>",
		"statusTitle": "Status",
		"settingsTitle": "Indexeringsinstellingen",
		"disabledMessage": "Codebase-indexering is momenteel uitgeschakeld. Schakel het in de algemene instellingen in om indexeringsopties te configureren.",
		"embedderProviderLabel": "Embedder Provider",
		"modelPlaceholder": "Voer modelnaam in",
		"selectModel": "Selecteer een model",
		"ollamaBaseUrlLabel": "Ollama Basis-URL",
		"qdrantApiKeyLabel": "Qdrant API-sleutel",
		"qdrantApiKeyPlaceholder": "Voer je Qdrant API-sleutel in (optioneel)",
		"setupConfigLabel": "Instellen",
		"ollamaUrlPlaceholder": "http://localhost:11434",
		"openAiCompatibleBaseUrlPlaceholder": "https://api.example.com",
		"modelDimensionPlaceholder": "1536",
		"qdrantUrlPlaceholder": "http://localhost:6333",
		"saveError": "Kan instellingen niet opslaan",
		"modelDimensions": "({{dimension}} dimensies)",
		"saveSuccess": "Instellingen succesvol opgeslagen",
		"saving": "Opslaan...",
		"saveSettings": "Opslaan",
		"indexingStatuses": {
			"standby": "Stand-by",
			"indexing": "Indexeren",
			"indexed": "Geïndexeerd",
			"error": "Fout"
		},
		"close": "Sluiten",
		"validation": {
			"invalidQdrantUrl": "Ongeldige Qdrant URL",
			"invalidOllamaUrl": "Ongeldige Ollama URL",
			"invalidBaseUrl": "Ongeldige basis-URL",
			"qdrantUrlRequired": "Qdrant URL is vereist",
			"openaiApiKeyRequired": "OpenAI API-sleutel is vereist",
			"modelSelectionRequired": "Modelselectie is vereist",
			"apiKeyRequired": "API-sleutel is vereist",
			"modelIdRequired": "Model-ID is vereist",
			"modelDimensionRequired": "Modelafmeting is vereist",
			"geminiApiKeyRequired": "Gemini API-sleutel is vereist",
			"mistralApiKeyRequired": "Mistral API-sleutel is vereist",
			"vercelAiGatewayApiKeyRequired": "Vercel AI Gateway API-sleutel is vereist",
			"ollamaBaseUrlRequired": "Ollama basis-URL is vereist",
			"baseUrlRequired": "Basis-URL is vereist",
			"modelDimensionMinValue": "Modelafmeting moet groter zijn dan 0",
			"openRouterApiKeyRequired": "OpenRouter API-sleutel is vereist"
		},
		"advancedConfigLabel": "Geavanceerde configuratie",
		"searchMinScoreLabel": "Zoekscore drempel",
		"searchMinScoreDescription": "Minimale overeenkomstscore (0.0-1.0) vereist voor zoekresultaten. Lagere waarden leveren meer resultaten op, maar zijn mogelijk minder relevant. Hogere waarden leveren minder, maar relevantere resultaten op.",
		"searchMinScoreResetTooltip": "Reset naar standaardwaarde (0.4)",
		"searchMaxResultsLabel": "Maximum Zoekresultaten",
		"searchMaxResultsDescription": "Maximum aantal zoekresultaten dat wordt geretourneerd bij het doorzoeken van de codebase-index. Hogere waarden bieden meer context maar kunnen minder relevante resultaten bevatten.",
		"resetToDefault": "Reset naar standaard",
		"cancelling": "Bezig met annuleren...",
		"cancelIndexingButton": "Indexering annuleren"
	},
	"autoApprove": {
		"toggleShortcut": "U kunt een globale sneltoets voor deze instelling configureren <SettingsLink>in de voorkeuren van uw IDE</SettingsLink>.",
		"description": "Sta Kilo Code toe om automatisch handelingen uit te voeren zonder goedkeuring. Schakel deze instellingen alleen in als je de AI volledig vertrouwt en de bijbehorende beveiligingsrisico's begrijpt.",
		"enabled": "Auto-goedkeuren ingeschakeld",
		"toggleAriaLabel": "Automatisch goedkeuren in-/uitschakelen",
		"disabledAriaLabel": "Automatisch goedkeuren uitgeschakeld - selecteer eerst opties",
		"readOnly": {
			"label": "Lezen",
			"description": "Indien ingeschakeld, bekijkt Kilo Code automatisch de inhoud van mappen en leest bestanden zonder dat je op de Goedkeuren-knop hoeft te klikken.",
			"outsideWorkspace": {
				"label": "Inclusief bestanden buiten werkruimte",
				"description": "Sta Kilo Code toe om bestanden buiten de huidige werkruimte te lezen zonder goedkeuring."
			}
		},
		"write": {
			"label": "Schrijven",
			"description": "Automatisch bestanden aanmaken en bewerken zonder goedkeuring",
			"delayLabel": "Vertraging na schrijven om diagnostiek de kans te geven mogelijke problemen te detecteren",
			"outsideWorkspace": {
				"label": "Inclusief bestanden buiten werkruimte",
				"description": "Sta Kilo Code toe om bestanden buiten de huidige werkruimte aan te maken en te bewerken zonder goedkeuring."
			},
			"protected": {
				"label": "Inclusief beschermde bestanden",
				"description": "Sta Kilo Code toe om beschermde bestanden (zoals .kilocodeignore en .kilocode/ configuratiebestanden) aan te maken en te bewerken zonder goedkeuring."
			}
		},
		"browser": {
			"label": "Browser",
			"description": "Automatisch browseracties uitvoeren zonder goedkeuring. Let op: geldt alleen als het model computergebruik ondersteunt."
		},
		"retry": {
			"label": "Opnieuw proberen",
			"description": "Automatisch mislukte API-verzoeken opnieuw proberen wanneer de server een foutmelding geeft",
			"delayLabel": "Vertraging voordat het verzoek opnieuw wordt geprobeerd"
		},
		"mcp": {
			"label": "MCP",
			"description": "Automatische goedkeuring van individuele MCP-tools in het MCP-serversoverzicht inschakelen (vereist zowel deze instelling als het selectievakje 'Altijd toestaan' bij de tool)"
		},
		"modeSwitch": {
			"label": "Modus",
			"description": "Automatisch tussen verschillende modi schakelen zonder goedkeuring"
		},
		"subtasks": {
			"label": "Subtaken",
			"description": "Subtaken aanmaken en afronden zonder goedkeuring"
		},
		"followupQuestions": {
			"label": "Vraag",
			"description": "Selecteer automatisch het eerste voorgestelde antwoord voor vervolgvragen na de geconfigureerde time-out",
			"timeoutLabel": "Wachttijd voordat het eerste antwoord automatisch wordt geselecteerd"
		},
		"execute": {
			"label": "Uitvoeren",
			"description": "Automatisch toegestane terminalcommando's uitvoeren zonder goedkeuring",
			"allowedCommands": "Toegestane automatisch uit te voeren commando's",
			"allowedCommandsDescription": "Commando-prefixen die automatisch kunnen worden uitgevoerd als 'Altijd goedkeuren voor uitvoeren' is ingeschakeld. Voeg * toe om alle commando's toe te staan (gebruik met voorzichtigheid).",
			"deniedCommands": "Geweigerde commando's",
			"deniedCommandsDescription": "Commando-prefixen die automatisch worden geweigerd zonder om goedkeuring te vragen. Bij conflicten met toegestane commando's heeft de langste prefixovereenkomst voorrang. Voeg * toe om alle commando's te weigeren.",
			"commandPlaceholder": "Voer commando-prefix in (bijv. 'git ')",
			"deniedCommandPlaceholder": "Voer te weigeren commando-prefix in (bijv. 'rm -rf')",
			"addButton": "Toevoegen",
			"autoDenied": "Commando's met het prefix `{{prefix}}` zijn verboden door de gebruiker. Omzeil deze beperking niet door een ander commando uit te voeren."
		},
		"showMenu": {
			"label": "Menu voor automatisch goedkeuren weergeven in chatweergave",
			"description": "Wanneer ingeschakeld, wordt het menu voor automatisch goedkeuren onderaan de chatweergave weergegeven, zodat u snel toegang hebt tot de instellingen voor automatisch goedkeuren"
		},
		"updateTodoList": {
			"label": "Todo",
			"description": "De takenlijst wordt automatisch bijgewerkt zonder goedkeuring"
		},
		"apiRequestLimit": {
			"title": "Maximale verzoeken",
			"description": "Voer automatisch dit aantal API-verzoeken uit voordat om goedkeuring wordt gevraagd om door te gaan met de taak.",
			"unlimited": "Onbeperkt"
		},
		"selectOptionsFirst": "Selecteer ten minste één optie hieronder om automatische goedkeuring in te schakelen",
		"apiCostLimit": {
			"title": "Max kosten",
			"unlimited": "Onbeperkt"
		},
		"maxLimits": {
			"description": "Automatisch verzoeken indienen tot aan deze limieten voordat om goedkeuring wordt gevraagd om door te gaan."
		}
	},
	"providers": {
		"providerDocumentation": "{{provider}} documentatie",
		"configProfile": "Configuratieprofiel",
		"description": "Sla verschillende API-configuraties op om snel te wisselen tussen providers en instellingen.",
		"apiProvider": "API-provider",
		"model": "Model",
		"nameEmpty": "Naam mag niet leeg zijn",
		"nameExists": "Er bestaat al een profiel met deze naam",
		"deleteProfile": "Profiel verwijderen",
		"invalidArnFormat": "Ongeldig ARN-formaat. Controleer de bovenstaande voorbeelden.",
		"enterNewName": "Voer een nieuwe naam in",
		"addProfile": "Profiel toevoegen",
		"renameProfile": "Profiel hernoemen",
		"newProfile": "Nieuw configuratieprofiel",
		"enterProfileName": "Voer profielnaam in",
		"createProfile": "Profiel aanmaken",
		"cannotDeleteOnlyProfile": "Kan het enige profiel niet verwijderen",
		"searchPlaceholder": "Zoek profielen",
		"searchProviderPlaceholder": "Zoek providers",
		"noProviderMatchFound": "Geen providers gevonden",
		"noMatchFound": "Geen overeenkomende profielen gevonden",
		"vscodeLmDescription": "De VS Code Language Model API stelt je in staat modellen te draaien die door andere VS Code-extensies worden geleverd (waaronder GitHub Copilot). De eenvoudigste manier om te beginnen is door de Copilot- en Copilot Chat-extensies te installeren vanuit de VS Code Marketplace.",
		"vscodeLmUnavailable": "Ondersteuning voor VS Code Language Models is alleen beschikbaar in Visual Studio Code. Forks zoals VSCodium en anderen werken mogelijk niet. Bovendien is deze functionaliteit niet beschikbaar in JetBrains-tools.",
		"vscodeLmUnavailableInstructions": "Zorg dat u een ondersteunde tool gebruikt en dat VS Code Chat is geïnstalleerd en ingeschakeld",
		"awsCustomArnUse": "Voer een geldige Amazon Bedrock ARN in voor het model dat je wilt gebruiken. Voorbeeldformaten:",
		"awsCustomArnDesc": "Zorg ervoor dat de regio in de ARN overeenkomt met je geselecteerde AWS-regio hierboven.",
		"openRouterApiKey": "OpenRouter API-sleutel",
		"getOpenRouterApiKey": "OpenRouter API-sleutel ophalen",
		"vercelAiGatewayApiKey": "Vercel AI Gateway API-sleutel",
		"getVercelAiGatewayApiKey": "Vercel AI Gateway API-sleutel ophalen",
		"apiKeyStorageNotice": "API-sleutels worden veilig opgeslagen in de geheime opslag van VSCode",
		"glamaApiKey": "Glama API-sleutel",
		"getGlamaApiKey": "Glama API-sleutel ophalen",
		"useCustomBaseUrl": "Aangepaste basis-URL gebruiken",
		"useReasoning": "Redenering inschakelen",
		"useHostHeader": "Aangepaste Host-header gebruiken",
		"useLegacyFormat": "Verouderd OpenAI API-formaat gebruiken",
		"customHeaders": "Aangepaste headers",
		"headerName": "Headernaam",
		"headerValue": "Headerwaarde",
		"noCustomHeaders": "Geen aangepaste headers gedefinieerd. Klik op de + knop om er een toe te voegen.",
		"requestyApiKey": "Requesty API-sleutel",
		"refreshModels": {
			"label": "Modellen verversen",
			"hint": "Open de instellingen opnieuw om de nieuwste modellen te zien.",
			"loading": "Modellenlijst wordt vernieuwd...",
			"success": "Modellenlijst succesvol vernieuwd!",
			"error": "Kan modellenlijst niet vernieuwen. Probeer het opnieuw."
		},
		"getRequestyApiKey": "Requesty API-sleutel ophalen",
		"getRequestyBaseUrl": "Basis-URL",
		"requestyUseCustomBaseUrl": "Gebruik aangepaste basis-URL",
		"openRouterTransformsText": "Comprimeer prompts en berichtreeksen tot de contextgrootte (<a>OpenRouter Transforms</a>)",
		"anthropicApiKey": "Anthropic API-sleutel",
		"getAnthropicApiKey": "Anthropic API-sleutel ophalen",
		"anthropicUseAuthToken": "Anthropic API-sleutel als Authorization-header doorgeven in plaats van X-Api-Key",
		"anthropic1MContextBetaLabel": "1M contextvenster inschakelen (bèta)",
		"anthropic1MContextBetaDescription": "Breidt het contextvenster uit tot 1 miljoen tokens voor Claude Sonnet 4",
		"awsBedrock1MContextBetaLabel": "1M contextvenster inschakelen (bèta)",
		"awsBedrock1MContextBetaDescription": "Breidt het contextvenster uit tot 1 miljoen tokens voor Claude Sonnet 4",
		"cerebrasApiKey": "Cerebras API-sleutel",
		"getCerebrasApiKey": "Cerebras API-sleutel verkrijgen",
		"chutesApiKey": "Chutes API-sleutel",
		"getChutesApiKey": "Chutes API-sleutel ophalen",
		"fireworksApiKey": "Fireworks API-sleutel",
		"getFireworksApiKey": "Fireworks API-sleutel ophalen",
		"syntheticApiKey": "Synthetic API-sleutel",
		"getSyntheticApiKey": "Synthetic API-sleutel ophalen",
		"featherlessApiKey": "Featherless API-sleutel",
		"getFeatherlessApiKey": "Featherless API-sleutel ophalen",
		"ioIntelligenceApiKey": "IO Intelligence API-sleutel",
		"ioIntelligenceApiKeyPlaceholder": "Voer je IO Intelligence API-sleutel in",
		"getIoIntelligenceApiKey": "IO Intelligence API-sleutel ophalen",
		"deepSeekApiKey": "DeepSeek API-sleutel",
		"getDeepSeekApiKey": "DeepSeek API-sleutel ophalen",
		"doubaoApiKey": "Doubao API-sleutel",
		"getDoubaoApiKey": "Doubao API-sleutel ophalen",
		"moonshotApiKey": "Moonshot API-sleutel",
		"getMoonshotApiKey": "Moonshot API-sleutel ophalen",
		"moonshotBaseUrl": "Moonshot-ingangspunt",
		"zaiApiKey": "Z AI API-sleutel",
		"getZaiApiKey": "Z AI API-sleutel ophalen",
		"zaiEntrypoint": "Z AI-ingangspunt",
		"zaiEntrypointDescription": "Selecteer het juiste API-ingangspunt op basis van uw locatie. Als u zich in China bevindt, kies dan open.bigmodel.cn. Anders kiest u api.z.ai.",
		"minimaxApiKey": "MiniMax API-sleutel",
		"getMiniMaxApiKey": "MiniMax API-sleutel ophalen",
		"minimaxBaseUrl": "MiniMax-ingangspunt",
		"geminiApiKey": "Gemini API-sleutel",
		"getGroqApiKey": "Groq API-sleutel ophalen",
		"groqApiKey": "Groq API-sleutel",
		"getSambaNovaApiKey": "SambaNova API-sleutel ophalen",
		"sambaNovaApiKey": "SambaNova API-sleutel",
		"getGeminiApiKey": "Gemini API-sleutel ophalen",
		"getHuggingFaceApiKey": "Hugging Face API-sleutel ophalen",
		"huggingFaceApiKey": "Hugging Face API-sleutel",
		"getOvhCloudAiEndpointsApiKey": "OVHcloud AI Endpoints API-sleutel ophalen",
		"ovhCloudAiEndpointsApiKey": "OVHcloud AI Endpoints API-sleutel",
		"ovhCloudAiEndpointsBaseUrl": "Basis-URL",
		"getOvhCloudAiEndpointsBaseUrl": "Aangepaste basis-URL gebruiken",
		"huggingFaceModelId": "Model ID",
		"huggingFaceLoading": "Laden...",
		"huggingFaceModelsCount": "({{count}} modellen)",
		"huggingFaceSelectModel": "Selecteer een model...",
		"huggingFaceSearchModels": "Zoek modellen...",
		"huggingFaceNoModelsFound": "Geen modellen gevonden",
		"huggingFaceProvider": "Provider",
		"huggingFaceProviderAuto": "Automatisch",
		"huggingFaceSelectProvider": "Selecteer een provider...",
		"huggingFaceSearchProviders": "Zoek providers...",
		"huggingFaceNoProvidersFound": "Geen providers gevonden",
		"apiKey": "API-sleutel",
		"openAiApiKey": "OpenAI API-sleutel",
		"openAiBaseUrl": "Basis-URL",
		"getOpenAiApiKey": "OpenAI API-sleutel ophalen",
		"mistralApiKey": "Mistral API-sleutel",
		"getMistralApiKey": "Mistral / Codestral API-sleutel ophalen",
		"codestralBaseUrl": "Codestral basis-URL (optioneel)",
		"codestralBaseUrlDesc": "Stel een alternatieve URL in voor het Codestral-model.",
		"xaiApiKey": "xAI API-sleutel",
		"getXaiApiKey": "xAI API-sleutel ophalen",
		"litellmApiKey": "LiteLLM API-sleutel",
		"litellmBaseUrl": "LiteLLM basis-URL",
		"awsCredentials": "AWS-inloggegevens",
		"awsProfile": "AWS-profiel",
		"awsApiKey": "Amazon Bedrock API-sleutel",
		"awsProfileName": "AWS-profielnaam",
		"awsAccessKey": "AWS-toegangssleutel",
		"awsSecretKey": "AWS-geheime sleutel",
		"awsSessionToken": "AWS-sessietoken",
		"awsRegion": "AWS-regio",
		"awsCrossRegion": "Gebruik cross-region inference",
		"awsGlobalInference": "Gebruik wereldwijde inferentie (automatische selectie van optimale AWS-regio)",
		"awsBedrockVpc": {
			"useCustomVpcEndpoint": "Aangepast VPC-eindpunt gebruiken",
			"vpcEndpointUrlPlaceholder": "Voer VPC-eindpunt URL in (optioneel)",
			"examples": "Voorbeelden:"
		},
		"enablePromptCaching": "Prompt caching inschakelen",
		"enablePromptCachingTitle": "Schakel prompt caching in om de prestaties te verbeteren en de kosten te verlagen voor ondersteunde modellen.",
		"cacheUsageNote": "Let op: als je geen cachegebruik ziet, probeer dan een ander model te selecteren en vervolgens weer je gewenste model.",
		"vscodeLmModel": "Taalmodel",
		"vscodeLmWarning": "Let op: Modellen die via de VS Code Language Model API worden benaderd kunnen door de provider worden verpakt of fijn‑afgesteld, waardoor het gedrag kan afwijken van het rechtstreeks gebruiken van hetzelfde model bij een typische provider of router. Om een model uit de keuzelijst ‘Language Model’ te gebruiken, schakel eerst naar dat model en klik vervolgens op ‘Accepteren’ in de Copilot Chat‑prompt; anders kun je een fout zien zoals 400 ‘The requested model is not supported’.",
		"geminiParameters": {
			"urlContext": {
				"title": "URL-context inschakelen",
				"description": "Staat Gemini toe om URL's te openen en te verwerken voor extra context bij het genereren van antwoorden. Handig voor taken die webinhoudsanalyse vereisen."
			},
			"groundingSearch": {
				"title": "Grounding met Google-zoekopdracht inschakelen",
				"description": "Staat Gemini toe om Google te doorzoeken voor actuele informatie en antwoorden op realtime gegevens te baseren. Handig voor vragen die actuele informatie vereisen."
			}
		},
		"googleCloudSetup": {
			"title": "Om Google Cloud Vertex AI te gebruiken, moet je:",
			"step1": "1. Maak een Google Cloud-account aan, schakel de Vertex AI API in en activeer de gewenste Claude-modellen.",
			"step2": "2. Installeer de Google Cloud CLI en configureer standaardreferenties voor applicaties.",
			"step3": "3. Of maak een serviceaccount met referenties."
		},
		"googleCloudCredentials": "Google Cloud-referenties",
		"googleCloudKeyFile": "Google Cloud-sleutelbestandspad",
		"googleCloudProjectId": "Google Cloud-project-ID",
		"googleCloudRegion": "Google Cloud-regio",
		"lmStudio": {
			"baseUrl": "Basis-URL (optioneel)",
			"modelId": "Model-ID",
			"speculativeDecoding": "Speculatieve decodering inschakelen",
			"draftModelId": "Draft Model-ID",
			"draftModelDesc": "Draft-model moet uit dezelfde modelfamilie komen voor correcte speculatieve decodering.",
			"selectDraftModel": "Selecteer draft-model",
			"noModelsFound": "Geen draft-modellen gevonden. Zorg dat LM Studio draait met Server Mode ingeschakeld.",
			"description": "LM Studio laat je modellen lokaal op je computer draaien. Zie hun <a>quickstart-gids</a> voor instructies. Je moet ook de <b>lokale server</b>-functie van LM Studio starten om het met deze extensie te gebruiken. <span>Let op:</span> Kilo Code gebruikt complexe prompts en werkt het beste met Claude-modellen. Minder krachtige modellen werken mogelijk niet zoals verwacht."
		},
		"ollama": {
			"baseUrl": "Basis-URL (optioneel)",
			"modelId": "Model-ID",
			"apiKey": "Ollama API-sleutel",
			"apiKeyPlaceholder": "Voer je API-sleutel in",
			"apiKeyHelp": "Optionele API-sleutel voor geauthenticeerde Ollama-instanties of cloudservices. Laat leeg voor lokale installaties.",
			"numCtx": "Contextvenstergrootte (num_ctx)",
			"numCtxHelp": "Overschrijft de standaard contextvenstergrootte van het model. Laat leeg om de Modelfile-configuratie van het model te gebruiken. De minimumwaarde is 128.",
			"description": "Ollama laat je modellen lokaal op je computer draaien. Zie hun quickstart-gids voor instructies.",
			"warning": "Let op: Kilo Code gebruikt complexe prompts en werkt het beste met Claude-modellen. Minder krachtige modellen werken mogelijk niet zoals verwacht."
		},
		"unboundApiKey": "Unbound API-sleutel",
		"getUnboundApiKey": "Unbound API-sleutel ophalen",
		"unboundRefreshModelsSuccess": "Modellenlijst bijgewerkt! U kunt nu kiezen uit de nieuwste modellen.",
		"unboundInvalidApiKey": "Ongeldige API-sleutel. Controleer uw API-sleutel en probeer het opnieuw.",
		"humanRelay": {
			"description": "Geen API-sleutel vereist, maar de gebruiker moet helpen met kopiëren en plakken naar de webchat-AI.",
			"instructions": "Tijdens gebruik verschijnt een dialoogvenster en wordt het huidige bericht automatisch naar het klembord gekopieerd. Je moet deze plakken in webversies van AI (zoals ChatGPT of Claude), vervolgens het antwoord van de AI terugkopiëren naar het dialoogvenster en op bevestigen klikken."
		},
		"roo": {
			"authenticatedMessage": "Veilig geauthenticeerd via je Roo Code Cloud-account.",
			"connectButton": "Verbinden met Roo Code Cloud"
		},
		"openRouter": {
			"providerRouting": {
				"title": "OpenRouter-providerroutering",
				"description": "OpenRouter stuurt verzoeken naar de best beschikbare providers voor je model. Standaard worden verzoeken gebalanceerd over de beste providers voor maximale uptime. Je kunt echter een specifieke provider kiezen voor dit model.",
				"learnMore": "Meer informatie over providerroutering"
			}
		},
		"customModel": {
			"capabilities": "Stel de mogelijkheden en prijzen in voor je aangepaste OpenAI-compatibele model. Wees voorzichtig met het opgeven van de modelmogelijkheden, want deze kunnen de prestaties van Kilo Code beïnvloeden.",
			"maxTokens": {
				"label": "Maximaal aantal outputtokens",
				"description": "Maximaal aantal tokens dat het model in een antwoord kan genereren. (Geef -1 op om de server het maximum te laten bepalen.)"
			},
			"contextWindow": {
				"label": "Contextvenstergrootte",
				"description": "Totaal aantal tokens (input + output) dat het model kan verwerken."
			},
			"imageSupport": {
				"label": "Ondersteuning voor afbeeldingen",
				"description": "Kan dit model afbeeldingen verwerken en begrijpen?"
			},
			"computerUse": {
				"label": "Computergebruik",
				"description": "Kan dit model met een browser werken?"
			},
			"promptCache": {
				"label": "Prompt caching",
				"description": "Kan dit model prompts cachen?"
			},
			"pricing": {
				"input": {
					"label": "Invoerprijs",
					"description": "Kosten per miljoen tokens in de input/prompt. Dit beïnvloedt de kosten van het verzenden van context en instructies naar het model."
				},
				"output": {
					"label": "Uitvoerprijs",
					"description": "Kosten per miljoen tokens in het antwoord van het model. Dit beïnvloedt de kosten van gegenereerde inhoud en voltooiingen."
				},
				"cacheReads": {
					"label": "Cache-leesprijs",
					"description": "Kosten per miljoen tokens voor het lezen uit de cache. Dit is de prijs die wordt gerekend wanneer een gecachte reactie wordt opgehaald."
				},
				"cacheWrites": {
					"label": "Cache-schrijfprijs",
					"description": "Kosten per miljoen tokens voor het schrijven naar de cache. Dit is de prijs die wordt gerekend wanneer een prompt voor het eerst wordt gecachet."
				}
			},
			"resetDefaults": "Standaardwaarden herstellen"
		},
		"rateLimitAfter": {
			"label": "Snelheidslimiet aan het eind",
			"description": "Begin met snelheidsbeperking nadat de API-stream is beëindigd."
		},
		"rateLimitSeconds": {
			"label": "Snelheidslimiet",
			"description": "Minimale tijd tussen API-verzoeken."
		},
		"consecutiveMistakeLimit": {
			"label": "Fout- & Herhalingslimiet",
<<<<<<< HEAD
			"description": "Aantal opeenvolgende fouten of herhaalde acties voordat het dialoogvenster 'Kilo Code ondervindt problemen' wordt weergegeven",
=======
			"description": "Aantal opeenvolgende fouten of herhaalde acties voordat het dialoogvenster 'Roo ondervindt problemen' wordt weergegeven. Zet op 0 om dit veiligheidsmechanisme uit te schakelen (wordt nooit geactiveerd).",
>>>>>>> 06b775a8
			"unlimitedDescription": "Onbeperkt aantal nieuwe pogingen ingeschakeld (automatisch doorgaan). Het dialoogvenster zal nooit verschijnen.",
			"warning": "⚠️ Instellen op 0 staat onbeperkte nieuwe pogingen toe, wat aanzienlijk API-gebruik kan verbruiken"
		},
		"reasoningEffort": {
			"label": "Model redeneervermogen",
			"none": "Geen",
			"minimal": "Minimaal (Snelst)",
			"high": "Hoog",
			"medium": "Middel",
			"low": "Laag"
		},
		"verbosity": {
			"label": "Uitvoerbaarheid",
			"high": "Hoog",
			"medium": "Gemiddeld",
			"low": "Laag",
			"description": "Bepaalt hoe gedetailleerd de reacties van het model zijn. Lage uitvoerbaarheid levert beknopte antwoorden op, terwijl hoge uitvoerbaarheid uitgebreide uitleg geeft."
		},
		"setReasoningLevel": "Redeneervermogen inschakelen",
		"claudeCode": {
			"pathLabel": "Claude Code Pad",
			"description": "Optioneel pad naar uw Claude Code CLI. Standaard 'claude' als niet ingesteld.",
			"placeholder": "Standaard: claude",
			"maxTokensLabel": "Max Output Tokens",
			"maxTokensDescription": "Maximaal aantal output-tokens voor Claude Code-reacties. Standaard is 8000."
		},
		"geminiCli": {
			"description": "Deze provider gebruikt OAuth-authenticatie van de Gemini CLI-tool en vereist geen API-sleutels.",
			"oauthPath": "OAuth-referentiepad (optioneel)",
			"oauthPathDescription": "Pad naar het OAuth-referentiebestand. Laat leeg om de standaardlocatie te gebruiken (~/.gemini/oauth_creds.json).",
			"instructions": "Als je nog niet bent geauthenticeerd, voer dan eerst",
			"instructionsContinued": "uit in je terminal.",
			"setupLink": "Gemini CLI Setup-instructies",
			"requirementsTitle": "Belangrijke vereisten",
			"requirement1": "Eerst moet je de Gemini CLI-tool installeren",
			"requirement2": "Voer vervolgens gemini uit in je terminal en zorg ervoor dat je inlogt met Google",
			"requirement3": "Werkt alleen met persoonlijke Google-accounts (geen Google Workspace-accounts)",
			"requirement4": "Gebruikt geen API-sleutels - authenticatie wordt afgehandeld via OAuth",
			"requirement5": "Vereist dat de Gemini CLI-tool eerst wordt geïnstalleerd en geauthenticeerd",
			"freeAccess": "Gratis toegang via OAuth-authenticatie"
		},
		"qwenCode": {
			"oauthPath": "OAuth-referentiepad (optioneel)",
			"oauthPathDescription": "Pad naar het OAuth-referentiebestand. Laat leeg om de standaardlocatie te gebruiken (~/.qwen/oauth_creds.json).",
			"description": "Deze provider gebruikt OAuth-authenticatie van de Qwen-service en vereist geen API-sleutels.",
			"instructions": "Volg de officiële documentatie om het autorisatiebestand te verkrijgen en plaats het in het opgegeven pad.",
			"setupLink": "Qwen Officiële Documentatie"
		}
	},
	"browser": {
		"enable": {
			"label": "Browserhulpmiddel inschakelen",
			"description": "Indien ingeschakeld, kan Kilo Code een browser gebruiken om te interageren met websites wanneer modellen computergebruik ondersteunen. <0>Meer informatie</0>"
		},
		"viewport": {
			"label": "Viewport-grootte",
			"description": "Selecteer de viewport-grootte voor browserinteracties. Dit beïnvloedt hoe websites worden weergegeven en gebruikt.",
			"options": {
				"largeDesktop": "Groot bureaublad (1280x800)",
				"smallDesktop": "Klein bureaublad (900x600)",
				"tablet": "Tablet (768x1024)",
				"mobile": "Mobiel (360x640)"
			}
		},
		"screenshotQuality": {
			"label": "Screenshotkwaliteit",
			"description": "Pas de WebP-kwaliteit van browserscreenshots aan. Hogere waarden geven duidelijkere screenshots maar verhogen het tokengebruik."
		},
		"remote": {
			"label": "Gebruik externe browserverbinding",
			"description": "Verbind met een Chrome-browser die draait met remote debugging ingeschakeld (--remote-debugging-port=9222).",
			"urlPlaceholder": "Aangepaste URL (bijv. http://localhost:9222)",
			"testButton": "Verbinding testen",
			"testingButton": "Bezig met testen...",
			"instructions": "Voer het DevTools Protocol hostadres in of laat leeg om lokale Chrome-instanties automatisch te detecteren. De knop Verbinding testen probeert de aangepaste URL als opgegeven, of detecteert automatisch als het veld leeg is."
		}
	},
	"checkpoints": {
		"timeout": {
			"label": "Timeout voor checkpoint-initialisatie (seconden)",
			"description": "Maximale wachttijd voor het initialiseren van de checkpointservice. Standaard is 15 seconden. Bereik: 10-60 seconden."
		},
		"enable": {
			"label": "Automatische checkpoints inschakelen",
			"description": "Indien ingeschakeld, maakt Kilo Code automatisch checkpoints tijdens het uitvoeren van taken, zodat je eenvoudig wijzigingen kunt bekijken of terugzetten. <0>Meer informatie</0>"
		}
	},
	"autoPurge": {
		"enable": {
			"label": "Automatische taakopruiming inschakelen",
			"description": "Oude taken automatisch verwijderen om schijfruimte vrij te maken en prestaties te verbeteren. Taken worden geclassificeerd op type en leeftijd om te bepalen wanneer ze moeten worden verwijderd."
		},
		"defaultRetention": {
			"label": "Standaard bewaartermijn (dagen)",
			"description": "Aantal dagen om taken te bewaren voordat ze geschikt zijn voor opruiming"
		},
		"neverPurgeFavorited": {
			"label": "Favoriete taken nooit verwijderen",
			"description": "Wanneer ingeschakeld, worden favoriete taken nooit automatisch verwijderd ongeacht de leeftijd"
		},
		"favoritedRetention": {
			"label": "Bewaring favoriete taken (dagen)",
			"description": "Aantal dagen om favoriete taken te bewaren (geldt alleen wanneer 'Favoriete taken nooit verwijderen' is uitgeschakeld)"
		},
		"completedRetention": {
			"label": "Bewaring voltooide taken (dagen)",
			"description": "Aantal dagen om taken te bewaren die succesvol zijn voltooid"
		},
		"incompleteRetention": {
			"label": "Bewaring onvoltooide taken (dagen)",
			"description": "Aantal dagen om taken te bewaren die niet zijn voltooid (meestal korter dan voltooide taken)"
		},
		"lastRun": {
			"label": "Laatste opruiming"
		},
		"manualPurge": {
			"button": "Opruiming nu uitvoeren"
		}
	},
	"notifications": {
		"sound": {
			"label": "Geluidseffecten inschakelen",
			"description": "Indien ingeschakeld, speelt Kilo Code geluidseffecten af voor meldingen en gebeurtenissen.",
			"volumeLabel": "Volume"
		},
		"tts": {
			"label": "Tekst-naar-spraak inschakelen",
			"description": "Indien ingeschakeld, leest Kilo Code zijn antwoorden hardop voor via tekst-naar-spraak.",
			"speedLabel": "Snelheid"
		}
	},
	"contextManagement": {
		"description": "Bepaal welke informatie wordt opgenomen in het contextvenster van de AI, wat invloed heeft op tokengebruik en antwoordkwaliteit",
		"autoCondenseContextPercent": {
			"label": "Drempelwaarde om intelligente contextcompressie te activeren",
			"description": "Wanneer het contextvenster deze drempelwaarde bereikt, zal Kilo Code het automatisch comprimeren."
		},
		"condensingApiConfiguration": {
			"label": "API-configuratie voor contextcondensatie",
			"description": "Selecteer welke API-configuratie gebruikt moet worden voor contextcondensatie. Laat leeg om de huidige actieve configuratie te gebruiken.",
			"useCurrentConfig": "Standaard"
		},
		"customCondensingPrompt": {
			"label": "Aangepaste contextcondensatieprompt",
			"description": "Aangepaste systeemprompt voor contextcondensatie. Laat leeg om de standaardprompt te gebruiken.",
			"placeholder": "Voer hier je aangepaste condensatieprompt in...\n\nJe kunt dezelfde structuur gebruiken als de standaardprompt:\n- Vorig gesprek\n- Huidig werk\n- Belangrijke technische concepten\n- Relevante bestanden en code\n- Probleemoplossing\n- Openstaande taken en volgende stappen",
			"reset": "Herstellen naar standaard",
			"hint": "Leeg = gebruik standaardprompt"
		},
		"autoCondenseContext": {
			"name": "Automatisch intelligente contextcompressie activeren",
			"description": "Wanneer ingeschakeld, zal Kilo Code automatisch de context comprimeren wanneer de drempel wordt bereikt. Wanneer uitgeschakeld, kun je nog steeds handmatig contextcompressie activeren."
		},
		"openTabs": {
			"label": "Limiet geopende tabbladen in context",
			"description": "Maximaal aantal geopende VSCode-tabbladen dat in de context wordt opgenomen. Hogere waarden geven meer context maar verhogen het tokengebruik."
		},
		"workspaceFiles": {
			"label": "Limiet werkruimtebestanden in context",
			"description": "Maximaal aantal bestanden dat wordt opgenomen in details van de huidige werkmap. Hogere waarden geven meer context maar verhogen het tokengebruik."
		},
		"rooignore": {
			"label": ".kilocodeignore-bestanden tonen in lijsten en zoekopdrachten",
			"description": "Indien ingeschakeld, worden bestanden die overeenkomen met patronen in .kilocodeignore getoond in lijsten met een slotje. Indien uitgeschakeld, worden deze bestanden volledig verborgen in lijsten en zoekopdrachten."
		},
		"maxReadFile": {
			"label": "Automatisch afkappen bij bestandslezen",
			"description": "Kilo Code leest dit aantal regels wanneer het model geen begin/eindwaarden opgeeft. Als dit aantal lager is dan het totaal, genereert Kilo Code een index van codelijnen. Speciale gevallen: -1 laat Kilo Code het hele bestand lezen (zonder indexering), 0 leest geen regels en geeft alleen een minimale index. Lagere waarden minimaliseren het initiële contextgebruik en maken precieze vervolg-leesopdrachten mogelijk. Expliciete begin/eind-aanvragen worden niet door deze instelling beperkt.",
			"lines": "regels",
			"always_full_read": "Altijd volledig bestand lezen"
		},
		"maxConcurrentFileReads": {
			"label": "Limiet gelijktijdige bestandslezingen",
			"description": "Maximum aantal bestanden dat de 'read_file' tool tegelijkertijd kan verwerken. Hogere waarden kunnen het lezen van meerdere kleine bestanden versnellen maar verhogen het geheugengebruik."
		},
		"maxImageFileSize": {
			"label": "Maximum afbeeldingsbestandsgrootte",
			"mb": "MB",
			"description": "Maximale grootte (in MB) voor afbeeldingsbestanden die kunnen worden verwerkt door de read file tool."
		},
		"maxTotalImageSize": {
			"label": "Maximale totale afbeeldingsgrootte",
			"mb": "MB",
			"description": "Maximale cumulatieve groottelimiet (in MB) voor alle afbeeldingen die in één read_file-bewerking worden verwerkt. Bij het lezen van meerdere afbeeldingen wordt de grootte van elke afbeelding bij het totaal opgeteld. Als het toevoegen van een andere afbeelding deze limiet zou overschrijden, wordt deze overgeslagen."
		},
		"diagnostics": {
			"includeMessages": {
				"label": "Automatisch diagnostiek opnemen in context",
				"description": "Indien ingeschakeld, worden diagnostische berichten (fouten) van bewerkte bestanden automatisch opgenomen in de context. Je kunt altijd handmatig alle werkruimte-diagnostiek opnemen met @problems."
			},
			"maxMessages": {
				"label": "Maximale diagnostische berichten",
				"description": "Maximaal aantal diagnostische berichten dat per bestand moet worden opgenomen. Deze limiet geldt voor zowel automatische opname (wanneer checkbox is ingeschakeld) als handmatige @problems vermeldingen. Hogere waarden bieden meer context maar verhogen het tokengebruik.",
				"resetTooltip": "Reset naar standaardwaarde (50)",
				"unlimited": "Onbeperkte diagnostische berichten",
				"unlimitedLabel": "Onbeperkt"
			},
			"delayAfterWrite": {
				"label": "Vertraging na het schrijven om diagnostiek potentiële problemen te laten detecteren",
				"description": "Wachttijd na het schrijven van bestanden voordat u doorgaat, zodat diagnostische hulpmiddelen wijzigingen kunnen verwerken en problemen kunnen detecteren."
			}
		},
		"condensingThreshold": {
			"label": "Compressie trigger drempelwaarde",
			"selectProfile": "Drempelwaarde voor profiel configureren",
			"defaultProfile": "Globale standaard (alle profielen)",
			"defaultDescription": "Wanneer de context dit percentage bereikt, wordt het automatisch gecomprimeerd voor alle profielen tenzij ze aangepaste instellingen hebben",
			"profileDescription": "Aangepaste drempelwaarde alleen voor dit profiel (overschrijft globale standaard)",
			"inheritDescription": "Dit profiel erft de globale standaard drempelwaarde ({{threshold}}%)",
			"usesGlobal": "(gebruikt globaal {{threshold}}%)"
		},
		"includeCurrentTime": {
			"label": "Huidige tijd opnemen in context",
			"description": "Indien ingeschakeld, worden de huidige tijd en tijdzone-informatie opgenomen in de systeemprompt. Schakel dit uit als modellen stoppen met werken vanwege tijdproblemen."
		},
		"includeCurrentCost": {
			"label": "Huidige kosten opnemen in context",
			"description": "Indien ingeschakeld, worden de huidige API-gebruikskosten opgenomen in de systeemprompt. Schakel dit uit als modellen stoppen met werken vanwege kostenproblemen."
		}
	},
	"terminal": {
		"basic": {
			"label": "Terminalinstellingen: Basis",
			"description": "Basis terminalinstellingen"
		},
		"advanced": {
			"label": "Terminalinstellingen: Geavanceerd",
			"description": "Deze instellingen gelden alleen wanneer 'Inline Terminal gebruiken' is uitgeschakeld. Ze beïnvloeden alleen de VS Code-terminal en kunnen een IDE-herstart vereisen."
		},
		"outputLineLimit": {
			"label": "Terminaluitvoerlimiet",
			"description": "Behoudt eerste en laatste regels en verwijdert middelste om onder de limiet te blijven. Verlaag om tokens te besparen; verhoog om Kilo meer tussendetails te geven. Kilo ziet een placeholder waar inhoud wordt overgeslagen.<0>Meer informatie</0>"
		},
		"outputCharacterLimit": {
			"label": "Terminal-tekenlimiet",
			"description": "Overschrijft de regellimiet om geheugenproblemen te voorkomen door een harde limiet op uitvoergrootte af te dwingen. Bij overschrijding behoudt het begin en einde en toont een placeholder aan Kilo waar inhoud wordt overgeslagen. <0>Meer informatie</0>"
		},
		"shellIntegrationTimeout": {
			"label": "Terminal-shell-integratie timeout",
			"description": "Hoe lang te wachten op VS Code-shell-integratie voordat commando's worden uitgevoerd. Verhoog als je shell traag opstart of je 'Shell-Integratie Niet Beschikbaar'-fouten ziet. <0>Meer informatie</0>"
		},
		"shellIntegrationDisabled": {
			"label": "Inline Terminal gebruiken (aanbevolen)",
			"description": "Voer commando's uit in de Inline Terminal (chat) om shell-profielen/integratie te omzeilen voor snellere, betrouwbaardere runs. Wanneer uitgeschakeld gebruikt Kilo de VS Code-terminal met je shell-profiel, prompts en plugins. <0>Meer informatie</0>"
		},
		"commandDelay": {
			"label": "Terminal-commandovertraging",
			"description": "Voegt korte pauze toe na elk commando zodat VS Code-terminal alle uitvoer kan flushen (bash/zsh: PROMPT_COMMAND sleep; PowerShell: start-sleep). Gebruik alleen als je ontbrekende tail-uitvoer ziet; anders op 0 laten. <0>Meer informatie</0>"
		},
		"compressProgressBar": {
			"label": "Voortgangsbalk-uitvoer comprimeren",
			"description": "Klapt voortgangsbalken/spinners in zodat alleen eindstatus behouden blijft (bespaart tokens). <0>Meer informatie</0>"
		},
		"powershellCounter": {
			"label": "PowerShell-teller workaround inschakelen",
			"description": "Schakel in wanneer PowerShell-uitvoer ontbreekt of gedupliceerd wordt; voegt kleine teller toe aan elk commando om uitvoer te stabiliseren. Laat uit als uitvoer al correct lijkt. <0>Meer informatie</0>"
		},
		"zshClearEolMark": {
			"label": "ZSH-EOL-markering wissen",
			"description": "Schakel in wanneer je verdwaalde % aan regeleinden ziet of parsing verkeerd lijkt; laat Zsh's einde-van-regel-markering (%) weg. <0>Meer informatie</0>"
		},
		"zshOhMy": {
			"label": "Oh My Zsh-integratie inschakelen",
			"description": "Schakel in wanneer je Oh My Zsh-thema/plugins shell-integratie verwachten; stelt ITERM_SHELL_INTEGRATION_INSTALLED=Yes in. Schakel uit om instellen van die variabele te vermijden. <0>Meer informatie</0>"
		},
		"zshP10k": {
			"label": "Powerlevel10k-integratie inschakelen",
			"description": "Schakel in wanneer je Powerlevel10k-shell-integratie gebruikt. <0>Meer informatie</0>"
		},
		"zdotdir": {
			"label": "ZDOTDIR-afhandeling inschakelen",
			"description": "Schakel in wanneer zsh-shell-integratie mislukt of conflicteert met je dotfiles. <0>Meer informatie</0>"
		},
		"inheritEnv": {
			"label": "Omgevingsvariabelen overnemen",
			"description": "Schakel in om omgevingsvariabelen over te nemen van het bovenliggende VS Code-proces. <0>Meer informatie</0>"
		}
	},
	"advancedSettings": {
		"title": "Geavanceerde instellingen"
	},
	"advanced": {
		"diff": {
			"label": "Bewerken via diffs inschakelen",
			"description": "Indien ingeschakeld kan Kilo Code sneller bestanden bewerken en worden afgekorte volledige-bestandswijzigingen automatisch geweigerd",
			"strategy": {
				"label": "Diff-strategie",
				"options": {
					"standard": "Standaard (één blok)",
					"multiBlock": "Experimenteel: Multi-block diff",
					"unified": "Experimenteel: Unified diff"
				},
				"descriptions": {
					"standard": "Standaard diff-strategie past wijzigingen toe op één codeblok tegelijk.",
					"unified": "Unified diff-strategie gebruikt meerdere methoden om diffs toe te passen en kiest de beste aanpak.",
					"multiBlock": "Multi-block diff-strategie laat toe om meerdere codeblokken in één verzoek bij te werken."
				}
			},
			"matchPrecision": {
				"label": "Matchnauwkeurigheid",
				"description": "Deze schuifregelaar bepaalt hoe nauwkeurig codeblokken moeten overeenkomen bij het toepassen van diffs. Lagere waarden laten flexibelere matching toe maar verhogen het risico op verkeerde vervangingen. Gebruik waarden onder 100% met uiterste voorzichtigheid."
			}
		},
		"todoList": {
			"label": "Takenlijst-tool inschakelen",
			"description": "Wanneer ingeschakeld, kan Kilo Code takenlijsten maken en beheren om de voortgang van taken bij te houden. Dit helpt complexe taken te organiseren in beheersbare stappen."
		}
	},
	"experimental": {
		"DIFF_STRATEGY_UNIFIED": {
			"name": "Experimentele unified diff-strategie gebruiken",
			"description": "Schakel de experimentele unified diff-strategie in. Deze strategie kan het aantal herhalingen door model fouten verminderen, maar kan onverwacht gedrag of onjuiste bewerkingen veroorzaken. Alleen inschakelen als je de risico's begrijpt en wijzigingen zorgvuldig wilt controleren."
		},
		"INSERT_BLOCK": {
			"name": "Experimentele inhoud-invoeg-tool gebruiken",
			"description": "Schakel de experimentele inhoud-invoeg-tool in, waarmee Kilo Code inhoud op specifieke regelnummers kan invoegen zonder een diff te maken."
		},
		"POWER_STEERING": {
			"name": "Experimentele 'power steering'-modus gebruiken",
			"description": "Indien ingeschakeld, herinnert Kilo Code het model vaker aan de details van de huidige modusdefinitie. Dit leidt tot sterkere naleving van roldefinities en aangepaste instructies, maar gebruikt meer tokens per bericht."
		},
		"MULTI_SEARCH_AND_REPLACE": {
			"name": "Experimentele multi-block diff-tool gebruiken",
			"description": "Indien ingeschakeld, gebruikt Kilo Code de multi-block diff-tool. Hiermee wordt geprobeerd meerdere codeblokken in het bestand in één verzoek bij te werken."
		},
		"CONCURRENT_FILE_READS": {
			"name": "Gelijktijdig lezen van bestanden inschakelen",
			"description": "Wanneer ingeschakeld, kan Kilo Code meerdere bestanden in één verzoek lezen. Wanneer uitgeschakeld, moet Kilo Code bestanden één voor één lezen. Uitschakelen kan helpen bij het werken met minder capabele modellen of wanneer u meer controle over bestandstoegang wilt."
		},
		"MARKETPLACE": {
			"name": "Marketplace inschakelen",
			"description": "Wanneer ingeschakeld kun je MCP's en aangepaste modi uit de Marketplace installeren."
		},
		"MULTI_FILE_APPLY_DIFF": {
			"name": "Gelijktijdige bestandsbewerkingen inschakelen",
			"description": "Wanneer ingeschakeld, kan Kilo Code meerdere bestanden in één verzoek bewerken. Wanneer uitgeschakeld, moet Kilo Code bestanden één voor één bewerken. Het uitschakelen hiervan kan helpen wanneer je werkt met minder capabele modellen of wanneer je meer controle wilt over bestandswijzigingen。"
		},
		"MORPH_FAST_APPLY": {
			"name": "Fast Apply inschakelen",
			"description": "Wanneer ingeschakeld, kan Kilo Code bestanden bewerken met Fast Apply met gespecialiseerde modellen geoptimaliseerd voor codewijzigingen. Vereist de Kilo Gateway Provider, OpenRouter, of een Morph API-sleutel.",
			"apiKey": "Morph API-sleutel (optioneel)",
			"placeholder": "Voer je Morph API-sleutel in (optioneel)",
			"modelLabel": "Modelselectie",
			"modelDescription": "Kies welk Fast Apply-model te gebruiken voor bestandsbewerkingen",
			"models": {
				"auto": "Automatisch (Standaard - kiest beste beschikbare)",
				"morphFast": "Morph v3 Fast (Sneller, lagere kosten)",
				"morphLarge": "Morph v3 Large (Meer capabel)",
				"relace": "Relace Apply v3"
			}
		},
		"PREVENT_FOCUS_DISRUPTION": {
			"name": "Achtergrondbewerking",
			"description": "Voorkomt editor focus verstoring wanneer ingeschakeld. Bestandsbewerkingen gebeuren op de achtergrond zonder diff-weergaven te openen of focus te stelen. Je kunt ononderbroken doorwerken terwijl Kilo Code wijzigingen aanbrengt. Bestanden kunnen zonder focus worden geopend om diagnostiek vast te leggen of volledig gesloten blijven."
		},
		"ASSISTANT_MESSAGE_PARSER": {
			"name": "Nieuwe berichtparser gebruiken",
			"description": "Schakel de experimentele streaming-berichtparser in die lange antwoorden sneller maakt door berichten efficiënter te verwerken."
		},
		"NEW_TASK_REQUIRE_TODOS": {
			"name": "'todos'-lijst vereisen voor nieuwe taken",
			"description": "Wanneer ingeschakeld, vereist de new_task-tool dat een todos-parameter wordt opgegeven. Dit zorgt ervoor dat alle nieuwe taken beginnen met een duidelijke lijst met doelstellingen. Wanneer uitgeschakeld (standaard), blijft de todos-parameter optioneel voor achterwaartse compatibiliteit."
		},
		"IMAGE_GENERATION": {
			"name": "AI-afbeeldingsgeneratie inschakelen",
			"description": "Wanneer ingeschakeld, kan Kilo Code afbeeldingen genereren van tekstprompts. Vereist een geconfigureerde Kilo Code of OpenRouter API-sleutel.",
			"apiProvider": "API-provider",
			"openRouterApiKeyLabel": "OpenRouter API-sleutel",
			"openRouterApiKeyPlaceholder": "Voer je OpenRouter API-sleutel in",
			"kiloCodeApiKeyLabel": "Kilo Code API-sleutel",
			"kiloCodeApiKeyPlaceholder": "Voer je Kilo Code API-sleutel in",
			"kiloCodeApiKeyPaste": "Plak huidige Kilo Code API-sleutel",
			"getApiKeyText": "Haal je API-sleutel op van",
			"modelSelectionLabel": "Afbeeldingsgeneratiemodel",
			"modelSelectionDescription": "Selecteer het model voor afbeeldingsgeneratie",
			"warningMissingKey": "⚠️ Een API-sleutel is vereist voor afbeeldingsgeneratie, configureer deze hierboven.",
			"successConfigured": "✓ Afbeeldingsgeneratie is geconfigureerd en klaar voor gebruik"
		},
		"INLINE_ASSIST": {
			"name": "Autocomplete",
			"description": "Schakel Autocomplete-functies in voor snelle codesuggesties en verbeteringen direct in je editor. Bevat Snelle Taak (Cmd+I) voor gerichte wijzigingen en Autocomplete voor contextuele verbeteringen."
		},
		"RUN_SLASH_COMMAND": {
			"name": "Model-geïnitieerde slash-commando's inschakelen",
			"description": "Wanneer ingeschakeld, kan Kilo Code je slash-commando's uitvoeren om workflows uit te voeren."
		}
	},
	"promptCaching": {
		"label": "Prompt caching inschakelen",
		"description": "Indien ingeschakeld, gebruikt Kilo Code dit model met prompt caching om kosten te verlagen."
	},
	"temperature": {
		"useCustom": "Aangepaste temperatuur gebruiken",
		"description": "Bepaalt de willekeurigheid in de antwoorden van het model.",
		"rangeDescription": "Hogere waarden maken de output willekeuriger, lagere waarden maken deze deterministischer."
	},
	"modelInfo": {
		"supportsImages": "Ondersteunt afbeeldingen",
		"noImages": "Ondersteunt geen afbeeldingen",
		"supportsPromptCache": "Ondersteunt prompt caching",
		"noPromptCache": "Ondersteunt geen prompt caching",
		"contextWindow": "Contextvenster:",
		"maxOutput": "Maximale output",
		"inputPrice": "Invoerprijs",
		"outputPrice": "Uitvoerprijs",
		"cacheReadsPrice": "Cache-leesprijs",
		"cacheWritesPrice": "Cache-schrijfprijs",
		"enableStreaming": "Streaming inschakelen",
		"enableR1Format": "R1-modelparameters inschakelen",
		"enableR1FormatTips": "Moet ingeschakeld zijn bij gebruik van R1-modellen zoals QWQ om 400-fouten te voorkomen",
		"useAzure": "Azure gebruiken",
		"azureApiVersion": "Azure API-versie instellen",
		"gemini": {
			"freeRequests": "* Gratis tot {{count}} verzoeken per minuut. Daarna is de prijs afhankelijk van de promptgrootte.",
			"pricingDetails": "Zie prijsdetails voor meer info.",
			"billingEstimate": "* Facturering is een schatting - de exacte kosten hangen af van de promptgrootte."
		}
	},
	"modelPicker": {
		"automaticFetch": "De extensie haalt automatisch de nieuwste lijst met modellen op van <serviceLink>{{serviceName}}</serviceLink>. Weet je niet welk model je moet kiezen? Kilo Code werkt het beste met <defaultModelLink>{{defaultModelId}}</defaultModelLink>.",
		"label": "Model",
		"searchPlaceholder": "Zoeken",
		"noMatchFound": "Geen overeenkomsten gevonden",
		"useCustomModel": "Aangepast gebruiken: {{modelId}}"
	},
	"footer": {
		"feedback": "Heb je vragen of feedback? Open gerust een issue op <githubLink>github.com/Kilo-Org/kilocode</githubLink> of sluit je aan bij <redditLink>reddit.com/r/kilocode</redditLink> of <discordLink>kilocode.ai/discord</discordLink>",
		"support": "Voor financiële vragen kunt u contact opnemen met de klantenservice via <supportLink>https://kilocode.ai/support</supportLink>",
		"telemetry": {
			"label": "Fout- en gebruiksrapportage toestaan",
			"description": "Help Kilo Code te verbeteren door gebruiksgegevens en foutmeldingen te verzenden. Er worden nooit code, prompts of persoonlijke gegevens verzonden. Zie ons privacybeleid voor meer informatie."
		},
		"settings": {
			"import": "Importeren",
			"export": "Exporteren",
			"reset": "Resetten"
		}
	},
	"thinkingBudget": {
		"maxTokens": "Max tokens",
		"maxThinkingTokens": "Max denk-tokens"
	},
	"validation": {
		"apiKey": "Je moet een geldige API-sleutel opgeven.",
		"awsRegion": "Je moet een regio kiezen om Amazon Bedrock te gebruiken.",
		"googleCloud": "Je moet een geldig Google Cloud Project-ID en regio opgeven.",
		"modelId": "Je moet een geldig model-ID opgeven.",
		"modelSelector": "Je moet een geldige modelselector opgeven.",
		"openAi": "Je moet een geldige basis-URL, API-sleutel en model-ID opgeven.",
		"arn": {
			"invalidFormat": "Ongeldig ARN-formaat. Controleer de formaatvereisten.",
			"regionMismatch": "Waarschuwing: De regio in je ARN ({{arnRegion}}) komt niet overeen met je geselecteerde regio ({{region}}). Dit kan toegangsfouten veroorzaken. De provider gebruikt de regio uit de ARN."
		},
		"modelAvailability": "Het opgegeven model-ID ({{modelId}}) is niet beschikbaar. Kies een ander model.",
		"modelDeprecated": "Dit model is niet meer beschikbaar. Kies een ander model.",
		"providerNotAllowed": "Provider '{{provider}}' is niet toegestaan door je organisatie",
		"modelNotAllowed": "Model '{{model}}' is niet toegestaan voor provider '{{provider}}' door je organisatie",
		"profileInvalid": "Dit profiel bevat een provider of model dat niet is toegestaan door je organisatie",
		"qwenCodeOauthPath": "Je moet een geldig OAuth-referentiepad opgeven"
	},
	"placeholders": {
		"apiKey": "Voer API-sleutel in...",
		"profileName": "Voer profielnaam in",
		"accessKey": "Voer toegangssleutel in...",
		"secretKey": "Voer geheime sleutel in...",
		"sessionToken": "Voer sessietoken in...",
		"credentialsJson": "Voer Credentials JSON in...",
		"keyFilePath": "Voer pad naar sleutelbestand in...",
		"projectId": "Voer project-ID in...",
		"customArn": "Voer ARN in (bijv. arn:aws:bedrock:us-east-1:123456789012:foundation-model/my-model)",
		"baseUrl": "Voer basis-URL in...",
		"modelId": {
			"lmStudio": "bijv. meta-llama-3.1-8b-instruct",
			"lmStudioDraft": "bijv. lmstudio-community/llama-3.2-1b-instruct",
			"ollama": "bijv. llama3.1"
		},
		"numbers": {
			"maxTokens": "bijv. 4096",
			"contextWindow": "bijv. 128000",
			"inputPrice": "bijv. 0.0001",
			"outputPrice": "bijv. 0.0002",
			"cacheWritePrice": "bijv. 0.00005"
		}
	},
	"defaults": {
		"ollamaUrl": "Standaard: http://localhost:11434",
		"lmStudioUrl": "Standaard: http://localhost:1234",
		"geminiUrl": "Standaard: https://generativelanguage.googleapis.com"
	},
	"labels": {
		"customArn": "Aangepaste ARN",
		"useCustomArn": "Aangepaste ARN gebruiken..."
	},
	"display": {
		"taskTimeline": {
			"label": "Taaktijdlijn weergeven",
			"description": "Toon een visuele tijdlijn van taakmeldingen, gekleurd per type, waardoor je snel de voortgang van taken kunt bekijken en terug kunt scrollen naar specifieke punten in de geschiedenis van de taak."
		},
		"sendMessageOnEnter": {
			"label": "Bericht verzenden met Enter",
			"description": "Indien ingeschakeld, druk op Enter om te verzenden en Shift+Enter voor een nieuwe regel. Schakel uit om in plaats daarvan Shift+Enter te gebruiken om te verzenden."
		},
		"costThreshold": {
			"label": "Kosten onder drempel verbergen",
			"currentValue": "Huidige drempelwaarde: ${{value}}",
			"description": "Toon alleen aanvraagkosten hoger dan dit bedrag. Kosten zijn altijd zichtbaar wanneer het detailpaneel is geopend."
		},
		"showTimestamps": {
			"label": "Tijdstempels weergeven",
			"description": "Toon tijdstempel voor elk bericht in de chatweergave"
		}
	},
	"ghost": {
		"showGutterAnimation": {
			"label": "Goot animatie tonen bij automatisch aanvullen",
			"description": "Animatie-indicator tonen in de editor goot wanneer automatisch aanvullen actief is",
			"preview": "Animatie voorbeeld"
		}
	},
	"includeMaxOutputTokens": "Maximale output tokens opnemen",
	"includeMaxOutputTokensDescription": "Stuur maximale output tokens parameter in API-verzoeken. Sommige providers ondersteunen dit mogelijk niet.",
	"limitMaxTokensDescription": "Beperk het maximale aantal tokens in het antwoord",
	"maxOutputTokensLabel": "Maximale output tokens",
	"maxTokensGenerateDescription": "Maximale tokens om te genereren in het antwoord",
	"serviceTier": {
		"label": "Serviceniveau",
		"tooltip": "Voor snellere verwerking van API-verzoeken, probeer het prioriteitsverwerkingsniveau. Voor lagere prijzen met hogere latentie, probeer het flexverwerkingsniveau.",
		"standard": "Standaard",
		"flex": "Flex",
		"priority": "Prioriteit",
		"pricingTableTitle": "Prijzen per serviceniveau (prijs per 1M tokens)",
		"columns": {
			"tier": "Niveau",
			"input": "Invoer",
			"output": "Uitvoer",
			"cacheReads": "Cache leest"
		}
	},
	"ui": {
		"collapseThinking": {
			"label": "Denkberichten standaard samenvouwen",
			"description": "Indien ingeschakeld, worden denkblokken standaard samengevouwen totdat je ermee interageert"
		}
	}
}<|MERGE_RESOLUTION|>--- conflicted
+++ resolved
@@ -483,11 +483,7 @@
 		},
 		"consecutiveMistakeLimit": {
 			"label": "Fout- & Herhalingslimiet",
-<<<<<<< HEAD
-			"description": "Aantal opeenvolgende fouten of herhaalde acties voordat het dialoogvenster 'Kilo Code ondervindt problemen' wordt weergegeven",
-=======
-			"description": "Aantal opeenvolgende fouten of herhaalde acties voordat het dialoogvenster 'Roo ondervindt problemen' wordt weergegeven. Zet op 0 om dit veiligheidsmechanisme uit te schakelen (wordt nooit geactiveerd).",
->>>>>>> 06b775a8
+			"description": "Aantal opeenvolgende fouten of herhaalde acties voordat het dialoogvenster 'Kilo ondervindt problemen' wordt weergegeven. Zet op 0 om dit veiligheidsmechanisme uit te schakelen (wordt nooit geactiveerd).",
 			"unlimitedDescription": "Onbeperkt aantal nieuwe pogingen ingeschakeld (automatisch doorgaan). Het dialoogvenster zal nooit verschijnen.",
 			"warning": "⚠️ Instellen op 0 staat onbeperkte nieuwe pogingen toe, wat aanzienlijk API-gebruik kan verbruiken"
 		},
