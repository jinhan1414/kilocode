--- conflicted
+++ resolved
@@ -127,12 +127,8 @@
 		"resetToDefault": "Ripristina al valore predefinito"
 	},
 	"autoApprove": {
-<<<<<<< HEAD
 		"description": "Permetti a Kilo Code di eseguire automaticamente operazioni senza richiedere approvazione. Abilita queste impostazioni solo se ti fidi completamente dell'IA e comprendi i rischi di sicurezza associati.",
-=======
-		"description": "Permetti a Roo di eseguire automaticamente operazioni senza richiedere approvazione. Abilita queste impostazioni solo se ti fidi completamente dell'IA e comprendi i rischi di sicurezza associati.",
 		"enabled": "Auto-approvazione abilitata",
->>>>>>> c45896ab
 		"toggleAriaLabel": "Attiva/disattiva approvazione automatica",
 		"disabledAriaLabel": "Approvazione automatica disabilitata - seleziona prima le opzioni",
 		"readOnly": {
@@ -276,10 +272,6 @@
 		"getDeepSeekApiKey": "Ottieni chiave API DeepSeek",
 		"doubaoApiKey": "Chiave API Doubao",
 		"getDoubaoApiKey": "Ottieni chiave API Doubao",
-		"fireworksApiKey": "Chiave API Fireworks",
-		"getFireworksApiKey": "Ottieni chiave API Fireworks",
-		"zaiApiKey": "Chiave API Z.AI",
-		"getZaiApiKey": "Ottieni chiave API Z.AI",
 		"bigModelApiKey": "Chiave API BigModel",
 		"getBigModelApiKey": "Ottieni chiave API BigModel",
 		"moonshotApiKey": "Chiave API Moonshot",
@@ -390,10 +382,6 @@
 				"learnMore": "Scopri di più sul routing dei fornitori"
 			}
 		},
-		"cerebras": {
-			"apiKey": "Chiave API Cerebras",
-			"getApiKey": "Ottieni chiave API Cerebras"
-		},
 		"customModel": {
 			"capabilities": "Configura le capacità e i prezzi del tuo modello personalizzato compatibile con OpenAI. Fai attenzione quando specifichi le capacità del modello, poiché possono influenzare le prestazioni di Kilo Code.",
 			"maxTokens": {
@@ -737,15 +725,11 @@
 		},
 		"PREVENT_FOCUS_DISRUPTION": {
 			"name": "Modifica in background",
-<<<<<<< HEAD
 			"description": "Previene l'interruzione del focus dell'editor quando abilitato. Le modifiche ai file avvengono in background senza aprire viste di differenze o rubare il focus. Puoi continuare a lavorare senza interruzioni mentre Kilo Code effettua modifiche. I file possono essere aperti senza focus per catturare diagnostiche o rimanere completamente chiusi."
-=======
-			"description": "Previene l'interruzione del focus dell'editor quando abilitato. Le modifiche ai file avvengono in background senza aprire viste di differenze o rubare il focus. Puoi continuare a lavorare senza interruzioni mentre Roo effettua modifiche. I file possono essere aperti senza focus per catturare diagnostiche o rimanere completamente chiusi."
 		},
 		"ASSISTANT_MESSAGE_PARSER": {
 			"name": "Usa il nuovo parser dei messaggi",
 			"description": "Abilita il parser di messaggi in streaming sperimentale che migliora nettamente le risposte lunghe elaborando i messaggi in modo più efficiente."
->>>>>>> c45896ab
 		}
 	},
 	"promptCaching": {
