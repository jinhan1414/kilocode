--- conflicted
+++ resolved
@@ -967,15 +967,11 @@
 		},
 		"RUN_SLASH_COMMAND": {
 			"name": "Abilita comandi slash avviati dal modello",
-<<<<<<< HEAD
 			"description": "Quando abilitato, Kilo Code può eseguire i tuoi comandi slash per eseguire flussi di lavoro."
-=======
-			"description": "Quando abilitato, Roo può eseguire i tuoi comandi slash per eseguire flussi di lavoro."
 		},
 		"MULTIPLE_NATIVE_TOOL_CALLS": {
 			"name": "Chiamate parallele agli strumenti",
 			"description": "Quando abilitato, il protocollo nativo può eseguire più strumenti in un singolo turno di messaggio dell'assistente."
->>>>>>> 2c3b2953
 		}
 	},
 	"promptCaching": {
