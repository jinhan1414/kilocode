{
	"title": "Cloud",
	"profilePicture": "头像",
	"logOut": "退出登录",
	"testApiAuthentication": "测试 API 认证",
	"signIn": "连接到 Kilo Code Cloud",
	"connect": "连接",
	"cloudBenefitsTitle": "连接到 Kilo Code Cloud",
	"cloudBenefitsSubtitle": "同步你的提示词和遥测数据以启用：",
	"cloudBenefitHistory": "在线任务历史",
	"cloudBenefitSharing": "共享和协作功能",
	"cloudBenefitMetrics": "基于任务、Token 和成本的使用指标",
<<<<<<< HEAD
	"cloudBenefitWalkaway": "使用 Kilo remote Control 随时随地跟踪和控制任务",
	"remoteControl": "Kilo remote Control",
	"remoteControlDescription": "允许通过 Kilo Code Cloud 跟踪和操作此工作区中的任务",
	"visitCloudWebsite": "访问 Kilo Code Cloud"
=======
	"cloudBenefitWalkaway": "使用 Roomote Control 随时随地跟踪和控制任务",
	"remoteControl": "Roomote Control",
	"remoteControlDescription": "允许通过 Roo Code Cloud 跟踪和操作此工作区中的任务",
	"visitCloudWebsite": "访问 Roo Code Cloud",
	"cloudUrlPillLabel": "Roo Code Cloud URL"
>>>>>>> 173acdb1
}<|MERGE_RESOLUTION|>--- conflicted
+++ resolved
@@ -10,16 +10,9 @@
 	"cloudBenefitHistory": "在线任务历史",
 	"cloudBenefitSharing": "共享和协作功能",
 	"cloudBenefitMetrics": "基于任务、Token 和成本的使用指标",
-<<<<<<< HEAD
 	"cloudBenefitWalkaway": "使用 Kilo remote Control 随时随地跟踪和控制任务",
 	"remoteControl": "Kilo remote Control",
 	"remoteControlDescription": "允许通过 Kilo Code Cloud 跟踪和操作此工作区中的任务",
-	"visitCloudWebsite": "访问 Kilo Code Cloud"
-=======
-	"cloudBenefitWalkaway": "使用 Roomote Control 随时随地跟踪和控制任务",
-	"remoteControl": "Roomote Control",
-	"remoteControlDescription": "允许通过 Roo Code Cloud 跟踪和操作此工作区中的任务",
-	"visitCloudWebsite": "访问 Roo Code Cloud",
-	"cloudUrlPillLabel": "Roo Code Cloud URL"
->>>>>>> 173acdb1
+	"visitCloudWebsite": "访问 Kilo Code Cloud",
+	"cloudUrlPillLabel": "Kilo Code Cloud URL"
 }