{
	"common": {
		"save": "保存",
		"done": "完成",
		"cancel": "取消",
		"reset": "恢复默认设置",
		"select": "选择",
		"add": "添加标头",
		"remove": "移除"
	},
	"header": {
		"title": "设置",
		"saveButtonTooltip": "保存更改",
		"nothingChangedTooltip": "暂无更改",
		"doneButtonTooltip": "放弃未保存的更改并关闭设置面板"
	},
	"unsavedChangesDialog": {
		"title": "未保存的更改",
		"description": "是否放弃更改并继续？",
		"cancelButton": "取消",
		"discardButton": "放弃更改"
	},
	"sections": {
		"providers": "提供商",
		"autoApprove": "自动批准",
		"browser": "计算机交互",
		"checkpoints": "存档点",
		"display": "显示",
		"notifications": "通知",
		"contextManagement": "上下文",
		"terminal": "终端",
		"slashCommands": "斜杠命令",
		"prompts": "提示词",
		"ui": "UI",
		"experimental": "实验性",
		"language": "语言",
		"about": "关于 Kilo Code",
		"mcp": "MCP 服务器",
		"autoPurge": "自动清理"
	},
	"about": {
		"bugReport": {
			"label": "发现 Bug？",
			"link": "在 GitHub 报告"
		},
		"featureRequest": {
			"label": "有想法？",
			"link": "与我们分享"
		},
		"securityIssue": {
			"label": "发现安全漏洞？",
			"link": "遵循我们的披露流程"
		},
		"contact": {
			"label": "需要联系我们？请发送邮件至"
		},
		"community": "想要获取使用技巧或与其他 Roo Code 用户交流？加入 <redditLink>reddit.com/r/RooCode</redditLink> 或 <discordLink>discord.gg/roocode</discordLink>",
		"contactAndCommunity": "联系与社区",
		"manageSettings": "管理设置"
	},
	"slashCommands": {
		"description": "管理您的斜杠命令，以快速执行自定义工作流和操作。 <DocsLink>了解更多</DocsLink>"
	},
	"prompts": {
		"description": "配置用于快速操作的支持提示词，如增强提示词、解释代码和修复问题。这些提示词帮助 Kilo Code 为常见开发任务提供更好的支持。"
	},
	"codeIndex": {
		"title": "代码库索引",
		"description": "配置代码库索引设置以启用项目的语义搜索。<0>了解更多</0>",
		"statusTitle": "状态",
		"enableLabel": "启用代码库索引",
		"enableDescription": "启用代码索引以改进搜索和上下文理解",
		"settingsTitle": "索引设置",
		"disabledMessage": "代码库索引当前已禁用。在全局设置中启用它以配置索引选项。",
		"profileLabel": "嵌入提供商",
		"embedderProviderLabel": "嵌入器提供商",
		"selectProfilePlaceholder": "选择提供商",
		"openaiProvider": "OpenAI",
		"ollamaProvider": "Ollama",
		"geminiProvider": "Gemini",
		"geminiApiKeyLabel": "API 密钥：",
		"geminiApiKeyPlaceholder": "输入您的Gemini API密钥",
		"vercelAiGatewayProvider": "Vercel AI Gateway",
		"vercelAiGatewayApiKeyLabel": "API 密钥",
		"vercelAiGatewayApiKeyPlaceholder": "输入您的 Vercel AI Gateway API 密钥",
		"bedrockProvider": "Amazon Bedrock",
		"bedrockRegionLabel": "AWS 区域",
		"bedrockRegionPlaceholder": "us-east-1",
		"bedrockProfileLabel": "AWS 配置文件",
		"bedrockProfilePlaceholder": "default",
		"bedrockProfileDescription": "来自 ~/.aws/credentials 的 AWS 配置文件名称（必需）。",
		"openRouterProvider": "OpenRouter",
		"openRouterApiKeyLabel": "OpenRouter API 密钥",
		"openRouterApiKeyPlaceholder": "输入您的 OpenRouter API 密钥",
		"mistralProvider": "Mistral",
		"mistralApiKeyLabel": "API 密钥:",
		"mistralApiKeyPlaceholder": "输入您的 Mistral API 密钥",
		"openaiCompatibleProvider": "OpenAI 兼容",
		"openAiKeyLabel": "OpenAI API 密钥",
		"openAiKeyPlaceholder": "输入你的 OpenAI API 密钥",
		"openAiCompatibleBaseUrlLabel": "基础 URL",
		"openAiCompatibleApiKeyLabel": "API 密钥",
		"openAiCompatibleApiKeyPlaceholder": "输入你的 API 密钥",
		"openAiCompatibleModelDimensionLabel": "嵌入维度：",
		"modelDimensionLabel": "模型维度",
		"openAiCompatibleModelDimensionPlaceholder": "例如，1536",
		"openAiCompatibleModelDimensionDescription": "模型的嵌入维度（输出大小）。请查阅您的提供商文档获取此值。常见值：384、768、1536、3072。",
		"modelLabel": "模型",
		"modelPlaceholder": "输入模型名称",
		"selectModel": "选择模型",
		"selectModelPlaceholder": "选择模型",
		"ollamaUrlLabel": "Ollama URL：",
		"ollamaBaseUrlLabel": "Ollama 基础 URL",
		"vectorStoreProviderLabel": "向量存储提供商",
		"qdrantUrlLabel": "Qdrant URL",
		"qdrantKeyLabel": "Qdrant 密钥：",
		"qdrantApiKeyLabel": "Qdrant API 密钥",
		"qdrantApiKeyPlaceholder": "输入你的 Qdrant API 密钥（可选）",
		"lancedbVectorStoreDirectoryLabel": "LanceDB Vector Store 路径",
		"lancedbVectorStoreDirectoryPlaceholder": "输入自定义向量存储路径（可选）",
		"lancedbVectorStoreDirectoryDescription": "存储 LanceDB 向量数据库的路径。如果为空，将使用 globalStorageUri/vector 的默认位置。",
		"setupConfigLabel": "设置",
		"startIndexingButton": "开始",
		"clearIndexDataButton": "清除索引",
		"unsavedSettingsMessage": "请先保存设置再开始索引过程。",
		"clearDataDialog": {
			"title": "确定要继续吗？",
			"description": "此操作无法撤消。这将永久删除您的代码库索引数据。",
			"cancelButton": "取消",
			"confirmButton": "清除数据"
		},
		"ollamaUrlPlaceholder": "http://localhost:11434",
		"openAiCompatibleBaseUrlPlaceholder": "https://api.example.com",
		"modelDimensionPlaceholder": "1536",
		"qdrantUrlPlaceholder": "http://localhost:6333",
		"saveError": "保存设置失败",
		"modelDimensions": "({{dimension}} 维度)",
		"saveSuccess": "设置保存成功",
		"saving": "保存中...",
		"saveSettings": "保存",
		"indexingStatuses": {
			"standby": "待机",
			"indexing": "索引中",
			"indexed": "已索引",
			"error": "错误"
		},
		"close": "关闭",
		"validation": {
			"invalidQdrantUrl": "无效的 Qdrant URL",
			"invalidOllamaUrl": "无效的 Ollama URL",
			"invalidBaseUrl": "无效的基础 URL",
			"qdrantUrlRequired": "需要 Qdrant URL",
			"openaiApiKeyRequired": "需要 OpenAI API 密钥",
			"modelSelectionRequired": "需要选择模型",
			"apiKeyRequired": "需要 API 密钥",
			"modelIdRequired": "需要模型 ID",
			"modelDimensionRequired": "需要模型维度",
			"geminiApiKeyRequired": "需要 Gemini API 密钥",
			"mistralApiKeyRequired": "需要 Mistral API 密钥",
			"vercelAiGatewayApiKeyRequired": "需要 Vercel AI Gateway API 密钥",
			"bedrockRegionRequired": "AWS 区域为必填项",
			"bedrockProfileRequired": "AWS 配置文件为必填项",
			"ollamaBaseUrlRequired": "需要 Ollama 基础 URL",
			"baseUrlRequired": "需要基础 URL",
			"modelDimensionMinValue": "模型维度必须大于 0",
			"openRouterApiKeyRequired": "OpenRouter API 密钥是必需的"
		},
		"optional": "可选",
		"advancedConfigLabel": "高级配置",
		"searchMinScoreLabel": "搜索分数阈值",
		"searchMinScoreDescription": "搜索结果所需的最低相似度分数（0.0-1.0）。较低的值返回更多结果，但可能不太相关。较高的值返回较少但更相关的结果。",
		"searchMinScoreResetTooltip": "恢复默认值 (0.4)",
		"searchMaxResultsLabel": "最大搜索结果数",
		"searchMaxResultsDescription": "查询代码库索引时返回的最大搜索结果数。较高的值提供更多上下文，但可能包含相关性较低的结果。",
		"resetToDefault": "恢复默认值",
		"cancelling": "正在取消...",
		"cancelIndexingButton": "取消索引"
	},
	"autoApprove": {
		"toggleShortcut": "您可以<SettingsLink>在 IDE 首选项中</SettingsLink>为此设置配置全局快捷方式。",
		"description": "允许 Kilo Code 自动执行操作而无需批准。只有在您完全信任 AI 并了解相关安全风险的情况下才启用这些设置。",
		"enabled": "自动批准已启用",
		"toggleAriaLabel": "切换自动批准",
		"disabledAriaLabel": "自动批准已禁用 - 请先选择选项",
		"readOnly": {
			"label": "读取",
			"description": "启用后，Kilo Code 将自动浏览目录和读取文件内容，无需人工确认。",
			"outsideWorkspace": {
				"label": "包含工作区外的文件",
				"description": "允许 Kilo Code 读取当前工作区外的文件，无需批准。"
			}
		},
		"write": {
			"label": "写入",
			"description": "自动创建和编辑文件，无需二次确认",
			"delayLabel": "延迟一段时间再自动批准写入，可以在期间检查模型输出是否有问题",
			"outsideWorkspace": {
				"label": "包含工作区外的文件",
				"description": "允许 Kilo Code 创建和编辑当前工作区外的文件，无需批准。"
			},
			"protected": {
				"label": "包含受保护的文件",
				"description": "允许 Kilo Code 创建和编辑受保护的文件（如 .kilocodeignore 和 .kilocode/ 配置文件），无需批准。"
			}
		},
		"browser": {
			"label": "浏览器",
			"description": "自动执行浏览器操作而无需批准 — 注意：仅当模型支持计算机功能调用时适用"
		},
		"retry": {
			"label": "重试",
			"description": "当服务器返回错误响应时自动重试失败的 API 请求",
			"delayLabel": "重试请求前的延迟"
		},
		"mcp": {
			"label": "MCP",
			"description": "允许自动调用MCP服务而无需批准"
		},
		"modeSwitch": {
			"label": "模式",
			"description": "自动在不同模式之间切换而无需批准"
		},
		"subtasks": {
			"label": "子任务",
			"description": "允许创建和完成子任务而无需批准"
		},
		"followupQuestions": {
			"label": "问题",
			"description": "在配置的超时时间后自动选择后续问题的第一个建议答案",
			"timeoutLabel": "自动选择第一个答案前的等待时间"
		},
		"execute": {
			"label": "执行",
			"description": "自动执行白名单中的命令而无需批准",
			"allowedCommands": "命令白名单",
			"allowedCommandsDescription": "当\"自动批准命令行操作\"启用时可以自动执行的命令前缀。添加 * 以允许所有命令（谨慎使用）。",
			"deniedCommands": "拒绝的命令",
			"deniedCommandsDescription": "将自动拒绝的命令前缀，无需用户批准。与允许命令冲突时，最长前缀匹配优先。添加 * 拒绝所有命令。",
			"commandPlaceholder": "输入命令前缀（例如 'git '）",
			"deniedCommandPlaceholder": "输入要拒绝的命令前缀（例如 'rm -rf'）",
			"addButton": "添加",
			"autoDenied": "前缀为 `{{prefix}}` 的命令已被用户禁止。不要通过运行其他命令来绕过此限制。"
		},
		"showMenu": {
			"label": "在聊天视图中显示自动批准菜单",
			"description": "启用后，自动批准菜单将显示在聊天视图底部，方便快速访问自动批准设置"
		},
		"updateTodoList": {
			"label": "待办",
			"description": "无需批准即可自动更新待办清单"
		},
		"apiRequestLimit": {
			"title": "最大请求数",
			"description": "在请求批准以继续执行任务之前，自动发出此数量的 API 请求。",
			"unlimited": "无限制"
		},
		"selectOptionsFirst": "请至少选择以下一个选项以启用自动批准",
		"apiCostLimit": {
			"title": "最高费用",
			"unlimited": "无限"
		},
		"maxLimits": {
			"description": "在请求批准继续之前，自动发出请求，最多不超过这些限制。"
		}
	},
	"providers": {
		"providerDocumentation": "{{provider}} 文档",
		"configProfile": "配置文件",
		"description": "保存多组API配置便于快速切换",
		"makeActiveProfile": "设为活动配置",
		"makeActiveTooltip": "激活此配置用于 API 请求",
		"apiProvider": "API提供商",
		"model": "模型",
		"nameEmpty": "名称不能为空",
		"nameExists": "已存在同名的配置文件",
		"deleteProfile": "删除配置文件",
		"invalidArnFormat": "无效的 ARN 格式。请检查上面的示例。",
		"enterNewName": "输入新名称",
		"addProfile": "添加配置文件",
		"renameProfile": "重命名配置文件",
		"newProfile": "新建配置文件",
		"enterProfileName": "输入新配置名称",
		"createProfile": "创建配置",
		"cannotDeleteOnlyProfile": "无法删除唯一的配置文件",
		"searchPlaceholder": "搜索配置文件",
		"searchProviderPlaceholder": "搜索提供商",
		"noProviderMatchFound": "未找到提供商",
		"noMatchFound": "未找到匹配的配置文件",
		"vscodeLmDescription": "VS Code 语言模型 API 允许您运行由其他 VS Code 扩展（包括但不限于 GitHub Copilot）提供的模型。最简单的方法是从 VS Code 市场安装 Copilot 和 Copilot Chat 扩展。",
		"vscodeLmUnavailable": "VS Code 语言模型支持仅在 Visual Studio Code 中可用。VSCodium 等分支可能无法工作。此外，此功能在 JetBrains 工具中不可用。",
		"vscodeLmUnavailableInstructions": "请确保您使用的是受支持的工具，并且已安装并启用 VS Code Chat",
		"awsCustomArnUse": "请输入有效的 Amazon Bedrock ARN（Amazon资源名称），格式示例：",
		"awsCustomArnDesc": "请确保ARN中的区域与上方选择的AWS区域一致。",
		"openRouterApiKey": "OpenRouter API 密钥",
		"getOpenRouterApiKey": "获取 OpenRouter API 密钥",
		"vercelAiGatewayApiKey": "Vercel AI Gateway API 密钥",
		"getVercelAiGatewayApiKey": "获取 Vercel AI Gateway API 密钥",
		"apiKeyStorageNotice": "API 密钥安全存储在 VSCode 的密钥存储中",
		"glamaApiKey": "Glama API 密钥",
		"getGlamaApiKey": "获取 Glama API 密钥",
		"useCustomBaseUrl": "使用自定义基础 URL",
		"useReasoning": "启用推理",
		"useHostHeader": "使用自定义 Host 标头",
		"useLegacyFormat": "使用传统 OpenAI API 格式",
		"customHeaders": "自定义标头",
		"headerName": "标头名称",
		"headerValue": "标头值",
		"noCustomHeaders": "暂无自定义标头。点击 + 按钮添加。",
		"requestyApiKey": "Requesty API 密钥",
		"nanoGptApiKey": "Nano-GPT API 密钥",
		"getNanoGptApiKey": "获取 Nano-GPT API 密钥",
		"nanoGptModelList": "模型列表",
		"nanoGptModelListOptions": {
			"all": "所有模型",
			"personalized": "个性化模型",
			"subscription": "订阅模型"
		},
		"refreshModels": {
			"label": "刷新模型",
			"hint": "请重新打开设置以查看最新模型。",
			"loading": "正在刷新模型列表...",
			"success": "模型列表刷新成功！",
			"error": "刷新模型列表失败。请重试。"
		},
		"getRequestyApiKey": "获取 Requesty API 密钥",
		"getRequestyBaseUrl": "基础 URL",
		"requestyUseCustomBaseUrl": "使用自定义基础 URL",
		"openRouterTransformsText": "自动压缩提示词和消息链到上下文长度限制内 (<a>OpenRouter转换</a>)",
		"anthropicApiKey": "Anthropic API 密钥",
		"getAnthropicApiKey": "获取 Anthropic API 密钥",
		"anthropicUseAuthToken": "将 Anthropic API 密钥作为 Authorization 标头传递，而不是 X-Api-Key",
		"anthropic1MContextBetaLabel": "启用 1M 上下文窗口 (Beta)",
		"anthropic1MContextBetaDescription": "为 Claude Sonnet 4 将上下文窗口扩展至 100 万个 token",
		"awsBedrock1MContextBetaLabel": "启用 1M 上下文窗口 (Beta)",
		"awsBedrock1MContextBetaDescription": "为 Claude Sonnet 4 将上下文窗口扩展至 100 万个 token",
		"basetenApiKey": "Baseten API 密钥",
		"getBasetenApiKey": "获取 Baseten API 密钥",
		"cerebrasApiKey": "Cerebras API 密钥",
		"getCerebrasApiKey": "获取 Cerebras API 密钥",
		"chutesApiKey": "Chutes API 密钥",
		"getChutesApiKey": "获取 Chutes API 密钥",
		"fireworksApiKey": "Fireworks API 密钥",
		"getFireworksApiKey": "获取 Fireworks API 密钥",
		"syntheticApiKey": "Synthetic API 密钥",
		"getSyntheticApiKey": "获取 Synthetic API 密钥",
		"featherlessApiKey": "Featherless API 密钥",
		"getFeatherlessApiKey": "获取 Featherless API 密钥",
		"ioIntelligenceApiKey": "IO Intelligence API 密钥",
		"ioIntelligenceApiKeyPlaceholder": "输入您的 IO Intelligence API 密钥",
		"getIoIntelligenceApiKey": "获取 IO Intelligence API 密钥",
		"deepSeekApiKey": "DeepSeek API 密钥",
		"getDeepSeekApiKey": "获取 DeepSeek API 密钥",
		"doubaoApiKey": "豆包 API 密钥",
		"getDoubaoApiKey": "获取豆包 API 密钥",
		"moonshotApiKey": "Moonshot API 密钥",
		"getMoonshotApiKey": "获取 Moonshot API 密钥",
		"moonshotBaseUrl": "Moonshot 服务站点",
		"minimaxApiKey": "MiniMax API 密钥",
		"getMiniMaxApiKey": "获取 MiniMax API 密钥",
		"minimaxBaseUrl": "MiniMax 服务站点",
		"zaiApiKey": "Z AI API 密钥",
		"getZaiApiKey": "获取 Z AI API 密钥",
		"zaiEntrypoint": "Z AI 服务站点",
		"zaiEntrypointDescription": "请根据您的位置选择适当的 API 服务站点。如果您在中国，请选择 open.bigmodel.cn。否则，请选择 api.z.ai。",
		"minimaxApiKey": "MiniMax API 密钥",
		"getMiniMaxApiKey": "获取 MiniMax API 密钥",
		"minimaxBaseUrl": "MiniMax 服务站点",
		"geminiApiKey": "Gemini API 密钥",
		"getGroqApiKey": "获取 Groq API 密钥",
		"groqApiKey": "Groq API 密钥",
		"getSambaNovaApiKey": "获取 SambaNova API 密钥",
		"sambaNovaApiKey": "SambaNova API 密钥",
		"getHuggingFaceApiKey": "获取 Hugging Face API 密钥",
		"huggingFaceApiKey": "Hugging Face API 密钥",
		"getOvhCloudAiEndpointsApiKey": "获取 OVHcloud AI Endpoints API 密钥",
		"ovhCloudAiEndpointsApiKey": "OVHcloud AI Endpoints API 密钥",
		"ovhCloudAiEndpointsBaseUrl": "基础 URL",
		"getOvhCloudAiEndpointsBaseUrl": "使用自定义基础 URL",
		"huggingFaceModelId": "模型 ID",
		"huggingFaceLoading": "加载中...",
		"huggingFaceModelsCount": "({{count}} 个模型)",
		"huggingFaceSelectModel": "选择模型...",
		"huggingFaceSearchModels": "搜索模型...",
		"huggingFaceNoModelsFound": "未找到模型",
		"huggingFaceProvider": "提供商",
		"huggingFaceProviderAuto": "自动",
		"huggingFaceSelectProvider": "选择提供商...",
		"huggingFaceSearchProviders": "搜索提供商...",
		"huggingFaceNoProvidersFound": "未找到提供商",
		"sapAiCore": {
			"serviceKey": "AI Core 服务密钥",
			"serviceKeyJson": "输入服务密钥 JSON...",
			"resourceGroup": "AI Core 资源组",
			"credentialsNote": "这些凭证存储在本地，仅用于从此扩展发送 API 请求。",
			"learnMore": "您可以在此处找到有关 SAP AI Core API 访问的更多信息。",
			"orchestrationMode": "编排模式",
			"orchestrationEnabledDesc": "启用后，无需单独部署即可访问所有可用模型。",
			"orchestrationDisabledDesc": "禁用后，仅可访问 AI Core 服务实例中已部署的基础模型。",
			"modelDeploymentDesc": "您只能选择有可用部署的模型。",
			"deployment": "部署",
			"loading": "加载中...",
			"modelsCount": "({{count}} 个模型)",
			"deploymentsCount": "({{count}} 个部署)",
			"selectModel": "选择模型...",
			"selectDeployment": "选择部署...",
			"searchModels": "搜索模型...",
			"searchDeployments": "搜索部署...",
			"noModelsFound": "未找到模型",
			"noDeploymentFound": "未找到部署",
			"getStarted": "开始使用 SAP AI Core",
			"supportedProviders": "支持的提供商",
			"supportedProvidersDesc1": "SAP AI Core 提供商目前仅支持以下 LLM 提供商的基础模型：",
			"supportedProvidersDesc2": "考虑切换到编排模式以访问更多模型。",
			"supportedProvidersDesc3": "了解更多关于编排模式"
		},
		"getGeminiApiKey": "获取 Gemini API 密钥",
		"openAiApiKey": "OpenAI API 密钥",
		"apiKey": "API 密钥",
		"openAiBaseUrl": "OpenAI 基础 URL",
		"getOpenAiApiKey": "获取 OpenAI API 密钥",
		"mistralApiKey": "Mistral API 密钥",
		"getMistralApiKey": "获取 Mistral / Codestral API 密钥",
		"codestralBaseUrl": "Codestral 基础 URL（可选）",
		"codestralBaseUrlDesc": "为 Codestral 模型设置替代 URL。",
		"xaiApiKey": "xAI API 密钥",
		"getXaiApiKey": "获取 xAI API 密钥",
		"litellmApiKey": "LiteLLM API 密钥",
		"litellmBaseUrl": "LiteLLM 基础 URL",
		"awsCredentials": "AWS 凭证",
		"awsProfile": "AWS 配置文件",
		"awsApiKey": "Amazon Bedrock API 密钥",
		"awsProfileName": "AWS 配置文件名称",
		"awsAccessKey": "AWS 访问密钥",
		"awsSecretKey": "AWS 密钥",
		"awsSessionToken": "AWS 会话Token",
		"awsRegion": "AWS 区域",
		"awsCrossRegion": "使用跨区域推理",
		"awsGlobalInference": "使用全局推理（自动选择最佳 AWS 区域）",
		"awsBedrockVpc": {
			"useCustomVpcEndpoint": "使用自定义 VPC 端点",
			"vpcEndpointUrlPlaceholder": "输入 VPC 端点 URL（可选）",
			"examples": "示例："
		},
		"enablePromptCaching": "启用提示缓存",
		"enablePromptCachingTitle": "开启提示缓存可提升性能并节省成本",
		"cacheUsageNote": "提示：若未显示缓存使用情况，请切换模型后重新选择",
		"vscodeLmModel": "VSCode LM 模型",
		"vscodeLmWarning": "注意：通过 VS Code Language Model API 访问的模型可能由提供商进行封装或微调，因此其行为可能与直接从常见提供商或路由器使用同一模型时不同。要使用「Language Model」下拉列表中的模型，请先切换到该模型，然后在 Copilot Chat 提示中点击「接受」；否则可能会出现 400「The requested model is not supported」等错误。",
		"geminiParameters": {
			"urlContext": {
				"title": "启用 URL 上下文",
				"description": "让 Gemini 读取链接的页面以提取、比较和综合其内容，从而提供明智的答复。"
			},
			"groundingSearch": {
				"title": "启用 Google 搜索基础",
				"description": "将 Gemini 连接到实时网络数据，以获得包含可验证引用的准确、最新的答案。"
			}
		},
		"googleCloudSetup": {
			"title": "要使用 Google Cloud Vertex AI，您需要：",
			"step1": "1. 注册Google Cloud账号并启用Vertex AI API",
			"step2": "2. 安装配置Google Cloud CLI工具",
			"step3": "3. 创建服务账号获取凭证"
		},
		"googleCloudCredentials": "Google Cloud 凭证",
		"googleCloudKeyFile": "Google Cloud 密钥文件路径",
		"googleCloudProjectId": "Google Cloud 项目 ID",
		"googleCloudRegion": "Google Cloud 区域",
		"lmStudio": {
			"baseUrl": "基础 URL（可选）",
			"modelId": "模型 ID",
			"speculativeDecoding": "启用推测性解码",
			"draftModelId": "草稿模型 ID",
			"draftModelDesc": "草稿模型必须来自相同的模型系列，推测性解码才能正常工作。",
			"selectDraftModel": "选择草稿模型",
			"noModelsFound": "未找到草稿模型。请确保 LM Studio 已启用服务器模式运行。",
			"description": "LM Studio 允许您在本地计算机上运行模型。要了解如何开始，请参阅他们的 <a>快速入门指南</a>。您还需要启动 LM Studio 的 <b>本地服务器</b> 功能，以便与此扩展一起使用。<span>注意：</span>Kilo Code 使用复杂的提示，并且在 Claude 模型上效果最佳。功能较弱的模型可能无法正常工作。"
		},
		"ollama": {
			"baseUrl": "基础 URL（可选）",
			"modelId": "模型 ID",
			"apiKey": "Ollama API 密钥",
			"apiKeyPlaceholder": "输入您的 API 密钥",
			"apiKeyHelp": "用于已认证 Ollama 实例或云服务的可选 API 密钥。本地安装请留空。",
			"numCtx": "上下文窗口大小 (num_ctx)",
			"numCtxHelp": "覆盖模型的默认上下文窗口大小。留空以使用模型的 Modelfile 配置。最小值为 128。",
			"description": "Ollama 允许您在本地计算机上运行模型。有关如何开始使用的说明，请参阅其快速入门指南。",
			"warning": "注意：Kilo Code 使用复杂的提示，与 Claude 模型配合最佳。功能较弱的模型可能无法按预期工作。"
		},
		"unboundApiKey": "Unbound API 密钥",
		"getUnboundApiKey": "获取 Unbound API 密钥",
		"unboundRefreshModelsSuccess": "模型列表已更新！您现在可以从最新模型中选择。",
		"unboundInvalidApiKey": "无效的API密钥。请检查您的API密钥并重试。",
		"humanRelay": {
			"description": "不需要 API 密钥，但用户需要帮助将信息复制并粘贴到网页聊天 AI。",
			"instructions": "使用期间，将弹出对话框并自动将当前消息复制到剪贴板。您需要将这些内容粘贴到 AI 的网页版本（如 ChatGPT 或 Claude），然后将 AI 的回复复制回对话框并点击确认按钮。"
		},
		"roo": {
			"authenticatedMessage": "已通过 Roo Code Cloud 账户安全认证。",
			"connectButton": "连接到 Roo Code Cloud"
		},
		"openRouter": {
			"providerRouting": {
				"title": "OpenRouter 提供商路由",
				"description": "OpenRouter 将请求路由到适合您模型的最佳可用提供商。默认情况下，请求会在顶级提供商之间进行负载均衡以最大化正常运行时间。但是，您可以为此模型选择特定的提供商。",
				"learnMore": "了解更多"
			}
		},
		"customModel": {
			"capabilities": "自定义模型配置注意事项：\n• 确保兼容OpenAI接口规范\n• 错误配置可能导致功能异常\n• 价格参数影响费用统计",
			"maxTokens": {
				"label": "最大输出Token数",
				"description": "模型在响应中可以生成的最大Token数。（指定 -1 允许服务器设置最大Token数。）"
			},
			"contextWindow": {
				"label": "上下文窗口大小",
				"description": "模型可以处理的总Token数（输入 + 输出）。"
			},
			"imageSupport": {
				"label": "图像支持",
				"description": "此模型是否能够处理和理解图像？"
			},
			"computerUse": {
				"label": "计算机功能调用",
				"description": "此模型是否能够与浏览器交互？（例如 Claude Sonnet）。"
			},
			"promptCache": {
				"label": "提示缓存",
				"description": "此模型是否能够缓存提示？"
			},
			"pricing": {
				"input": {
					"label": "输入价格",
					"description": "输入/提示中每百万Token的成本。这会影响向模型发送上下文和指令的成本。"
				},
				"output": {
					"label": "输出价格",
					"description": "模型响应中每百万Token的成本。这会影响生成内容和补全的成本。"
				},
				"cacheReads": {
					"label": "缓存读取价格",
					"description": "从缓存读取每百万Token的成本。这是检索缓存响应时收取的费用。"
				},
				"cacheWrites": {
					"label": "缓存写入价格",
					"description": "向缓存写入每百万Token的成本。这是首次缓存提示时收取的费用。"
				}
			},
			"resetDefaults": "重置为默认值"
		},
		"rateLimitAfter": {
			"label": "在结束时速率限制",
			"description": "在 API 流结束后开始速率限制。"
		},
		"rateLimitSeconds": {
			"label": "API 请求频率限制",
			"description": "设置API请求的最小间隔时间"
		},
		"consecutiveMistakeLimit": {
			"label": "错误和重复限制",
			"description": "在显示“Kilo遇到问题”对话框前允许的连续错误或重复操作次数。设置为 0 可禁用此安全机制（它将永远不会触发）。",
			"unlimitedDescription": "已启用无限重试（自动继续）。对话框将永远不会出现。",
			"warning": "⚠️ 设置为 0 允许无限重试，这可能会消耗大量 API 使用量"
		},
		"reasoningEffort": {
			"label": "模型推理强度",
			"none": "无",
			"minimal": "最小 (最快)",
			"high": "高",
			"medium": "中",
			"low": "低"
		},
		"verbosity": {
			"label": "输出详细程度",
			"high": "高",
			"medium": "中",
			"low": "低",
			"description": "控制模型响应的详细程度。低详细度产生简洁的回答，而高详细度提供详尽的解释。"
		},
		"setReasoningLevel": "启用推理工作量",
		"claudeCode": {
			"pathLabel": "Claude Code 路径",
			"description": "您的 Claude Code CLI 的可选路径。如果未设置，则默认为 “claude”。",
			"placeholder": "默认：claude",
			"maxTokensLabel": "最大输出 Token",
			"maxTokensDescription": "Claude Code 响应的最大输出 Token 数量。默认为 8000。"
		},
		"geminiCli": {
			"description": "此提供商使用 Gemini CLI 工具的 OAuth 身份验证，不需要 API 密钥。",
			"oauthPath": "OAuth 凭据路径（可选）",
			"oauthPathDescription": "OAuth 凭据文件的路径。留空以使用默认位置（~/.gemini/oauth_creds.json）。",
			"instructions": "如果您尚未进行身份验证，请先运行",
			"instructionsContinued": "在您的终端中。",
			"setupLink": "Gemini CLI 设置说明",
			"requirementsTitle": "重要要求",
			"requirement1": "首先，您需要安装 Gemini CLI 工具",
			"requirement2": "然后，在终端中运行 gemini 并确保使用 Google 登录",
			"requirement3": "仅适用于个人 Google 账户（不支持 Google Workspace 账户）",
			"requirement4": "不使用 API 密钥 - 身份验证通过 OAuth 处理",
			"requirement5": "需要先安装并验证 Gemini CLI 工具",
			"freeAccess": "通过 OAuth 身份验证免费访问"
		},
		"qwenCode": {
			"oauthPath": "OAuth 凭据路径（可选）",
			"oauthPathDescription": "OAuth 凭据文件的路径。留空以使用默认位置（~/.qwen/oauth_creds.json）。",
			"description": "此提供商使用 Qwen 服务的 OAuth 身份验证，不需要 API 密钥。",
			"instructions": "请按照官方文档获取授权文件并将其放置在指定路径中。",
			"setupLink": "Qwen 官方文档"
		},
		"profileName": "配置名称",
		"profileType": "配置类型",
		"profileTypeChat": "对话",
		"profileTypeAutocomplete": "自动补全",
		"profileTypeDescription": "对话配置用于会话。只允许一个自动补全配置。",
		"autocompleteLabel": "(自动补全)",
		"autocomplete": {
			"onlyOneAllowed": "只允许一个自动补全配置。配置「{{existingName}}」已配置为自动补全。请先更改其类型或删除它。"
		}
	},
	"browser": {
		"enable": {
			"label": "启用浏览器工具",
			"description": "启用后，若模型支持计算机功能调用，Kilo Code 可以使用浏览器与网站交互。 <0>了解更多</0>"
		},
		"viewport": {
			"label": "视口大小",
			"description": "选择浏览器交互的视口大小。这会影响网站的显示方式和交互方式。",
			"options": {
				"largeDesktop": "大桌面 (1280x800)",
				"smallDesktop": "小桌面 (900x600)",
				"tablet": "平板 (768x1024)",
				"mobile": "移动设备 (360x640)"
			}
		},
		"screenshotQuality": {
			"label": "截图质量",
			"description": "调整浏览器的截图质量。更高的值提供更清晰的截图，但会增加 token 消耗。"
		},
		"remote": {
			"label": "使用远程浏览器连接",
			"description": "连接到启用远程调试的 Chrome 浏览器 (--remote-debugging-port=9222)。",
			"urlPlaceholder": "自定义 URL（例如 http://localhost:9222）",
			"testButton": "测试连接",
			"testingButton": "测试中...",
			"instructions": "输入 DevTools 协议主机地址或留空以自动发现本地 Chrome 实例。测试连接按钮将尝试使用自定义 URL（如果提供），或者如果字段为空则自动发现。"
		}
	},
	"checkpoints": {
		"timeout": {
			"label": "存档点初始化超时时间（秒）",
			"description": "存档点服务初始化最长等待时间。默认 15 秒。范围：10-60 秒。"
		},
		"enable": {
			"label": "启用自动存档点",
			"description": "开启后自动创建任务存档点，方便回溯修改。 <0>了解更多</0>"
		}
	},
	"autoPurge": {
		"enable": {
			"label": "启用自动任务清理",
			"description": "自动删除旧任务以释放磁盘空间并提高性能。任务按类型和时间分类，以确定何时应该删除。"
		},
		"defaultRetention": {
			"label": "默认保留期（天）",
			"description": "任务在符合清理条件之前保留的天数"
		},
		"neverPurgeFavorited": {
			"label": "永不删除收藏任务",
			"description": "启用后，收藏任务无论多久都不会被自动删除"
		},
		"favoritedRetention": {
			"label": "收藏任务保留期（天）",
			"description": "收藏任务的保留天数（仅在「永不删除收藏任务」禁用时适用）"
		},
		"completedRetention": {
			"label": "已完成任务保留期（天）",
			"description": "成功完成的任务保留天数"
		},
		"incompleteRetention": {
			"label": "未完成任务保留期（天）",
			"description": "未完成任务的保留天数（通常比已完成任务更短）"
		},
		"lastRun": {
			"label": "上次清理"
		},
		"manualPurge": {
			"button": "立即执行清理"
		}
	},
	"notifications": {
		"sound": {
			"label": "启用声音通知",
			"description": "启用后，Kilo Code 将为通知和事件播放音效。",
			"volumeLabel": "音量"
		},
		"tts": {
			"label": "启用文本转语音",
			"description": "启用后，Kilo Code 将使用文本转语音功能朗读其响应。",
			"speedLabel": "速度"
		}
	},
	"contextManagement": {
		"description": "管理AI上下文信息（影响token用量和回答质量）",
		"autoCondenseContextPercent": {
			"label": "触发智能上下文压缩的阈值",
			"description": "当上下文窗口达到此阈值时，Kilo Code 将自动压缩它。"
		},
		"condensingApiConfiguration": {
			"label": "上下文压缩的API配置",
			"description": "选择用于上下文压缩操作的API配置。留空则使用当前活动的配置。",
			"useCurrentConfig": "使用当前配置"
		},
		"customCondensingPrompt": {
			"label": "自定义上下文压缩提示词",
			"description": "自定义用于上下文压缩的系统提示词。留空则使用默认提示词。",
			"placeholder": "在此输入您的自定义压缩提示词...\n\n您可以使用与默认提示词相同的结构：\n- 之前的对话\n- 当前工作\n- 关键技术概念\n- 相关文件和代码\n- 问题解决\n- 待处理任务和下一步",
			"reset": "重置为默认值",
			"hint": "留空 = 使用默认提示词"
		},
		"autoCondenseContext": {
			"name": "自动触发智能上下文压缩",
			"description": "启用时，Kilo Code 将在达到阈值时自动压缩上下文。禁用时，您仍可以手动触发上下文压缩。"
		},
		"openTabs": {
			"label": "标签页数量限制",
			"description": "允许纳入上下文的最大标签页数（数值越大消耗token越多）"
		},
		"workspaceFiles": {
			"label": "工作区文件限制",
			"description": "允许纳入上下文的最大文件数（值越大消耗token越多）"
		},
		"rooignore": {
			"label": "在列表和搜索中显示 .kilocodeignore 文件",
			"description": "启用后，与 .kilocodeignore 中模式匹配的文件将在列表中显示锁定符号。禁用时，这些文件将从文件列表和搜索中完全隐藏。"
		},
		"maxReadFile": {
			"label": "文件读取自动截断阈值",
			"description": "自动读取文件行数设置：-1=完整读取 0=仅生成行号索引，较小值可节省token，支持后续使用行号进行读取。 <0>了解更多</0>",
			"lines": "行",
			"always_full_read": "始终读取整个文件"
		},
		"maxConcurrentFileReads": {
			"label": "并发文件读取限制",
			"description": "read_file 工具可以同时处理的最大文件数。较高的值可能会加快读取多个小文件的速度，但会增加内存使用量。"
		},
		"diagnostics": {
			"includeMessages": {
				"label": "自动在上下文中包含诊断",
				"description": "启用后，来自已编辑文件的诊断消息（错误）将自动包含在上下文中。您始终可以使用 @problems 手动包含所有工作区诊断。"
			},
			"maxMessages": {
				"label": "最大诊断消息数",
				"description": "每个文件包含的最大诊断消息数。此限制适用于自动包含（启用复选框时）和手动 @problems 提及。较高的值提供更多上下文，但会增加令牌使用量。",
				"resetTooltip": "重置为默认值 (50)",
				"unlimited": "无限制诊断消息",
				"unlimitedLabel": "无限制"
			},
			"delayAfterWrite": {
				"label": "写入后延迟以允许诊断程序检测潜在问题",
				"description": "在继续之前写入文件后等待的时间，允许诊断工具处理更改并检测问题。"
			}
		},
		"condensingThreshold": {
			"label": "压缩触发阈值",
			"selectProfile": "配置配置文件阈值",
			"defaultProfile": "全局默认（所有配置文件）",
			"defaultDescription": "当上下文达到此百分比时，将自动为所有配置文件压缩，除非它们有自定义设置",
			"profileDescription": "仅此配置文件的自定义阈值（覆盖全局默认）",
			"inheritDescription": "此配置文件继承全局默认阈值（{{threshold}}%）",
			"usesGlobal": "（使用全局 {{threshold}}%）"
		},
		"maxImageFileSize": {
			"label": "最大图像文件大小",
			"mb": "MB",
			"description": "read file工具可以处理的图像文件的最大大小（以MB为单位）。"
		},
		"maxTotalImageSize": {
			"label": "图片总大小上限",
			"mb": "MB",
			"description": "单次 read_file 操作中处理的所有图片的最大累计大小限制（MB）。读取多张图片时，每张图片的大小会累加到总大小中。如果包含另一张图片会超过此限制，则会跳过该图片。"
		},
		"includeCurrentTime": {
			"label": "在上下文中包含当前时间",
			"description": "启用后，当前时间和时区信息将包含在系统提示中。如果模型因时间问题停止工作，请禁用此选项。"
		},
		"includeCurrentCost": {
			"label": "在上下文中包含当前成本",
			"description": "启用后，当前 API 使用成本将包含在系统提示中。如果模型因成本问题停止工作，请禁用此选项。"
		},
		"maxGitStatusFiles": {
			"label": "Git 状态最大文件数",
			"description": "git状态上下文中包含的最大文件条目数。设为0禁用。分支信息和提交在>0时始终显示。"
		}
	},
	"terminal": {
		"basic": {
			"label": "终端设置：基础",
			"description": "基础终端设置"
		},
		"advanced": {
			"label": "终端设置：高级",
			"description": "这些设置仅在「使用内联终端」禁用时适用。仅影响 VS Code 终端，可能需要重启 IDE。"
		},
		"outputLineLimit": {
			"label": "终端输出限制",
			"description": "保留首尾行并丢弃中间行以保持在限制内。降低可节省 token；提高可为 Kilo 提供更多中间细节。Kilo 看到内容被跳过的占位符。<0>了解更多</0>"
		},
		"outputCharacterLimit": {
			"label": "终端字符限制",
			"description": "通过强制限制输出大小来覆盖行限制以防止内存问题。如果超出，保留开头和结尾并向 Kilo 显示内容被跳过的占位符。<0>了解更多</0>"
		},
		"shellIntegrationTimeout": {
			"label": "终端 shell 集成超时",
			"description": "运行命令前等待 VS Code shell 集成的时间。如果 shell 启动缓慢或看到 'Shell Integration Unavailable' 错误，请提高此值。<0>了解更多</0>"
		},
		"shellIntegrationDisabled": {
			"label": "使用内联终端（推荐）",
			"description": "在内联终端（聊天）中运行命令以绕过 shell 配置文件/集成，实现更快、更可靠的运行。禁用时，Kilo 使用 VS Code 终端及您的 shell 配置文件、提示和插件。<0>了解更多</0>"
		},
		"commandDelay": {
			"label": "终端命令延迟",
			"description": "在每个命令后添加短暂暂停，以便 VS Code 终端刷新所有输出（bash/zsh: PROMPT_COMMAND sleep; PowerShell: start-sleep）。仅在看到缺少尾部输出时使用；否则保持为 0。<0>了解更多</0>"
		},
		"compressProgressBar": {
			"label": "压缩进度条输出",
			"description": "折叠进度条/旋转器，仅保留最终状态（节省 token）。<0>了解更多</0>"
		},
		"powershellCounter": {
			"label": "启用 PowerShell 计数器解决方案",
			"description": "当 PowerShell 输出丢失或重复时启用此选项；它会为每个命令附加一个小计数器以稳定输出。如果输出已正常，请保持关闭。<0>了解更多</0>"
		},
		"zshClearEolMark": {
			"label": "清除 ZSH EOL 标记",
			"description": "当您在行尾看到零散的 % 或解析看起来错误时启用此选项；它会省略 Zsh 的行尾标记（%）。<0>了解更多</0>"
		},
		"zshOhMy": {
			"label": "启用 Oh My Zsh 集成",
			"description": "当您的 Oh My Zsh 主题/插件期望 shell 集成时启用此选项；它会设置 ITERM_SHELL_INTEGRATION_INSTALLED=Yes。关闭此选项以避免设置该变量。<0>了解更多</0>"
		},
		"zshP10k": {
			"label": "启用 Powerlevel10k 集成",
			"description": "使用 Powerlevel10k shell 集成时启用此选项。<0>了解更多</0>"
		},
		"zdotdir": {
			"label": "启用 ZDOTDIR 处理",
			"description": "当 zsh shell 集成失败或与您的 dotfiles 冲突时启用此选项。<0>了解更多</0>"
		},
		"inheritEnv": {
			"label": "继承环境变量",
			"description": "启用此选项以从父 VS Code 进程继承环境变量。<0>了解更多</0>"
		}
	},
	"advancedSettings": {
		"title": "高级设置"
	},
	"toolProtocol": {
		"label": "工具调用协议",
		"description": "选择 Roo 如何与 API 通信。原生使用提供商的函数调用 API，而 XML 使用 XML 格式的工具定义。",
		"default": "默认",
		"xml": "XML",
		"native": "原生",
		"currentDefault": "默认: {{protocol}}"
	},
	"advanced": {
		"diff": {
			"label": "启用diff更新",
			"description": "启用后，Kilo Code 将能够通过差异算法写入，避免模型输出完整文件，以降低Token消耗",
			"strategy": {
				"label": "Diff 策略",
				"options": {
					"standard": "标准（单块）",
					"multiBlock": "实验性：多块 diff",
					"unified": "实验性：统一 diff"
				},
				"descriptions": {
					"standard": "标准 diff 策略一次对一个代码块应用更改。",
					"unified": "统一 diff 策略采用多种方法应用差异并选择最佳方法。",
					"multiBlock": "多块 diff 策略允许在一个请求中更新文件中的多个代码块。"
				}
			},
			"matchPrecision": {
				"label": "匹配精度",
				"description": "控制代码匹配的精确程度。数值越低匹配越宽松（容错率高但风险大），建议保持100%以确保安全。"
			}
		},
		"todoList": {
			"label": "启用任务清单工具",
			"description": "启用后，Kilo Code 可以创建和管理任务清单来跟踪任务进度。这有助于将复杂任务组织成可管理的步骤。"
		}
	},
	"experimental": {
		"DIFF_STRATEGY_UNIFIED": {
			"name": "启用diff更新工具",
			"description": "可减少因模型错误导致的重复尝试，但可能引发意外操作。启用前请确保理解风险并会仔细检查所有修改。"
		},
		"INSERT_BLOCK": {
			"name": "启用插入内容工具",
			"description": "允许 Kilo Code 在特定行号插入内容，无需处理差异。"
		},
		"POWER_STEERING": {
			"name": "启用增强导向模式",
			"description": "开启后，Kilo Code 将更频繁地向模型推送当前模式定义的详细信息，从而强化对角色设定和自定义指令的遵循力度。注意：此模式会提升每条消息的 token 消耗量。"
		},
		"AUTOCOMPLETE": {
			"name": "使用实验性“自动完成”功能",
			"description": "启用后，Kilo Code 会在您键入时提供内联代码建议。"
		},
		"MULTI_SEARCH_AND_REPLACE": {
			"name": "允许批量搜索和替换",
			"description": "启用后，Kilo Code 将尝试在一个请求中进行批量搜索和替换。"
		},
		"CONCURRENT_FILE_READS": {
			"name": "启用并发文件读取",
			"description": "启用后，Kilo Code 可以在单个请求中读取多个文件。禁用后，Kilo Code 必须逐个读取文件。在使用能力较弱的模型或希望对文件访问有更多控制时，禁用此功能可能会有所帮助。"
		},
		"MARKETPLACE": {
			"name": "启用 Marketplace",
			"description": "启用后，你可以从 Marketplace 安装 MCP 和自定义模式。"
		},
		"MULTI_FILE_APPLY_DIFF": {
			"name": "启用并发文件编辑",
			"description": "启用后 Kilo Code 可在单个请求中编辑多个文件。禁用后 Kilo Code 必须逐个编辑文件。禁用此功能有助于使用能力较弱的模型或需要更精确控制文件修改时。"
		},
		"PREVENT_FOCUS_DISRUPTION": {
			"name": "后台编辑",
			"description": "启用后防止编辑器焦点干扰。文件编辑在后台进行，不会打开差异视图或抢夺焦点。你可以在 Kilo Code 进行更改时继续不受干扰地工作。文件可以在不获取焦点的情况下打开以捕获诊断信息，或保持完全关闭状态。"
		},
		"ASSISTANT_MESSAGE_PARSER": {
			"name": "使用新的消息解析器",
			"description": "启用实验性的流式消息解析器。通过更高效地处理消息，可显著提升长回复的性能。"
		},
		"NEW_TASK_REQUIRE_TODOS": {
			"name": "要求新任务提供 'todos' 列表",
			"description": "启用后，new_task 工具将需要提供 todos 参数。这可以确保所有新任务都以明确的目标列表开始。禁用时（默认），todos 参数保持可选，以实现向后兼容。"
		},
		"IMAGE_GENERATION": {
			"providerLabel": "提供商",
			"providerDescription": "选择用于图像生成的提供商。",
			"name": "启用 AI 图像生成",
			"description": "启用后，Kilo Code 可以从文本提示生成图像。需要配置 Kilo Code 或 OpenRouter API 密钥。",
			"apiProvider": "API 提供商",
			"openRouterApiKeyLabel": "OpenRouter API 密钥",
			"openRouterApiKeyPlaceholder": "输入您的 OpenRouter API 密钥",
			"kiloCodeApiKeyLabel": "Kilo Code API 密钥",
			"kiloCodeApiKeyPlaceholder": "输入您的 Kilo Code API 密钥",
			"kiloCodeApiKeyPaste": "粘贴当前 Kilo Code API 密钥",
			"getApiKeyText": "获取您的 API 密钥",
			"modelSelectionLabel": "图像生成模型",
			"modelSelectionDescription": "选择用于图像生成的模型",
			"warningMissingKey": "⚠️ 图像生成需要 API 密钥，请在上方配置。",
			"successConfigured": "✓ 图像生成已配置完成，可以使用"
		},
		"INLINE_ASSIST": {
			"name": "自动补全",
			"description": "启用自动补全功能，在编辑器中直接提供快速代码建议和改进。包括针对性更改的快速任务（Cmd+I）和上下文改进的自动补全。"
		},
		"MORPH_FAST_APPLY": {
			"name": "启用 Fast Apply",
			"description": "启用后 Kilo Code 可使用专门优化的代码修改模型进行 Fast Apply 编辑文件。需要 Kilo Gateway Provider、OpenRouter 或 Morph API 密钥。",
			"apiProvider": "API 提供商",
			"apiProviderList": {
				"current": "当前"
			},
			"apiKey": "API 密钥（可选）",
			"placeholder": "输入您的 API 密钥（可选）",
			"modelLabel": "模型选择",
			"modelDescription": "选择用于文件编辑的快速应用模型",
			"models": {
				"auto": "自动（默认 - 选择最佳可用）",
				"morphFast": "Morph v3 Fast（更快，成本更低）",
				"morphLarge": "Morph v3 Large（功能更强）",
				"relace": "Relace Apply v3"
			}
		},
		"RUN_SLASH_COMMAND": {
			"name": "启用模型发起的斜杠命令",
<<<<<<< HEAD
			"description": "启用后 Kilo Code 可运行斜杠命令执行工作流程。"
=======
			"description": "启用后 Roo 可运行斜杠命令执行工作流程。"
		},
		"MULTIPLE_NATIVE_TOOL_CALLS": {
			"name": "并行工具调用",
			"description": "启用后，原生协议可在单个助手消息轮次中执行多个工具。"
>>>>>>> 2c3b2953
		}
	},
	"promptCaching": {
		"label": "禁用提示词缓存",
		"description": "选中后，Kilo Code 将不会为此模型使用提示词缓存。"
	},
	"temperature": {
		"useCustom": "使用自定义温度",
		"description": "控制模型响应的随机性",
		"rangeDescription": "值越高回答越多样，值越低越保守"
	},
	"modelInfo": {
		"supportsImages": "支持图像",
		"noImages": "不支持图像",
		"supportsPromptCache": "支持提示缓存",
		"noPromptCache": "不支持提示缓存",
		"contextWindow": "上下文窗口:",
		"maxOutput": "最大输出",
		"inputPrice": "输入价格",
		"outputPrice": "输出价格",
		"cacheReadsPrice": "缓存读取价格",
		"cacheWritesPrice": "缓存写入价格",
		"enableStreaming": "启用流式传输",
		"enableR1Format": "启用 R1 模型参数",
		"enableR1FormatTips": "使用 QWQ 等 R1 系列模型时必须启用，避免出现 400 错误",
		"useAzure": "使用 Azure 服务",
		"azureApiVersion": "设置 Azure API 版本",
		"gemini": {
			"freeRequests": "* 每分钟免费 {{count}} 个请求。之后，计费取决于提示大小。",
			"pricingDetails": "有关更多信息，请参阅定价详情。",
			"billingEstimate": "* 计费为估计值 - 具体费用取决于提示大小。"
		}
	},
	"modelPicker": {
		"automaticFetch": "自动获取 <serviceLink>{{serviceName}}</serviceLink> 上可用的最新模型列表。如果您不确定选择哪个模型，Kilo Code 与 <defaultModelLink>{{defaultModelId}}</defaultModelLink> 配合最佳。",
		"label": "模型",
		"searchPlaceholder": "搜索",
		"noMatchFound": "未找到匹配项",
		"useCustomModel": "使用自定义：{{modelId}}"
	},
	"footer": {
		"feedback": "如果您有任何问题或反馈，请随时在 <githubLink>github.com/Kilo-Org/kilocode</githubLink> 上提出问题或加入 <redditLink>reddit.com/r/kilocode</redditLink> 或 <discordLink>kilocode.ai/discord</discordLink>",
		"support": "如有财务问题，请联系客户支持 <supportLink>https://kilocode.ai/support</supportLink>",
		"telemetry": {
			"label": "允许错误和使用情况报告",
			"description": "通过发送使用数据和错误报告帮助改进 Kilo Code。绝不会发送代码、提示词或个人信息。详情请查看我们的隐私政策。"
		},
		"settings": {
			"import": "导入",
			"export": "导出",
			"reset": "重置"
		}
	},
	"thinkingBudget": {
		"maxTokens": "最大Token数",
		"maxThinkingTokens": "最大思考Token数"
	},
	"validation": {
		"apiKey": "您必须提供有效的 API 密钥。",
		"awsRegion": "您必须选择一个区域来使用 Amazon Bedrock。",
		"googleCloud": "您必须提供有效的 Google Cloud 项目 ID 和区域。",
		"modelId": "您必须提供有效的模型 ID。",
		"modelSelector": "您必须提供有效的模型选择器。",
		"openAi": "您必须提供有效的基础 URL、API 密钥和模型 ID。",
		"arn": {
			"invalidFormat": "ARN 格式无效。请检查格式要求。",
			"regionMismatch": "警告：您的 ARN 中的区域 ({{arnRegion}}) 与您选择的区域 ({{region}}) 不匹配。这可能会导致访问问题。提供程序将使用 ARN 中的区域。"
		},
		"modelAvailability": "模型ID {{modelId}} 不可用，请重新选择",
		"modelDeprecated": "此模型不再可用，请选择其他模型。",
		"providerNotAllowed": "提供商 '{{provider}}' 不允许用于您的组织",
		"modelNotAllowed": "模型 '{{model}}' 不允许用于提供商 '{{provider}}'，您的组织不允许",
		"profileInvalid": "此配置文件包含您的组织不允许的提供商或模型",
		"qwenCodeOauthPath": "您必须提供有效的 OAuth 凭证路径",
		"sapAiCore": "您必须提供有效的 SAP AI Core 服务密钥。",
		"sapAiCoreDeploymentId": "您必须为模型 '{{model}}' 选择一个运行中的部署。"
	},
	"placeholders": {
		"apiKey": "请输入 API 密钥...",
		"profileName": "请输入配置文件名称",
		"accessKey": "请输入访问密钥...",
		"secretKey": "请输入密钥...",
		"sessionToken": "请输入会话Token...",
		"credentialsJson": "请输入凭证 JSON...",
		"keyFilePath": "请输入密钥文件路径...",
		"projectId": "请输入项目 ID...",
		"customArn": "请输入 ARN（例：arn:aws:bedrock:us-east-1:123456789012:foundation-model/my-model）",
		"baseUrl": "请输入基础 URL...",
		"modelId": {
			"lmStudio": "例：meta-llama-3.1-8b-instruct",
			"lmStudioDraft": "例：lmstudio-community/llama-3.2-1b-instruct",
			"ollama": "例：llama3.1"
		},
		"numbers": {
			"maxTokens": "例：4096",
			"contextWindow": "例：128000",
			"inputPrice": "例：0.0001",
			"outputPrice": "例：0.0002",
			"cacheWritePrice": "例：0.00005"
		}
	},
	"defaults": {
		"ollamaUrl": "默认值：http://localhost:11434",
		"lmStudioUrl": "默认值：http://localhost:1234",
		"geminiUrl": "默认值：https://generativelanguage.googleapis.com"
	},
	"labels": {
		"customArn": "自定义 ARN",
		"useCustomArn": "使用自定义 ARN..."
	},
	"display": {
		"taskTimeline": {
			"label": "显示任务时间轴",
			"description": "显示任务消息的可视化时间线，按类型进行颜色区分，让您能够快速查看任务进度并滚动回溯到任务历史中的特定节点。"
		},
		"sendMessageOnEnter": {
			"label": "使用回车键发送消息",
			"description": "启用后，按回车键发送消息，Shift+回车键换行。禁用后，使用Shift+回车键发送消息。"
		},
		"costThreshold": {
			"label": "隐藏低于阈值的费用",
			"description": "仅显示超过此金额的请求成本。当详情面板打开时，成本始终可见。",
			"currentValue": "当前阈值：${{value}}"
		},
		"showTimestamps": {
			"label": "显示时间戳",
			"description": "在聊天视图中为每条消息显示时间戳"
		}
	},
	"ghost": {
		"showGutterAnimation": {
			"label": "自动完成时显示边栏动画",
			"description": "自动完成运行时在编辑器边栏显示动画指示器",
			"preview": "动画预览"
		}
	},
	"includeMaxOutputTokens": "包含最大输出 Token 数",
	"includeMaxOutputTokensDescription": "在 API 请求中发送最大输出 Token 参数。某些提供商可能不支持此功能。",
	"limitMaxTokensDescription": "限制响应中的最大 Token 数量",
	"maxOutputTokensLabel": "最大输出 Token 数",
	"maxTokensGenerateDescription": "响应中生成的最大 Token 数",
	"serviceTier": {
		"label": "服务等级",
		"tooltip": "为加快API请求处理速度，请尝试优先处理服务等级。为获得更低价格但延迟较高，请尝试灵活处理等级。",
		"standard": "标准",
		"flex": "灵活",
		"priority": "优先",
		"pricingTableTitle": "按服务等级定价 (每百万Token价格)",
		"columns": {
			"tier": "等级",
			"input": "输入",
			"output": "输出",
			"cacheReads": "缓存读取"
		}
	},
	"ui": {
		"collapseThinking": {
			"label": "默认折叠“思考”消息",
			"description": "启用后，“思考”块将默认折叠，直到您与其交互"
		}
	}
}<|MERGE_RESOLUTION|>--- conflicted
+++ resolved
@@ -974,15 +974,11 @@
 		},
 		"RUN_SLASH_COMMAND": {
 			"name": "启用模型发起的斜杠命令",
-<<<<<<< HEAD
 			"description": "启用后 Kilo Code 可运行斜杠命令执行工作流程。"
-=======
-			"description": "启用后 Roo 可运行斜杠命令执行工作流程。"
 		},
 		"MULTIPLE_NATIVE_TOOL_CALLS": {
 			"name": "并行工具调用",
 			"description": "启用后，原生协议可在单个助手消息轮次中执行多个工具。"
->>>>>>> 2c3b2953
 		}
 	},
 	"promptCaching": {
