--- conflicted
+++ resolved
@@ -16,10 +16,7 @@
 			"incentive": "免费试用 Roo"
 		}
 	},
-<<<<<<< HEAD
 	"chooseProvider": "Kilo Code 需要一个 API 密钥才能发挥魔力。",
-=======
-	"chooseProvider": "开始使用需要 LLM 提供商：",
 	"providerSignup": {
 		"rooCloudProvider": "Roo Code Cloud 提供商",
 		"rooCloudDescription": "使用 Roo 最简单的方式。低成本精选的免费和付费模型组合",
@@ -36,7 +33,6 @@
 		"pasteUrl": "从浏览器粘贴回调 URL：",
 		"goBack": "返回"
 	},
->>>>>>> 2c3b2953
 	"startRouter": "我们推荐使用 LLM 路由器：",
 	"startCustom": "或者你可以使用自己的 API 密钥：",
 	"telemetry": {
