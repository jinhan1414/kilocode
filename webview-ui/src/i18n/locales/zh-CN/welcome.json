--- conflicted
+++ resolved
@@ -1,9 +1,6 @@
 {
 	"greeting": "你好，我是 Kilo Code！",
 	"notice": "首先，请配置一个大模型 API 服务商。",
-<<<<<<< HEAD
-	"start": "开始吧！"
-=======
 	"start": "开始吧！",
 	"chooseProvider": "选择一个 API 服务商开始：",
 	"routers": {
@@ -17,14 +14,5 @@
 	},
 	"startRouter": "通过路由器快速设置",
 	"startCustom": "使用你自己的 API 密钥",
-	"telemetry": {
-		"title": "帮助改进 Roo 代码",
-		"changeSettings": "可以随时在<settingsLink>设置</settingsLink>页面底部更改此设置",
-		"settings": "设置",
-		"anonymousTelemetry": "发送匿名的错误和使用数据，以帮助我们修复错误并改进扩展程序。不会发送任何代码、提示或个人信息。",
-		"allow": "允许",
-		"deny": "拒绝"
-	},
 	"or": "或"
->>>>>>> d07af736
 }