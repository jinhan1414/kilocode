{
	"common": {
		"save": "저장",
		"done": "완료",
		"cancel": "취소",
		"reset": "초기화",
		"select": "선택",
		"add": "헤더 추가",
		"remove": "삭제"
	},
	"header": {
		"title": "설정",
		"saveButtonTooltip": "변경 사항 저장",
		"nothingChangedTooltip": "변경 사항 없음",
		"doneButtonTooltip": "저장되지 않은 변경 사항을 버리고 설정 패널 닫기"
	},
	"unsavedChangesDialog": {
		"title": "저장되지 않은 변경 사항",
		"description": "변경 사항을 버리고 계속하시겠습니까?",
		"cancelButton": "취소",
		"discardButton": "변경 사항 버리기"
	},
	"sections": {
		"providers": "공급자",
		"autoApprove": "자동 승인",
		"browser": "컴퓨터 접근",
		"checkpoints": "체크포인트",
		"display": "디스플레이",
		"notifications": "알림",
		"contextManagement": "컨텍스트",
		"terminal": "터미널",
		"slashCommands": "슬래시 명령",
		"prompts": "프롬프트",
		"ui": "UI",
		"experimental": "실험적",
		"language": "언어",
		"about": "Kilo Code 정보",
		"autoPurge": "자동 정리"
	},
	"about": {
		"bugReport": {
			"label": "버그를 발견하셨나요?",
			"link": "GitHub에서 보고"
		},
		"featureRequest": {
			"label": "아이디어가 있으신가요?",
			"link": "공유해 주세요"
		},
		"securityIssue": {
			"label": "취약점을 발견하셨나요?",
			"link": "공개 프로세스 따르기"
		},
		"contact": {
			"label": "문의가 필요하신가요? 이메일 보내기"
		},
		"community": "팁을 얻거나 다른 Roo Code 사용자들과 교류하고 싶으신가요? <redditLink>reddit.com/r/RooCode</redditLink> 또는 <discordLink>discord.gg/roocode</discordLink>에 참여하세요",
		"contactAndCommunity": "문의 및 커뮤니티",
		"manageSettings": "설정 관리"
	},
	"slashCommands": {
		"description": "사용자 지정 워크플로와 작업을 신속하게 실행하기 위해 슬래시 명령을 관리합니다. <DocsLink>더 알아보기</DocsLink>"
	},
	"prompts": {
		"description": "프롬프트 향상, 코드 설명, 문제 해결과 같은 빠른 작업에 사용되는 지원 프롬프트를 구성합니다. 이러한 프롬프트는 Kilo Code가 일반적인 개발 작업에 대해 더 나은 지원을 제공하는 데 도움이 됩니다."
	},
	"codeIndex": {
		"title": "코드베이스 인덱싱",
		"enableLabel": "코드베이스 인덱싱 활성화",
		"enableDescription": "향상된 검색 및 컨텍스트 이해를 위해 코드 인덱싱 활성화",
		"profileLabel": "임베딩 제공자",
		"selectProfilePlaceholder": "제공자 선택",
		"openaiProvider": "OpenAI",
		"ollamaProvider": "Ollama",
		"geminiProvider": "Gemini",
		"geminiApiKeyLabel": "API 키:",
		"geminiApiKeyPlaceholder": "Gemini API 키를 입력하세요",
		"mistralProvider": "Mistral",
		"mistralApiKeyLabel": "API 키:",
		"mistralApiKeyPlaceholder": "Mistral API 키를 입력하세요",
		"vercelAiGatewayProvider": "Vercel AI Gateway",
		"vercelAiGatewayApiKeyLabel": "API 키",
		"vercelAiGatewayApiKeyPlaceholder": "Vercel AI Gateway API 키를 입력하세요",
		"bedrockProvider": "Amazon Bedrock",
		"bedrockRegionLabel": "AWS 리전",
		"bedrockRegionPlaceholder": "us-east-1",
		"bedrockProfileLabel": "AWS 프로필",
		"bedrockProfilePlaceholder": "default",
		"bedrockProfileDescription": "~/.aws/credentials의 AWS 프로필 이름(필수).",
		"openRouterProvider": "OpenRouter",
		"openRouterApiKeyLabel": "OpenRouter API 키",
		"openRouterApiKeyPlaceholder": "OpenRouter API 키를 입력하세요",
		"openaiCompatibleProvider": "OpenAI 호환",
		"openAiKeyLabel": "OpenAI API 키",
		"openAiKeyPlaceholder": "OpenAI API 키를 입력하세요",
		"openAiCompatibleBaseUrlLabel": "기본 URL",
		"openAiCompatibleApiKeyLabel": "API 키",
		"openAiCompatibleApiKeyPlaceholder": "API 키를 입력하세요",
		"openAiCompatibleModelDimensionLabel": "임베딩 차원:",
		"modelDimensionLabel": "모델 차원",
		"openAiCompatibleModelDimensionPlaceholder": "예: 1536",
		"openAiCompatibleModelDimensionDescription": "모델의 임베딩 차원(출력 크기)입니다. 이 값에 대해서는 제공업체의 문서를 확인하세요. 일반적인 값: 384, 768, 1536, 3072.",
		"modelLabel": "모델",
		"selectModelPlaceholder": "모델 선택",
		"ollamaUrlLabel": "Ollama URL:",
		"qdrantUrlLabel": "Qdrant URL",
		"qdrantKeyLabel": "Qdrant 키:",
		"startIndexingButton": "시작",
		"clearIndexDataButton": "인덱스 지우기",
		"unsavedSettingsMessage": "인덱싱 프로세스를 시작하기 전에 설정을 저장해 주세요.",
		"clearDataDialog": {
			"title": "확실합니까?",
			"description": "이 작업은 취소할 수 없습니다. 코드베이스 인덱스 데이터가 영구적으로 삭제됩니다.",
			"cancelButton": "취소",
			"confirmButton": "데이터 지우기"
		},
		"description": "프로젝트의 시맨틱 검색을 활성화하기 위한 코드베이스 인덱싱 설정을 구성합니다. <0>자세히 알아보기</0>",
		"statusTitle": "상태",
		"settingsTitle": "인덱싱 설정",
		"disabledMessage": "코드베이스 인덱싱이 현재 비활성화되어 있습니다. 인덱싱 옵션을 구성하려면 전역 설정에서 활성화하세요.",
		"embedderProviderLabel": "임베더 제공자",
		"modelPlaceholder": "모델 이름을 입력하세요",
		"selectModel": "모델 선택",
		"ollamaBaseUrlLabel": "Ollama 기본 URL",
		"vectorStoreProviderLabel": "벡터 스토어 제공자",
		"qdrantApiKeyLabel": "Qdrant API 키",
		"qdrantApiKeyPlaceholder": "Qdrant API 키를 입력하세요 (선택사항)",
		"lancedbVectorStoreDirectoryLabel": "LanceDB 벡터 스토어 경로",
		"lancedbVectorStoreDirectoryPlaceholder": "사용자 정의 벡터 스토어 경로를 입력하세요 (선택사항)",
		"lancedbVectorStoreDirectoryDescription": "LanceDB 벡터 데이터베이스를 저장할 경로입니다. 비어 있으면 globalStorageUri/vector의 기본 위치를 사용합니다.",
		"setupConfigLabel": "설정",
		"ollamaUrlPlaceholder": "http://localhost:11434",
		"openAiCompatibleBaseUrlPlaceholder": "https://api.example.com",
		"modelDimensionPlaceholder": "1536",
		"qdrantUrlPlaceholder": "http://localhost:6333",
		"saveError": "설정을 저장하지 못했습니다",
		"modelDimensions": "({{dimension}} 차원)",
		"saveSuccess": "설정이 성공적으로 저장되었습니다",
		"saving": "저장 중...",
		"saveSettings": "저장",
		"indexingStatuses": {
			"standby": "대기",
			"indexing": "인덱싱 중",
			"indexed": "인덱싱됨",
			"error": "오류"
		},
		"close": "닫기",
		"validation": {
			"invalidQdrantUrl": "잘못된 Qdrant URL",
			"invalidOllamaUrl": "잘못된 Ollama URL",
			"invalidBaseUrl": "잘못된 기본 URL",
			"qdrantUrlRequired": "Qdrant URL이 필요합니다",
			"openaiApiKeyRequired": "OpenAI API 키가 필요합니다",
			"modelSelectionRequired": "모델 선택이 필요합니다",
			"apiKeyRequired": "API 키가 필요합니다",
			"modelIdRequired": "모델 ID가 필요합니다",
			"modelDimensionRequired": "모델 차원이 필요합니다",
			"geminiApiKeyRequired": "Gemini API 키가 필요합니다",
			"mistralApiKeyRequired": "Mistral API 키가 필요합니다",
			"vercelAiGatewayApiKeyRequired": "Vercel AI Gateway API 키가 필요합니다",
			"bedrockRegionRequired": "AWS 리전이 필요합니다",
			"bedrockProfileRequired": "AWS 프로필이 필요합니다",
			"ollamaBaseUrlRequired": "Ollama 기본 URL이 필요합니다",
			"baseUrlRequired": "기본 URL이 필요합니다",
			"modelDimensionMinValue": "모델 차원은 0보다 커야 합니다",
			"openRouterApiKeyRequired": "OpenRouter API 키가 필요합니다"
		},
		"optional": "선택 사항",
		"advancedConfigLabel": "고급 구성",
		"searchMinScoreLabel": "검색 점수 임계값",
		"searchMinScoreDescription": "검색 결과에 필요한 최소 유사도 점수(0.0-1.0). 값이 낮을수록 더 많은 결과가 반환되지만 관련성이 떨어질 수 있습니다. 값이 높을수록 결과는 적지만 관련성이 높은 결과가 반환됩니다.",
		"searchMinScoreResetTooltip": "기본값(0.4)으로 재설정",
		"searchMaxResultsLabel": "최대 검색 결과",
		"searchMaxResultsDescription": "코드베이스 인덱스를 쿼리할 때 반환할 최대 검색 결과 수입니다. 값이 높을수록 더 많은 컨텍스트를 제공하지만 관련성이 낮은 결과가 포함될 수 있습니다.",
		"resetToDefault": "기본값으로 재설정",
		"cancelling": "취소 중...",
		"cancelIndexingButton": "인덱싱 취소"
	},
	"autoApprove": {
		"toggleShortcut": "<SettingsLink>IDE 환경 설정</SettingsLink>에서 이 설정에 대한 전역 바로 가기를 구성할 수 있습니다.",
		"description": "Kilo Code가 승인 없이 자동으로 작업을 수행할 수 있도록 허용합니다. AI를 완전히 신뢰하고 관련 보안 위험을 이해하는 경우에만 이러한 설정을 활성화하세요.",
		"enabled": "자동 승인 활성화됨",
		"toggleAriaLabel": "자동 승인 전환",
		"disabledAriaLabel": "자동 승인 비활성화됨 - 먼저 옵션을 선택하세요",
		"readOnly": {
			"label": "읽기",
			"description": "활성화되면 Kilo Code는 승인 버튼을 클릭하지 않고도 자동으로 디렉토리 내용을 보고 파일을 읽습니다.",
			"outsideWorkspace": {
				"label": "워크스페이스 외부 파일 포함",
				"description": "Kilo Code가 승인 없이 현재 워크스페이스 외부의 파일을 읽을 수 있도록 허용합니다."
			}
		},
		"write": {
			"label": "쓰기",
			"description": "승인 없이 자동으로 파일 생성 및 편집",
			"delayLabel": "진단이 잠재적 문제를 감지할 수 있도록 쓰기 후 지연",
			"outsideWorkspace": {
				"label": "워크스페이스 외부 파일 포함",
				"description": "Kilo Code가 승인 없이 현재 워크스페이스 외부의 파일을 생성하고 편집할 수 있도록 허용합니다."
			},
			"protected": {
				"label": "보호된 파일 포함",
				"description": "Kilo Code가 보호된 파일(.kilocodeignore 및 .kilocode/ 구성 파일 등)을 승인 없이 생성하고 편집할 수 있도록 허용합니다."
			}
		},
		"browser": {
			"label": "브라우저",
			"description": "승인 없이 자동으로 브라우저 작업 수행 — 참고: 모델이 컴퓨터 사용을 지원할 때만 적용됩니다"
		},
		"retry": {
			"label": "재시도",
			"description": "서버가 오류 응답을 반환할 때 자동으로 실패한 API 요청 재시도",
			"delayLabel": "요청 재시도 전 지연"
		},
		"mcp": {
			"label": "MCP",
			"description": "MCP 서버 보기에서 개별 MCP 도구의 자동 승인 활성화(이 설정과 도구의 \"항상 허용\" 체크박스 모두 필요)"
		},
		"modeSwitch": {
			"label": "모드",
			"description": "승인 없이 자동으로 다양한 모드 간 전환"
		},
		"subtasks": {
			"label": "하위 작업",
			"description": "승인 없이 하위 작업 생성 및 완료 허용"
		},
		"followupQuestions": {
			"label": "질문",
			"description": "설정된 시간이 지나면 후속 질문에 대한 첫 번째 제안 답변을 자동으로 선택합니다",
			"timeoutLabel": "첫 번째 답변을 자동 선택하기 전 대기 시간"
		},
		"execute": {
			"label": "실행",
			"description": "승인 없이 자동으로 허용된 터미널 명령 실행",
			"allowedCommands": "허용된 자동 실행 명령",
			"allowedCommandsDescription": "\"실행 작업 항상 승인\"이 활성화되었을 때 자동 실행될 수 있는 명령 접두사. 모든 명령을 허용하려면 * 추가(주의해서 사용)",
			"deniedCommands": "거부된 명령",
			"deniedCommandsDescription": "승인을 요청하지 않고 자동으로 거부될 명령 접두사. 허용된 명령과 충돌하는 경우 가장 긴 접두사 일치가 우선됩니다. 모든 명령을 거부하려면 * 추가",
			"commandPlaceholder": "명령 접두사 입력(예: 'git ')",
			"deniedCommandPlaceholder": "거부할 명령 접두사 입력(예: 'rm -rf')",
			"addButton": "추가",
			"autoDenied": "접두사 `{{prefix}}`를 가진 명령어는 사용자에 의해 금지되었습니다. 다른 명령어를 실행하여 이 제한을 우회하지 마세요."
		},
		"showMenu": {
			"label": "채팅 뷰에 자동 승인 메뉴 표시",
			"description": "활성화되면 자동 승인 메뉴가 채팅 뷰 하단에 표시되어 자동 승인 설정에 빠르게 접근할 수 있습니다"
		},
		"updateTodoList": {
			"label": "Todo",
			"description": "승인 없이 자동으로 할 일 목록이 업데이트됩니다"
		},
		"apiRequestLimit": {
			"title": "최대 요청 수",
			"description": "작업을 계속하기 위한 승인을 요청하기 전에 자동으로 이 수의 API 요청을 수행합니다.",
			"unlimited": "무제한"
		},
		"selectOptionsFirst": "자동 승인을 활성화하려면 아래에서 하나 이상의 옵션을 선택하세요",
		"apiCostLimit": {
			"unlimited": "무제한",
			"title": "최대 비용"
		},
		"maxLimits": {
			"description": "이러한 한도까지 자동으로 요청을 수행한 후, 계속 진행하기 위한 승인을 요청합니다."
		}
	},
	"providers": {
		"providerDocumentation": "{{provider}} 문서",
		"configProfile": "구성 프로필",
		"description": "다양한 API 구성을 저장하여 제공자와 설정 간에 빠르게 전환할 수 있습니다.",
		"makeActiveProfile": "활성 프로필로 설정",
		"makeActiveTooltip": "API 요청에 사용할 이 프로필을 활성화합니다",
		"apiProvider": "API 제공자",
		"model": "모델",
		"nameEmpty": "이름은 비워둘 수 없습니다",
		"nameExists": "이 이름의 프로필이 이미 존재합니다",
		"deleteProfile": "프로필 삭제",
		"invalidArnFormat": "잘못된 ARN 형식입니다. 위의 예시를 확인하세요.",
		"enterNewName": "새 이름 입력",
		"addProfile": "프로필 추가",
		"renameProfile": "프로필 이름 변경",
		"newProfile": "새 구성 프로필",
		"enterProfileName": "프로필 이름 입력",
		"createProfile": "프로필 생성",
		"cannotDeleteOnlyProfile": "유일한 프로필은 삭제할 수 없습니다",
		"searchPlaceholder": "프로필 검색",
		"searchProviderPlaceholder": "공급자 검색",
		"noProviderMatchFound": "공급자를 찾을 수 없습니다",
		"noMatchFound": "일치하는 프로필이 없습니다",
		"vscodeLmDescription": "VS Code 언어 모델 API를 사용하면 GitHub Copilot을 포함한 기타 VS Code 확장 프로그램이 제공하는 모델을 실행할 수 있습니다. 시작하려면 VS Code 마켓플레이스에서 Copilot 및 Copilot Chat 확장 프로그램을 설치하는 것이 가장 쉽습니다.",
		"vscodeLmUnavailable": "VS Code 언어 모델 기능은 Visual Studio Code에서만 제공됩니다. VSCodium과 같은 포크에서는 작동하지 않을 수 있습니다. 또한 이 기능은 JetBrains 도구에서는 사용할 수 없습니다.",
		"vscodeLmUnavailableInstructions": "지원되는 도구를 사용 중인지 확인하고 VS Code Chat이 설치되어 활성화되어 있는지 확인하세요",
		"awsCustomArnUse": "사용하려는 모델의 유효한 Amazon Bedrock ARN을 입력하세요. 형식 예시:",
		"awsCustomArnDesc": "ARN의 리전이 위에서 선택한 AWS 리전과 일치하는지 확인하세요.",
		"openRouterApiKey": "OpenRouter API 키",
		"getOpenRouterApiKey": "OpenRouter API 키 받기",
		"vercelAiGatewayApiKey": "Vercel AI Gateway API 키",
		"getVercelAiGatewayApiKey": "Vercel AI Gateway API 키 받기",
		"apiKeyStorageNotice": "API 키는 VSCode의 보안 저장소에 안전하게 저장됩니다",
		"glamaApiKey": "Glama API 키",
		"getGlamaApiKey": "Glama API 키 받기",
		"useCustomBaseUrl": "사용자 정의 기본 URL 사용",
		"useReasoning": "추론 활성화",
		"useHostHeader": "사용자 정의 Host 헤더 사용",
		"useLegacyFormat": "레거시 OpenAI API 형식 사용",
		"customHeaders": "사용자 정의 헤더",
		"headerName": "헤더 이름",
		"headerValue": "헤더 값",
		"noCustomHeaders": "정의된 사용자 정의 헤더가 없습니다. + 버튼을 클릭하여 추가하세요.",
		"requestyApiKey": "Requesty API 키",
		"refreshModels": {
			"label": "모델 새로고침",
			"hint": "최신 모델을 보려면 설정을 다시 열어주세요.",
			"loading": "모델 목록 새로고침 중...",
			"success": "모델 목록이 성공적으로 새로고침되었습니다!",
			"error": "모델 목록 새로고침에 실패했습니다. 다시 시도해 주세요."
		},
		"getRequestyApiKey": "Requesty API 키 받기",
		"getRequestyBaseUrl": "기본 URL",
		"requestyUseCustomBaseUrl": "사용자 정의 기본 URL 사용",
		"openRouterTransformsText": "프롬프트와 메시지 체인을 컨텍스트 크기로 압축 (<a>OpenRouter Transforms</a>)",
		"anthropicApiKey": "Anthropic API 키",
		"getAnthropicApiKey": "Anthropic API 키 받기",
		"anthropicUseAuthToken": "X-Api-Key 대신 Authorization 헤더로 Anthropic API 키 전달",
		"anthropic1MContextBetaLabel": "1M 컨텍스트 창 활성화 (베타)",
		"anthropic1MContextBetaDescription": "Claude Sonnet 4의 컨텍스트 창을 100만 토큰으로 확장",
		"awsBedrock1MContextBetaLabel": "1M 컨텍스트 창 활성화 (베타)",
		"awsBedrock1MContextBetaDescription": "Claude Sonnet 4의 컨텍스트 창을 100만 토큰으로 확장",
		"basetenApiKey": "Baseten API 키",
		"getBasetenApiKey": "Baseten API 키 가져오기",
		"cerebrasApiKey": "Cerebras API 키",
		"getCerebrasApiKey": "Cerebras API 키 가져오기",
		"chutesApiKey": "Chutes API 키",
		"getChutesApiKey": "Chutes API 키 받기",
		"fireworksApiKey": "Fireworks API 키",
		"getFireworksApiKey": "Fireworks API 키 받기",
		"syntheticApiKey": "Synthetic API 키",
		"getSyntheticApiKey": "Synthetic API 키 받기",
		"featherlessApiKey": "Featherless API 키",
		"getFeatherlessApiKey": "Featherless API 키 받기",
		"ioIntelligenceApiKey": "IO Intelligence API 키",
		"ioIntelligenceApiKeyPlaceholder": "IO Intelligence API 키를 입력하세요",
		"getIoIntelligenceApiKey": "IO Intelligence API 키 받기",
		"deepSeekApiKey": "DeepSeek API 키",
		"getDeepSeekApiKey": "DeepSeek API 키 받기",
		"doubaoApiKey": "Doubao API 키",
		"getDoubaoApiKey": "Doubao API 키 받기",
		"moonshotApiKey": "Moonshot API 키",
		"getMoonshotApiKey": "Moonshot API 키 받기",
		"moonshotBaseUrl": "Moonshot 엔트리포인트",
		"zaiApiKey": "Z AI API 키",
		"getZaiApiKey": "Z AI API 키 받기",
		"zaiEntrypoint": "Z AI 엔트리포인트",
		"zaiEntrypointDescription": "위치에 따라 적절한 API 엔트리포인트를 선택하세요. 중국에 있다면 open.bigmodel.cn을 선택하세요. 그렇지 않으면 api.z.ai를 선택하세요.",
		"minimaxApiKey": "MiniMax API 키",
		"getMiniMaxApiKey": "MiniMax API 키 받기",
		"minimaxBaseUrl": "MiniMax 엔트리포인트",
		"geminiApiKey": "Gemini API 키",
		"getGroqApiKey": "Groq API 키 받기",
		"groqApiKey": "Groq API 키",
		"nanoGptApiKey": "Nano-GPT API 키",
		"getNanoGptApiKey": "Nano-GPT API 키 받기",
		"nanoGptModelList": "모델 목록",
		"nanoGptModelListOptions": {
			"all": "모든 모델",
			"personalized": "개인화된 모델",
			"subscription": "구독 모델"
		},
		"getSambaNovaApiKey": "SambaNova API 키 받기",
		"sambaNovaApiKey": "SambaNova API 키",
		"getGeminiApiKey": "Gemini API 키 받기",
		"getHuggingFaceApiKey": "Hugging Face API 키 받기",
		"huggingFaceApiKey": "Hugging Face API 키",
		"getOvhCloudAiEndpointsApiKey": "OVHcloud AI Endpoints API 키 받기",
		"ovhCloudAiEndpointsApiKey": "OVHcloud AI Endpoints API 키",
		"ovhCloudAiEndpointsBaseUrl": "기본 URL",
		"getOvhCloudAiEndpointsBaseUrl": "사용자 정의 기본 URL 사용",
		"huggingFaceModelId": "모델 ID",
		"huggingFaceLoading": "로딩 중...",
		"huggingFaceModelsCount": "({{count}}개 모델)",
		"huggingFaceSelectModel": "모델 선택...",
		"huggingFaceSearchModels": "모델 검색...",
		"huggingFaceNoModelsFound": "모델을 찾을 수 없음",
		"huggingFaceProvider": "제공자",
		"huggingFaceProviderAuto": "자동",
		"huggingFaceSelectProvider": "제공자 선택...",
		"huggingFaceSearchProviders": "제공자 검색...",
		"huggingFaceNoProvidersFound": "제공자를 찾을 수 없음",
		"sapAiCore": {
			"serviceKey": "AI Core 서비스 키",
			"serviceKeyJson": "서비스 키 JSON 입력...",
			"resourceGroup": "AI Core 리소스 그룹",
			"credentialsNote": "이 자격 증명은 로컬에 저장되며 이 확장 프로그램에서 API 요청을 하는 데만 사용됩니다.",
			"learnMore": "SAP AI Core API 액세스에 대한 자세한 정보는 여기에서 확인할 수 있습니다.",
			"orchestrationMode": "오케스트레이션 모드",
			"orchestrationEnabledDesc": "활성화되면 개별 배포 없이 사용 가능한 모든 모델에 액세스할 수 있습니다.",
			"orchestrationDisabledDesc": "비활성화되면 AI Core 서비스 인스턴스에 배포된 파운데이션 모델에만 액세스할 수 있습니다.",
			"modelDeploymentDesc": "사용 가능한 배포가 있는 모델만 선택할 수 있습니다.",
			"deployment": "배포",
			"loading": "로딩 중...",
			"modelsCount": "({{count}}개 모델)",
			"deploymentsCount": "({{count}}개 배포)",
			"selectModel": "모델 선택...",
			"selectDeployment": "배포 선택...",
			"searchModels": "모델 검색...",
			"searchDeployments": "배포 검색...",
			"noModelsFound": "모델을 찾을 수 없음",
			"noDeploymentFound": "배포를 찾을 수 없음",
			"getStarted": "SAP AI Core 시작하기",
			"supportedProviders": "지원되는 공급자",
			"supportedProvidersDesc1": "SAP AI Core 공급자는 현재 다음 LLM 공급자의 파운데이션 모델만 지원합니다:",
			"supportedProvidersDesc2": "더 많은 모델에 액세스하려면 오케스트레이션 모드로 전환하는 것을 고려하세요.",
			"supportedProvidersDesc3": "오케스트레이션 모드에 대해 자세히 알아보기"
		},
		"apiKey": "API 키",
		"openAiApiKey": "OpenAI API 키",
		"openAiBaseUrl": "기본 URL",
		"getOpenAiApiKey": "OpenAI API 키 받기",
		"mistralApiKey": "Mistral API 키",
		"getMistralApiKey": "Mistral / Codestral API 키 받기",
		"codestralBaseUrl": "Codestral 기본 URL (선택사항)",
		"codestralBaseUrlDesc": "Codestral 모델의 대체 URL을 설정합니다.",
		"xaiApiKey": "xAI API 키",
		"getXaiApiKey": "xAI API 키 받기",
		"litellmApiKey": "LiteLLM API 키",
		"litellmBaseUrl": "LiteLLM 기본 URL",
		"awsCredentials": "AWS 자격 증명",
		"awsProfile": "AWS 프로필",
		"awsApiKey": "Amazon Bedrock API 키",
		"awsProfileName": "AWS 프로필 이름",
		"awsAccessKey": "AWS 액세스 키",
		"awsSecretKey": "AWS 시크릿 키",
		"awsSessionToken": "AWS 세션 토큰",
		"awsRegion": "AWS 리전",
		"awsCrossRegion": "교차 리전 추론 사용",
		"awsGlobalInference": "글로벌 추론 사용(최적의 AWS 리전 자동 선택)",
		"awsBedrockVpc": {
			"useCustomVpcEndpoint": "사용자 지정 VPC 엔드포인트 사용",
			"vpcEndpointUrlPlaceholder": "VPC 엔드포인트 URL 입력 (선택사항)",
			"examples": "예시:"
		},
		"enablePromptCaching": "프롬프트 캐시 활성화",
		"enablePromptCachingTitle": "지원되는 모델의 성능을 향상시키고 비용을 절감하기 위해 프롬프트 캐시를 활성화합니다.",
		"cacheUsageNote": "참고: 캐시 사용이 표시되지 않는 경우, 다른 모델을 선택한 다음 원하는 모델을 다시 선택해 보세요.",
		"vscodeLmModel": "언어 모델",
		"vscodeLmWarning": "참고: VS Code Language Model API를 통해 액세스되는 모델은 공급자가 래핑하거나 미세 조정했을 수 있어, 일반적인 공급자나 라우터에서 동일한 모델을 직접 사용할 때와 동작이 다를 수 있습니다. ‘Language Model’ 드롭다운의 모델을 사용하려면 먼저 해당 모델로 전환한 다음 Copilot Chat 프롬프트에서 ‘허용(수락)’을 클릭하세요. 그렇지 않으면 400 ‘The requested model is not supported’와 같은 오류가 발생할 수 있습니다.",
		"geminiParameters": {
			"urlContext": {
				"title": "URL 컨텍스트 활성화",
				"description": "응답을 생성할 때 추가 컨텍스트를 위해 Gemini가 URL에 액세스하고 처리할 수 있도록 합니다. 웹 콘텐츠 분석이 필요한 작업에 유용합니다."
			},
			"groundingSearch": {
				"title": "Google 검색과 함께 근거 지정 활성화",
				"description": "Gemini가 최신 정보를 얻기 위해 Google을 검색하고 응답을 실시간 데이터에 근거하도록 합니다. 최신 정보가 필요한 쿼리에 유용합니다."
			}
		},
		"googleCloudSetup": {
			"title": "Google Cloud Vertex AI를 사용하려면:",
			"step1": "1. Google Cloud 계정을 만들고, Vertex AI API를 활성화하고, 원하는 Claude 모델을 활성화하세요.",
			"step2": "2. Google Cloud CLI를 설치하고 애플리케이션 기본 자격 증명을 구성하세요.",
			"step3": "3. 또는 자격 증명이 있는 서비스 계정을 만드세요."
		},
		"googleCloudCredentials": "Google Cloud 자격 증명",
		"googleCloudKeyFile": "Google Cloud 키 파일 경로",
		"googleCloudProjectId": "Google Cloud 프로젝트 ID",
		"googleCloudRegion": "Google Cloud 리전",
		"lmStudio": {
			"baseUrl": "기본 URL (선택사항)",
			"modelId": "모델 ID",
			"speculativeDecoding": "추론 디코딩 활성화",
			"draftModelId": "초안 모델 ID",
			"draftModelDesc": "추론 디코딩이 올바르게 작동하려면 초안 모델이 동일한 모델 패밀리에서 와야 합니다.",
			"selectDraftModel": "초안 모델 선택",
			"noModelsFound": "초안 모델을 찾을 수 없습니다. LM Studio가 서버 모드로 실행 중인지 확인하세요.",
			"description": "LM Studio를 사용하면 컴퓨터에서 로컬로 모델을 실행할 수 있습니다. 시작하는 방법은 <a>빠른 시작 가이드</a>를 참조하세요. 이 확장 프로그램과 함께 사용하려면 LM Studio의 <b>로컬 서버</b> 기능도 시작해야 합니다. <span>참고:</span> Kilo Code는 복잡한 프롬프트를 사용하며 Claude 모델에서 가장 잘 작동합니다. 덜 강력한 모델은 예상대로 작동하지 않을 수 있습니다."
		},
		"ollama": {
			"baseUrl": "기본 URL (선택사항)",
			"modelId": "모델 ID",
			"apiKey": "Ollama API 키",
			"apiKeyPlaceholder": "API 키를 입력하세요",
			"apiKeyHelp": "인증된 Ollama 인스턴스나 클라우드 서비스용 선택적 API 키. 로컬 설치의 경우 비워두세요.",
			"numCtx": "컨텍스트 창 크기(num_ctx)",
			"numCtxHelp": "모델의 기본 컨텍스트 창 크기를 재정의합니다. 모델의 Modelfile 구성을 사용하려면 비워 둡니다. 최소값은 128입니다.",
			"description": "Ollama를 사용하면 컴퓨터에서 로컬로 모델을 실행할 수 있습니다. 시작하는 방법은 빠른 시작 가이드를 참조하세요.",
			"warning": "참고: Kilo Code는 복잡한 프롬프트를 사용하며 Claude 모델에서 가장 잘 작동합니다. 덜 강력한 모델은 예상대로 작동하지 않을 수 있습니다."
		},
		"unboundApiKey": "Unbound API 키",
		"getUnboundApiKey": "Unbound API 키 받기",
		"unboundRefreshModelsSuccess": "모델 목록이 업데이트되었습니다! 이제 최신 모델에서 선택할 수 있습니다.",
		"unboundInvalidApiKey": "잘못된 API 키입니다. API 키를 확인하고 다시 시도해 주세요.",
		"humanRelay": {
			"description": "API 키가 필요하지 않지만, 사용자가 웹 채팅 AI에 정보를 복사하여 붙여넣어야 합니다.",
			"instructions": "사용 중에 대화 상자가 나타나고 현재 메시지가 자동으로 클립보드에 복사됩니다. 이를 웹 버전 AI(예: ChatGPT 또는 Claude)에 붙여넣은 다음, AI의 응답을 대화 상자에 복사하고 확인 버튼을 클릭해야 합니다."
		},
		"roo": {
			"authenticatedMessage": "Roo Code Cloud 계정을 통해 안전하게 인증되었습니다.",
			"connectButton": "Roo Code Cloud에 연결"
		},
		"openRouter": {
			"providerRouting": {
				"title": "OpenRouter 제공자 라우팅",
				"description": "OpenRouter는 귀하의 모델에 가장 적합한 사용 가능한 제공자에게 요청을 전달합니다. 기본적으로 요청은 가동 시간을 최대화하기 위해 상위 제공자 간에 부하 분산됩니다. 그러나 이 모델에 사용할 특정 제공자를 선택할 수 있습니다.",
				"learnMore": "제공자 라우팅에 대해 자세히 알아보기"
			}
		},
		"customModel": {
			"capabilities": "사용자 정의 OpenAI 호환 모델의 기능과 가격을 구성하세요. 모델 기능이 Kilo Code의 성능에 영향을 미칠 수 있으므로 신중하게 지정하세요.",
			"maxTokens": {
				"label": "최대 출력 토큰",
				"description": "모델이 응답에서 생성할 수 있는 최대 토큰 수입니다. (서버가 최대 토큰을 설정하도록 하려면 -1을 지정하세요.)"
			},
			"contextWindow": {
				"label": "컨텍스트 창 크기",
				"description": "모델이 처리할 수 있는 총 토큰 수(입력 + 출력)입니다."
			},
			"imageSupport": {
				"label": "이미지 지원",
				"description": "이 모델이 이미지를 처리하고 이해할 수 있습니까?"
			},
			"computerUse": {
				"label": "컴퓨터 사용",
				"description": "이 모델이 브라우저와 상호 작용할 수 있습니까?"
			},
			"promptCache": {
				"label": "프롬프트 캐시",
				"description": "이 모델이 프롬프트를 캐시할 수 있습니까?"
			},
			"pricing": {
				"input": {
					"label": "입력 가격",
					"description": "입력/프롬프트의 백만 토큰당 비용입니다. 이는 모델에 컨텍스트와 지침을 보내는 비용에 영향을 미칩니다."
				},
				"output": {
					"label": "출력 가격",
					"description": "모델 응답의 백만 토큰당 비용입니다. 이는 생성된 콘텐츠와 완성의 비용에 영향을 미칩니다."
				},
				"cacheReads": {
					"label": "캐시 읽기 가격",
					"description": "캐시에서 읽기의 백만 토큰당 비용입니다. 이는 캐시된 응답을 검색할 때 청구되는 가격입니다."
				},
				"cacheWrites": {
					"label": "캐시 쓰기 가격",
					"description": "캐시에 쓰기의 백만 토큰당 비용입니다. 이는 프롬프트가 처음 캐시될 때 청구되는 가격입니다."
				}
			},
			"resetDefaults": "기본값으로 재설정"
		},
		"rateLimitAfter": {
			"label": "종료 시 속도 제한",
			"description": "API 스트림이 끝난 후 속도 제한을 시작합니다."
		},
		"rateLimitSeconds": {
			"label": "속도 제한",
			"description": "API 요청 간 최소 시간."
		},
		"consecutiveMistakeLimit": {
			"label": "오류 및 반복 제한",
			"description": "'Kilo에 문제가 발생했습니다' 대화 상자를 표시하기 전의 연속 오류 또는 반복 작업 수. 이 안전 메커니즘을 비활성화하려면 0으로 설정하세요(절대 트리거되지 않음).",
			"unlimitedDescription": "무제한 재시도 활성화 (자동 진행). 대화 상자가 나타나지 않습니다.",
			"warning": "⚠️ 0으로 설정하면 무제한 재시도가 허용되어 상당한 API 사용량이 발생할 수 있습니다"
		},
		"reasoningEffort": {
			"label": "모델 추론 노력",
			"none": "없음",
			"minimal": "최소 (가장 빠름)",
			"high": "높음",
			"medium": "중간",
			"low": "낮음"
		},
		"verbosity": {
			"label": "출력 상세도",
			"high": "높음",
			"medium": "중간",
			"low": "낮음",
			"description": "모델 응답의 상세도를 제어합니다. 낮은 상세도는 간결한 답변을 생성하고, 높은 상세도는 상세한 설명을 제공합니다."
		},
		"setReasoningLevel": "추론 노력 활성화",
		"claudeCode": {
			"pathLabel": "클로드 코드 경로",
			"description": "Claude Code CLI의 선택적 경로입니다. 설정하지 않으면 'claude'가 기본값입니다.",
			"placeholder": "기본값: claude",
			"maxTokensLabel": "최대 출력 토큰",
			"maxTokensDescription": "Claude Code 응답의 최대 출력 토큰 수. 기본값은 8000입니다."
		},
		"geminiCli": {
			"description": "이 공급자는 Gemini CLI 도구의 OAuth 인증을 사용하며 API 키가 필요하지 않습니다.",
			"oauthPath": "OAuth 자격 증명 경로 (선택사항)",
			"oauthPathDescription": "OAuth 자격 증명 파일의 경로입니다. 기본 위치(~/.gemini/oauth_creds.json)를 사용하려면 비워두세요.",
			"instructions": "아직 인증하지 않았다면",
			"instructionsContinued": "를 터미널에서 먼저 실행하세요.",
			"setupLink": "Gemini CLI 설정 지침",
			"requirementsTitle": "중요한 요구사항",
			"requirement1": "먼저 Gemini CLI 도구를 설치해야 합니다",
			"requirement2": "그 다음 터미널에서 gemini를 실행하고 Google로 로그인했는지 확인하세요",
			"requirement3": "개인 Google 계정에서만 작동합니다 (Google Workspace 계정 불가)",
			"requirement4": "API 키를 사용하지 않습니다 - 인증은 OAuth를 통해 처리됩니다",
			"requirement5": "Gemini CLI 도구가 먼저 설치되고 인증되어야 합니다",
			"freeAccess": "OAuth 인증을 통한 무료 액세스"
		},
		"qwenCode": {
			"oauthPath": "OAuth 자격 증명 경로 (선택사항)",
			"oauthPathDescription": "OAuth 자격 증명 파일의 경로입니다. 기본 위치(~/.qwen/oauth_creds.json)를 사용하려면 비워두세요.",
			"description": "이 공급자는 Qwen 서비스의 OAuth 인증을 사용하며 API 키가 필요하지 않습니다.",
			"instructions": "공식 문서에 따라 인증 파일을 얻어 지정된 경로에 배치하세요.",
			"setupLink": "Qwen 공식 문서"
		},
		"profileName": "프로필 이름",
		"profileType": "프로필 유형",
		"profileTypeChat": "채팅",
		"profileTypeAutocomplete": "자동 완성",
		"profileTypeDescription": "채팅 프로필은 대화에 사용됩니다. 자동 완성 프로필은 하나만 허용됩니다.",
		"autocompleteLabel": "(자동 완성)",
		"autocomplete": {
			"onlyOneAllowed": "자동 완성 프로필은 하나만 허용됩니다. 프로필 \"{{existingName}}\"이(가) 이미 자동 완성용으로 구성되어 있습니다. 먼저 유형을 변경하거나 삭제하세요."
		}
	},
	"browser": {
		"enable": {
			"label": "브라우저 도구 활성화",
			"description": "활성화되면 Kilo Code는 컴퓨터 사용을 지원하는 모델을 사용할 때 웹사이트와 상호 작용하기 위해 브라우저를 사용할 수 있습니다. <0>더 알아보기</0>"
		},
		"viewport": {
			"label": "뷰포트 크기",
			"description": "브라우저 상호 작용을 위한 뷰포트 크기를 선택하세요. 이는 웹사이트가 표시되고 상호 작용하는 방식에 영향을 미칩니다.",
			"options": {
				"largeDesktop": "대형 데스크톱 (1280x800)",
				"smallDesktop": "소형 데스크톱 (900x600)",
				"tablet": "태블릿 (768x1024)",
				"mobile": "모바일 (360x640)"
			}
		},
		"screenshotQuality": {
			"label": "스크린샷 품질",
			"description": "브라우저 스크린샷의 WebP 품질을 조정합니다. 높은 값은 더 선명한 스크린샷을 제공하지만 token 사용량이 증가합니다."
		},
		"remote": {
			"label": "원격 브라우저 연결 사용",
			"description": "원격 디버깅이 활성화된 Chrome 브라우저에 연결합니다(--remote-debugging-port=9222).",
			"urlPlaceholder": "사용자 정의 URL(예: http://localhost:9222)",
			"testButton": "연결 테스트",
			"testingButton": "테스트 중...",
			"instructions": "DevTools 프로토콜 호스트 주소를 입력하거나 Chrome 로컬 인스턴스를 자동으로 발견하기 위해 비워두세요. 연결 테스트 버튼은 제공된 경우 사용자 정의 URL을 시도하거나, 필드가 비어 있으면 자동으로 발견합니다."
		}
	},
	"checkpoints": {
		"timeout": {
			"label": "체크포인트 초기화 타임아웃(초)",
			"description": "체크포인트 서비스 초기화를 기다리는 최대 시간입니다. 기본값은 15초. 범위: 10~60초."
		},
		"enable": {
			"label": "자동 체크포인트 활성화",
			"description": "활성화되면 Kilo Code는 작업 실행 중에 자동으로 체크포인트를 생성하여 변경 사항을 검토하거나 이전 상태로 되돌리기 쉽게 합니다. <0>더 알아보기</0>"
		}
	},
	"autoPurge": {
		"enable": {
			"label": "자동 작업 정리 활성화",
			"description": "디스크 공간을 확보하고 성능을 향상시키기 위해 오래된 작업을 자동으로 삭제합니다. 작업은 유형과 경과 시간에 따라 분류되어 제거 시기가 결정됩니다."
		},
		"defaultRetention": {
			"label": "기본 보존 기간 (일)",
			"description": "작업이 정리 대상이 되기 전까지 보존할 일수"
		},
		"neverPurgeFavorited": {
			"label": "즐겨찾기 작업 삭제 안 함",
			"description": "활성화하면 즐겨찾기 작업은 경과 시간에 관계없이 자동으로 삭제되지 않습니다"
		},
		"favoritedRetention": {
			"label": "즐겨찾기 작업 보존 (일)",
			"description": "즐겨찾기 작업을 보존할 일수 ('즐겨찾기 작업 삭제 안 함'이 비활성화된 경우에만 적용)"
		},
		"completedRetention": {
			"label": "완료된 작업 보존 (일)",
			"description": "성공적으로 완료된 작업을 보존할 일수"
		},
		"incompleteRetention": {
			"label": "미완료 작업 보존 (일)",
			"description": "완료되지 않은 작업을 보존할 일수 (일반적으로 완료된 작업보다 짧음)"
		},
		"lastRun": {
			"label": "마지막 정리"
		},
		"manualPurge": {
			"button": "지금 정리 실행"
		}
	},
	"notifications": {
		"sound": {
			"label": "사운드 효과 활성화",
			"description": "활성화되면 Kilo Code는 알림 및 이벤트에 대한 사운드 효과를 재생합니다.",
			"volumeLabel": "볼륨"
		},
		"tts": {
			"label": "음성 합성 활성화",
			"description": "활성화되면 Kilo Code는 음성 합성을 사용하여 응답을 소리내어 읽습니다.",
			"speedLabel": "속도"
		}
	},
	"contextManagement": {
		"description": "AI의 컨텍스트 창에 포함되는 정보를 제어하여 token 사용량과 응답 품질에 영향을 미칩니다",
		"autoCondenseContextPercent": {
			"label": "지능적 컨텍스트 압축을 트리거하는 임계값",
			"description": "컨텍스트 창이 이 임계값에 도달하면 Kilo Code가 자동으로 압축합니다."
		},
		"condensingApiConfiguration": {
			"label": "컨텍스트 압축을 위한 API 설정",
			"description": "컨텍스트 압축 작업에 사용할 API 설정을 선택하세요. 선택하지 않으면 현재 활성화된 설정을 사용합니다.",
			"useCurrentConfig": "기본값"
		},
		"customCondensingPrompt": {
			"label": "사용자 지정 컨텍스트 압축 프롬프트",
			"description": "컨텍스트 압축을 위한 사용자 지정 시스템 프롬프트입니다. 기본 프롬프트를 사용하려면 비워 두세요.",
			"placeholder": "여기에 사용자 정의 압축 프롬프트를 입력하세요...\n\n기본 프롬프트와 동일한 구조를 사용할 수 있습니다:\n- 이전 대화\n- 현재 작업\n- 주요 기술 개념\n- 관련 파일 및 코드\n- 문제 해결\n- 보류 중인 작업 및 다음 단계",
			"reset": "기본값으로 재설정",
			"hint": "비어있음 = 기본 프롬프트 사용"
		},
		"autoCondenseContext": {
			"name": "지능적 컨텍스트 압축 자동 트리거",
			"description": "활성화되면 Kilo Code는 임계값에 도달했을 때 자동으로 컨텍스트를 압축합니다. 비활성화되면 여전히 수동으로 컨텍스트 압축을 트리거할 수 있습니다."
		},
		"openTabs": {
			"label": "열린 탭 컨텍스트 제한",
			"description": "컨텍스트에 포함할 VSCode 열린 탭의 최대 수. 높은 값은 더 많은 컨텍스트를 제공하지만 token 사용량이 증가합니다."
		},
		"workspaceFiles": {
			"label": "작업 공간 파일 컨텍스트 제한",
			"description": "현재 작업 디렉토리 세부 정보에 포함할 파일의 최대 수. 높은 값은 더 많은 컨텍스트를 제공하지만 token 사용량이 증가합니다."
		},
		"rooignore": {
			"label": "목록 및 검색에서 .kilocodeignore 파일 표시",
			"description": "활성화되면 .kilocodeignore의 패턴과 일치하는 파일이 잠금 기호와 함께 목록에 표시됩니다. 비활성화되면 이러한 파일은 파일 목록 및 검색에서 완전히 숨겨집니다."
		},
		"maxReadFile": {
			"label": "파일 읽기 자동 축소 임계값",
			"description": "모델이 시작/끝 값을 지정하지 않을 때 Kilo Code가 읽는 줄 수입니다. 이 수가 파일의 총 줄 수보다 적으면 Kilo Code는 코드 정의의 줄 번호 인덱스를 생성합니다. 특수한 경우: -1은 Kilo Code에게 전체 파일을 읽도록 지시하고(인덱싱 없이), 0은 줄을 읽지 않고 최소한의 컨텍스트를 위해 줄 인덱스만 제공하도록 지시합니다. 낮은 값은 초기 컨텍스트 사용을 최소화하고, 이후 정확한 줄 범위 읽기를 가능하게 합니다. 명시적 시작/끝 요청은 이 설정의 제한을 받지 않습니다.",
			"lines": "줄",
			"always_full_read": "항상 전체 파일 읽기"
		},
		"maxConcurrentFileReads": {
			"label": "동시 파일 읽기 제한",
			"description": "read_file 도구가 동시에 처리할 수 있는 최대 파일 수입니다. 높은 값은 여러 작은 파일을 읽는 속도를 높일 수 있지만 메모리 사용량이 증가합니다."
		},
		"diagnostics": {
			"includeMessages": {
				"label": "진단을 자동으로 컨텍스트에 포함",
				"description": "활성화되면 편집된 파일의 진단 메시지(오류)가 자동으로 컨텍스트에 포함됩니다. @problems를 사용하여 언제든지 모든 워크스페이스 진단을 수동으로 포함할 수 있습니다."
			},
			"maxMessages": {
				"label": "최대 진단 메시지",
				"description": "파일당 포함할 최대 진단 메시지 수입니다. 이 제한은 자동 포함(체크박스가 활성화된 경우)과 수동 @problems 언급 모두에 적용됩니다. 값이 높을수록 더 많은 컨텍스트를 제공하지만 토큰 사용량이 증가합니다.",
				"resetTooltip": "기본값(50)으로 재설정",
				"unlimited": "무제한 진단 메시지",
				"unlimitedLabel": "무제한"
			},
			"delayAfterWrite": {
				"label": "진단이 잠재적인 문제를 감지할 수 있도록 쓰기 후 지연",
				"description": "파일 쓰기 후 계속 진행하기 전에 대기하는 시간으로, 진단 도구가 변경 사항을 처리하고 문제를 감지할 수 있도록 합니다."
			}
		},
		"condensingThreshold": {
			"label": "압축 트리거 임계값",
			"selectProfile": "프로필 임계값 구성",
			"defaultProfile": "글로벌 기본값 (모든 프로필)",
			"defaultDescription": "컨텍스트가 이 비율에 도달하면 사용자 정의 설정이 없는 한 모든 프로필에 대해 자동으로 압축됩니다",
			"profileDescription": "이 프로필만을 위한 사용자 정의 임계값 (글로벌 기본값 재정의)",
			"inheritDescription": "이 프로필은 글로벌 기본 임계값을 상속합니다 ({{threshold}}%)",
			"usesGlobal": "(글로벌 {{threshold}}% 사용)"
		},
		"maxImageFileSize": {
			"label": "최대 이미지 파일 크기",
			"mb": "MB",
			"description": "read file 도구로 처리할 수 있는 이미지 파일의 최대 크기(MB 단위)입니다."
		},
		"maxTotalImageSize": {
			"label": "최대 총 이미지 크기",
			"mb": "MB",
			"description": "단일 read_file 작업에서 처리되는 모든 이미지의 최대 누적 크기 제한(MB 단위)입니다. 여러 이미지를 읽을 때 각 이미지의 크기가 총계에 추가됩니다. 다른 이미지를 포함하면 이 제한을 초과하는 경우 해당 이미지는 건너뜁니다."
		},
		"includeCurrentTime": {
			"label": "컨텍스트에 현재 시간 포함",
			"description": "활성화하면 현재 시간과 시간대 정보가 시스템 프롬프트에 포함됩니다. 시간 문제로 모델이 작동을 멈추면 비활성화하세요."
		},
		"includeCurrentCost": {
			"label": "컨텍스트에 현재 비용 포함",
			"description": "활성화하면 현재 API 사용 비용이 시스템 프롬프트에 포함됩니다. 비용 문제로 모델이 작동을 멈추면 비활성화하세요."
		},
		"maxGitStatusFiles": {
			"label": "Git 상태 최대 파일",
			"description": "git 상태 컨텍스트에 포함할 최대 파일 항목 수입니다. 비활성화하려면 0으로 설정하세요. 분기 정보와 커밋은 > 0일 때 항상 표시됩니다."
		}
	},
	"terminal": {
		"basic": {
			"label": "터미널 설정: 기본",
			"description": "기본 터미널 설정"
		},
		"advanced": {
			"label": "터미널 설정: 고급",
			"description": "이 설정은 '인라인 터미널 사용'이 비활성화된 경우에만 적용됩니다. VS Code 터미널에만 영향을 미치며 IDE를 다시 시작해야 할 수 있습니다."
		},
		"outputLineLimit": {
			"label": "터미널 출력 제한",
			"description": "제한 내로 유지하기 위해 첫 줄과 마지막 줄을 유지하고 중간을 삭제합니다. 토큰을 절약하려면 낮추고; Kilo에게 더 많은 중간 세부 정보를 제공하려면 높입니다. Kilo는 콘텐츠가 건너뛴 곳에 자리 표시자를 봅니다.<0>자세히 알아보기</0>"
		},
		"outputCharacterLimit": {
			"label": "터미널 문자 제한",
			"description": "출력 크기에 대한 엄격한 상한을 적용하여 메모리 문제를 방지하기 위해 줄 제한을 재정의합니다. 초과하면 시작과 끝을 유지하고 내용이 생략된 곳에 Kilo에게 자리 표시자를 표시합니다. <0>자세히 알아보기</0>"
		},
		"shellIntegrationTimeout": {
			"label": "터미널 셸 통합 시간 초과",
			"description": "명령을 실행하기 전에 VS Code 셸 통합을 기다리는 시간입니다. 셸이 느리게 시작되거나 '셸 통합을 사용할 수 없음' 오류가 표시되면 이 값을 늘리십시오. <0>자세히 알아보기</0>"
		},
		"shellIntegrationDisabled": {
			"label": "인라인 터미널 사용(권장)",
			"description": "더 빠르고 안정적인 실행을 위해 셸 프로필/통합��� 우회하려면 인라인 터미널(채팅)에�� 명령을 실행하십시오. 비활성화하면 Kilo는 셸 프로필, 프롬프트 및 플러그인과 함께 VS Code 터미널을 사용합니다. <0>자세히 알아보기</0>"
		},
		"commandDelay": {
			"label": "터미널 명령 지연",
			"description": "VS Code 터미널이 모든 출력을 플러시할 수 있도록 각 명령 후에 짧은 일시 중지를 추가합니다(bash/zsh: PROMPT_COMMAND sleep; PowerShell: start-sleep). 누락된 꼬리 출력이 표시되는 경우에만 사용하고, 그렇지 않으면 0으로 둡니다. <0>자세히 알아보기</0>"
		},
		"compressProgressBar": {
			"label": "진행률 표시줄 출력 압축",
			"description": "진행률 표시줄/스피너를 축소하여 최종 상태만 유지합니다(토큰 절약). <0>자세히 알아보기</0>"
		},
		"powershellCounter": {
			"label": "PowerShell 카운터 해결 방법 활성화",
			"description": "PowerShell 출력이 누락되거나 중복될 때 이 기능을 켜십시오. 출력을 안정화하기 위해 각 명령에 작은 카운터를 추가합니다. 출력이 이미 올바르게 표시되면 이 기능을 끄십시오. <0>자세히 알아보기</0>"
		},
		"zshClearEolMark": {
			"label": "ZSH EOL 표시 지우기",
			"description": "줄 끝에 떠도는 %가 보이거나 구문 분석이 잘못된 것 같을 때 이 기능을 켜십시오. Zsh의 줄 끝 표시(%)를 생략합니다. <0>자세히 알아보기</0>"
		},
		"zshOhMy": {
			"label": "Oh My Zsh 통합 활성화",
			"description": "Oh My Zsh 테마/플러그인이 셸 통합을 예상할 때 이 기능을 켜십시오. ITERM_SHELL_INTEGRATION_INSTALLED=Yes를 설정합니다. 해당 변수를 설정하지 않으려면 이 기능을 끄십시오. <0>자세히 알아보기</0>"
		},
		"zshP10k": {
			"label": "Powerlevel10k 통합 활성화",
			"description": "Powerlevel10k 셸 통합을 사용할 때 이 기능을 켜십시오. <0>자세히 알아보기</0>"
		},
		"zdotdir": {
			"label": "ZDOTDIR 처리 활성화",
			"description": "zsh 셸 통합이 실패하거나 점 파일과 충돌할 때 이 기능을 켜십시오. <0>자세히 알아보기</0>"
		},
		"inheritEnv": {
			"label": "환경 변수 상속",
			"description": "부모 VS Code 프로세���에서 환경 변수를 상속하려면 이 기능을 켜십시오. <0>자세히 알아보기</0>"
		}
	},
	"advancedSettings": {
		"title": "고급 설정"
	},
	"toolProtocol": {
		"label": "도구 호출 프로토콜",
		"description": "Roo가 API와 통신하는 방법을 선택합니다. 네이티브는 공급자의 함수 호출 API를 사용하고 XML은 XML 형식의 도구 정의를 사용합니다.",
		"default": "기본값",
		"xml": "XML",
		"native": "네이티브",
		"currentDefault": "기본값: {{protocol}}"
	},
	"advanced": {
		"diff": {
			"label": "diff를 통한 편집 활성화",
			"description": "활성화되면 Kilo Code는 파일을 더 빠르게 편집할 수 있으며 잘린 전체 파일 쓰기를 자동으로 거부합니다",
			"strategy": {
				"label": "Diff 전략",
				"options": {
					"standard": "표준(단일 블록)",
					"multiBlock": "실험적: 다중 블록 diff",
					"unified": "실험적: 통합 diff"
				},
				"descriptions": {
					"standard": "표준 diff 전략은 한 번에 하나의 코드 블록에 변경 사항을 적용합니다.",
					"unified": "통합 diff 전략은 diff를 적용하는 여러 접근 방식을 취하고 최상의 접근 방식을 선택합니다.",
					"multiBlock": "다중 블록 diff 전략은 하나의 요청으로 파일의 여러 코드 블록을 업데이트할 수 있습니다."
				}
			},
			"matchPrecision": {
				"label": "일치 정확도",
				"description": "이 슬라이더는 diff를 적용할 때 코드 섹션이 얼마나 정확하게 일치해야 하는지 제어합니다. 낮은 값은 더 유연한 일치를 허용하지만 잘못된 교체 위험이 증가합니다. 100% 미만의 값은 극도로 주의해서 사용하세요."
			}
		},
		"todoList": {
			"label": "할 일 목록 도구 활성화",
			"description": "활성화하면 Kilo Code가 작업 진행 상황을 추적하기 위한 할 일 목록을 만들고 관리할 수 있습니다. 이는 복잡한 작업을 관리 가능한 단계로 구성하는 데 도움이 됩니다."
		}
	},
	"experimental": {
		"DIFF_STRATEGY_UNIFIED": {
			"name": "실험적 통합 diff 전략 사용",
			"description": "실험적 통합 diff 전략을 활성화합니다. 이 전략은 모델 오류로 인한 재시도 횟수를 줄일 수 있지만 예기치 않은 동작이나 잘못된 편집을 일으킬 수 있습니다. 위험을 이해하고 모든 변경 사항을 신중하게 검토할 의향이 있는 경우에만 활성화하십시오."
		},
		"INSERT_BLOCK": {
			"name": "실험적 콘텐츠 삽입 도구 사용",
			"description": "실험적 콘텐츠 삽입 도구를 활성화하여 Kilo Code가 diff를 만들 필요 없이 특정 줄 번호에 콘텐츠를 삽입할 수 있게 합니다."
		},
		"POWER_STEERING": {
			"name": "실험적 \"파워 스티어링\" 모드 사용",
			"description": "활성화하면 Kilo Code가 현재 모드 정의의 세부 정보를 모델에 더 자주 상기시킵니다. 이로 인해 역할 정의 및 사용자 지정 지침에 대한 준수가 강화되지만 메시지당 더 많은 token이 사용됩니다."
		},
		"MULTI_SEARCH_AND_REPLACE": {
			"name": "실험적 다중 블록 diff 도구 사용",
			"description": "활성화하면 Kilo Code가 다중 블록 diff 도구를 사용합니다. 이것은 하나의 요청에서 파일의 여러 코드 블록을 업데이트하려고 시도합니다."
		},
		"CONCURRENT_FILE_READS": {
			"name": "동시 파일 읽기 활성화",
			"description": "활성화하면 Kilo Code가 한 번의 요청으로 여러 파일 을 읽을 수 있습니다. 비활성화하면 Kilo Code는 파일을 하나씩 읽어야 합니다. 성능이 낮은 모델로 작업하거나 파일 액세스를 더 제어하려는 경우 비활성화하면 도움이 될 수 있습니다."
		},
		"MARKETPLACE": {
			"name": "Marketplace 활성화",
			"description": "활성화하면 Marketplace에서 MCP와 사용자 정의 모드를 설치할 수 있습니다."
		},
		"MULTI_FILE_APPLY_DIFF": {
			"name": "동시 파일 편집 활성화",
			"description": "활성화하면 Kilo Code가 단일 요청으로 여러 파일을 편집할 수 있습니다. 비활성화하면 Kilo Code는 파일을 하나씩 편집해야 합니다. 이 기능을 비활성화하면 덜 강력한 모델로 작업하거나 파일 수정에 대한 더 많은 제어가 필요할 때 도움이 됩니다。"
		},
		"MORPH_FAST_APPLY": {
			"name": "Fast Apply 활성화",
			"description": "활성화하면 Kilo Code는 코드 수정에 최적화된 특수 모델을 사용하여 Fast Apply로 파일을 편집할 수 있습니다. Kilo Gateway Provider, OpenRouter 또는 Morph API 키가 필요합니다.",
			"apiProvider": "API 제공자",
			"apiProviderList": {
				"current": "현재"
			},
			"apiKey": "API 키 (선택사항)",
			"placeholder": "API 키를 입력하세요 (선택사항)",
			"modelLabel": "모델 선택",
			"modelDescription": "파일 편집에 사용할 Fast Apply 모델을 선택하세요",
			"models": {
				"auto": "자동 (기본값 - 사용 가능한 최적 모델 선택)",
				"morphFast": "Morph v3 Fast (더 빠르고 저렴한 비용)",
				"morphLarge": "Morph v3 Large (더 강력함)",
				"relace": "Relace Apply v3"
			}
		},
		"PREVENT_FOCUS_DISRUPTION": {
			"name": "백그라운드 편집",
			"description": "활성화하면 편집기 포커스 방해를 방지합니다. 파일 편집이 diff 뷰를 열거나 포커스를 빼앗지 않고 백그라운드에서 수행됩니다. Kilo Code가 변경사항을 적용하는 동안 방해받지 않고 계속 작업할 수 있습니다. 파일은 진단을 캡처하기 위해 포커스 없이 열거나 완전히 닫힌 상태로 유지할 수 있습니다."
		},
		"ASSISTANT_MESSAGE_PARSER": {
			"name": "새 메시지 파서 사용",
			"description": "실험적 스트리밍 메시지 파서를 활성화합니다. 긴 응답을 더 효율적으로 처리해 지연을 줄입니다."
		},
		"NEW_TASK_REQUIRE_TODOS": {
			"name": "새 작업에 'todos' 목록 필요",
			"description": "활성화하면 new_task 도구에 todos 매개변수를 제공해야 합니다. 이렇게 하면 모든 새 작업이 명확한 목표 목록으로 시작됩니다. 비활성화하면(기본값) 이전 버전과의 호환성을 위해 todos 매개변수는 선택 사항으로 유지됩니다."
		},
		"IMAGE_GENERATION": {
			"providerLabel": "제공업체",
			"providerDescription": "이미지 생성에 사용할 제공업체를 선택하세요.",
			"name": "AI 이미지 생성 활성화",
			"description": "활성화하면 Kilo Code는 텍스트 프롬프트에서 이미지를 생성할 수 있습니다. Kilo Code 또는 OpenRouter API 키 구성이 필요합니다.",
			"apiProvider": "API 제공자",
			"openRouterApiKeyLabel": "OpenRouter API 키",
			"openRouterApiKeyPlaceholder": "OpenRouter API 키를 입력하세요",
			"kiloCodeApiKeyLabel": "Kilo Code API 키",
			"kiloCodeApiKeyPlaceholder": "Kilo Code API 키를 입력하세요",
			"kiloCodeApiKeyPaste": "현재 Kilo Code API 키 붙여넣기",
			"getApiKeyText": "API 키를 받을 곳",
			"modelSelectionLabel": "이미지 생성 모델",
			"modelSelectionDescription": "이미지 생성에 사용할 모델을 선택하세요",
			"warningMissingKey": "⚠️ 이미지 생성에는 API 키가 필요합니다. 위에서 설정해주세요.",
			"successConfigured": "✓ 이미지 생성이 구성되었으며 사용할 준비가 되었습니다"
		},
		"INLINE_ASSIST": {
			"name": "Autocomplete",
			"description": "에디터에서 직접 빠른 코드 제안과 개선을 위한 Autocomplete 기능을 활성화합니다. 타겟 변경을 위한 빠른 작업(Cmd+I)과 컨텍스트 개선을 위한 Autocomplete가 포함됩니다."
		},
		"RUN_SLASH_COMMAND": {
			"name": "모델 시작 슬래시 명령 활성화",
<<<<<<< HEAD
			"description": "활성화되면 Kilo Code가 워크플로를 실행하기 위해 슬래시 명령을 실행할 수 있습니다."
=======
			"description": "활성화되면 Roo가 워크플로를 실행하기 위해 슬래시 명령을 실행할 수 있습니다."
		},
		"MULTIPLE_NATIVE_TOOL_CALLS": {
			"name": "병렬 도구 호출",
			"description": "활성화되면 네이티브 프로토콜이 단일 어시스턴트 메시지 턴에서 여러 도구를 실행할 수 있습니다."
>>>>>>> 2c3b2953
		}
	},
	"promptCaching": {
		"label": "프롬프트 캐싱 비활성화",
		"description": "체크하면 Kilo Code가 이 모델에 대해 프롬프트 캐싱을 사용하지 않습니다."
	},
	"temperature": {
		"useCustom": "사용자 정의 온도 사용",
		"description": "모델 응답의 무작위성을 제어합니다.",
		"rangeDescription": "높은 값은 출력을 더 무작위하게, 낮은 값은 더 결정적으로 만듭니다."
	},
	"modelInfo": {
		"supportsImages": "이미지 지원",
		"noImages": "이미지 지원 안 함",
		"supportsPromptCache": "프롬프트 캐시 지원",
		"noPromptCache": "프롬프트 캐시 지원 안 함",
		"contextWindow": "컨텍스트 창:",
		"maxOutput": "최대 출력",
		"inputPrice": "입력 가격",
		"outputPrice": "출력 가격",
		"cacheReadsPrice": "캐시 읽기 가격",
		"cacheWritesPrice": "캐시 쓰기 가격",
		"enableStreaming": "스트리밍 활성화",
		"enableR1Format": "R1 모델 매개변수 활성화",
		"enableR1FormatTips": "QWQ와 같은 R1 모델을 사용할 때 활성화해야 하며, 400 오류를 방지합니다",
		"useAzure": "Azure 사용",
		"azureApiVersion": "Azure API 버전 설정",
		"gemini": {
			"freeRequests": "* 분당 {{count}}개의 요청까지 무료. 이후에는 프롬프트 크기에 따라 요금이 부과됩니다.",
			"pricingDetails": "자세한 내용은 가격 정보를 참조하세요.",
			"billingEstimate": "* 요금은 추정치입니다 - 정확한 비용은 프롬프트 크기에 따라 달라집니다."
		}
	},
	"modelPicker": {
		"automaticFetch": "확장 프로그램은 <serviceLink>{{serviceName}}</serviceLink>에서 사용 가능한 최신 모델 목록을 자동으로 가져옵니다. 어떤 모델을 선택해야 할지 확실하지 않다면, Kilo Code는 <defaultModelLink>{{defaultModelId}}</defaultModelLink>로 가장 잘 작동합니다.",
		"label": "모델",
		"searchPlaceholder": "검색",
		"noMatchFound": "일치하는 항목 없음",
		"useCustomModel": "사용자 정의 사용: {{modelId}}"
	},
	"footer": {
		"feedback": "질문이나 피드백이 있으시면 <githubLink>github.com/Kilo-Org/kilocode</githubLink>에서 이슈를 열거나 <redditLink>reddit.com/r/kilocode</redditLink> 또는 <discordLink>kilocode.ai/discord</discordLink>에 가입하세요",
		"support": "재무 관련 문의는 <supportLink>https://kilocode.ai/support</supportLink>로 고객 지원팀에 문의하세요",
		"telemetry": {
			"label": "오류 및 사용 보고 허용",
			"description": "사용 데이터 및 오류 보고서를 보내 Kilo Code 개선에 도움을 주세요. 코드, 프롬프트 또는 개인 정보는 절대 전송되지 않습니다. 자세한 내용은 개인정보 보호정책을 참조하세요."
		},
		"settings": {
			"import": "가져오기",
			"export": "내보내기",
			"reset": "초기화"
		}
	},
	"thinkingBudget": {
		"maxTokens": "최대 tokens",
		"maxThinkingTokens": "최대 사고 tokens"
	},
	"validation": {
		"apiKey": "유효한 API 키를 입력해야 합니다.",
		"awsRegion": "Amazon Bedrock을 사용하려면 리전을 선택해야 합니다.",
		"googleCloud": "유효한 Google Cloud 프로젝트 ID와 리전을 입력해야 합니다.",
		"modelId": "유효한 모델 ID를 입력해야 합니다.",
		"modelSelector": "유효한 모델 선택기를 입력해야 합니다.",
		"openAi": "유효한 기본 URL, API 키, 모델 ID를 입력해야 합니다.",
		"arn": {
			"invalidFormat": "ARN 형식이 잘못되었습니다. 형식 요구사항을 확인하세요.",
			"regionMismatch": "경고: ARN의 리전({{arnRegion}})이 선택한 리전({{region}})과 일치하지 않습니다. 접근 문제가 발생할 수 있습니다. 제공자는 ARN의 리전을 사용합니다."
		},
		"modelAvailability": "제공한 모델 ID({{modelId}})를 사용할 수 없습니다. 다른 모델을 선택하세요.",
		"modelDeprecated": "이 모델은 더 이상 사용할 수 없습니다. 다른 모델을 선택하세요.",
		"providerNotAllowed": "제공자 '{{provider}}'는 조직에서 허용되지 않습니다",
		"modelNotAllowed": "모델 '{{model}}'은 제공자 '{{provider}}'에 대해 조직에서 허용되지 않습니다",
		"profileInvalid": "이 프로필에는 조직에서 허용되지 않는 제공자 또는 모델이 포함되어 있습니다",
		"qwenCodeOauthPath": "유효한 OAuth 자격 증명 경로를 제공해야 합니다",
		"sapAiCore": "유효한 SAP AI Core 서비스 키를 제공해야 합니다.",
		"sapAiCoreDeploymentId": "모델 '{{model}}'에 대해 실행 중인 배포를 선택해야 합니다."
	},
	"placeholders": {
		"apiKey": "API 키 입력...",
		"profileName": "프로필 이름 입력",
		"accessKey": "액세스 키 입력...",
		"secretKey": "시크릿 키 입력...",
		"sessionToken": "세션 토큰 입력...",
		"credentialsJson": "인증 정보 JSON 입력...",
		"keyFilePath": "키 파일 경로 입력...",
		"projectId": "프로젝트 ID 입력...",
		"customArn": "ARN 입력 (예: arn:aws:bedrock:us-east-1:123456789012:foundation-model/my-model)",
		"baseUrl": "기본 URL 입력...",
		"modelId": {
			"lmStudio": "예: meta-llama-3.1-8b-instruct",
			"lmStudioDraft": "예: lmstudio-community/llama-3.2-1b-instruct",
			"ollama": "예: llama3.1"
		},
		"numbers": {
			"maxTokens": "예: 4096",
			"contextWindow": "예: 128000",
			"inputPrice": "예: 0.0001",
			"outputPrice": "예: 0.0002",
			"cacheWritePrice": "예: 0.00005"
		}
	},
	"defaults": {
		"ollamaUrl": "기본값: http://localhost:11434",
		"lmStudioUrl": "기본값: http://localhost:1234",
		"geminiUrl": "기본값: https://generativelanguage.googleapis.com"
	},
	"labels": {
		"customArn": "사용자 지정 ARN",
		"useCustomArn": "사용자 지정 ARN 사용..."
	},
	"display": {
		"taskTimeline": {
			"label": "작업 타임라인 표시",
			"description": "작업 메시지의 시각적 타임라인을 유형별로 색상화하여 표시하므로, 작업 진행 상황을 빠르게 확인하고 작업 기록의 특정 지점으로 스크롤하여 돌아갈 수 있습니다."
		},
		"sendMessageOnEnter": {
			"label": "Enter로 메시지 보내기",
			"description": "활성화되면 Enter 키를 눌러 메시지를 보내고 Shift+Enter로 새 줄을 입력합니다. 대신 Shift+Enter를 사용하여 메시지를 보내려면 비활성화하세요."
		},
		"costThreshold": {
			"description": "해당 금액 이상의 요청비용만 표시합니다. 세부정보 창이 열려있을 때는 항상 비용이 표시됩니다.",
			"label": "임계값 이하 비용 숨기기",
			"currentValue": "현재 임계값: ${{value}}"
		},
		"showTimestamps": {
			"label": "타임스탬프 표시",
			"description": "채팅 화면에서 각 메시지의 타임스탬프 표시"
		}
	},
	"ghost": {
		"showGutterAnimation": {
			"label": "자동 완성 시 거터 애니메이션 표시",
			"description": "자동 완성이 실행 중일 때 편집기 거터에 애니메이션 표시기 표시",
			"preview": "애니메이션 미리보기"
		}
	},
	"includeMaxOutputTokens": "최대 출력 토큰 포함",
	"includeMaxOutputTokensDescription": "API 요청에서 최대 출력 토큰 매개변수를 전송합니다. 일부 제공업체는 이를 지원하지 않을 수 있습니다.",
	"limitMaxTokensDescription": "응답에서 최대 토큰 수 제한",
	"maxOutputTokensLabel": "최대 출력 토큰",
	"maxTokensGenerateDescription": "응답에서 생성할 최대 토큰 수",
	"serviceTier": {
		"label": "서비스 등급",
		"tooltip": "API 요청을 더 빠르게 처리하려면 우선 처리 서비스 등급을 사용해 보세요. 더 낮은 가격에 더 높은 지연 시간을 원하시면 플렉스 처리 등급을 사용해 보세요.",
		"standard": "표준",
		"flex": "플렉스",
		"priority": "우선",
		"pricingTableTitle": "서비스 등급별 가격 (100만 토큰당 가격)",
		"columns": {
			"tier": "등급",
			"input": "입력",
			"output": "출력",
			"cacheReads": "캐시 읽기"
		}
	},
	"ui": {
		"collapseThinking": {
			"label": "기본적으로 생각 메시지 접기",
			"description": "활성화하면 상호 작용할 때까지 생각 블록이 기본적으로 접힙니다"
		}
	}
}<|MERGE_RESOLUTION|>--- conflicted
+++ resolved
@@ -966,15 +966,11 @@
 		},
 		"RUN_SLASH_COMMAND": {
 			"name": "모델 시작 슬래시 명령 활성화",
-<<<<<<< HEAD
 			"description": "활성화되면 Kilo Code가 워크플로를 실행하기 위해 슬래시 명령을 실행할 수 있습니다."
-=======
-			"description": "활성화되면 Roo가 워크플로를 실행하기 위해 슬래시 명령을 실행할 수 있습니다."
 		},
 		"MULTIPLE_NATIVE_TOOL_CALLS": {
 			"name": "병렬 도구 호출",
 			"description": "활성화되면 네이티브 프로토콜이 단일 어시스턴트 메시지 턴에서 여러 도구를 실행할 수 있습니다."
->>>>>>> 2c3b2953
 		}
 	},
 	"promptCaching": {
