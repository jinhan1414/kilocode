--- conflicted
+++ resolved
@@ -3,20 +3,6 @@
 	"profilePicture": "प्रोफाइल चित्र",
 	"logOut": "लॉग आउट",
 	"testApiAuthentication": "API प्रमाणीकरण का परीक्षण करें",
-<<<<<<< HEAD
-	"signIn": "Kilo Code Cloud से कनेक्ट करें",
-	"connect": "कनेक्ट करें",
-	"cloudBenefitsTitle": "Kilo Code Cloud से कनेक्ट करें",
-	"cloudBenefitsSubtitle": "निम्नलिखित को सक्षम करने के लिए अपने prompts और telemetry को sync करें:",
-	"cloudBenefitHistory": "ऑनलाइन कार्य इतिहास",
-	"cloudBenefitSharing": "साझाकरण और सहयोग सुविधाएं",
-	"cloudBenefitMetrics": "कार्य, token और लागत आधारित उपयोग मेट्रिक्स",
-	"cloudBenefitWalkaway": "Kilo remote Control के साथ कहीं से भी कार्यों को फॉलो और नियंत्रित करें",
-	"remoteControl": "Kilo remote Control",
-	"remoteControlDescription": "Kilo Code Cloud के साथ इस वर्कस्पेस में कार्यों को फॉलो और इंटरैक्ट करने की सुविधा दें",
-	"visitCloudWebsite": "Kilo Code Cloud पर जाएं",
-	"cloudUrlPillLabel": "Kilo Code Cloud URL"
-=======
 	"signIn": "Roo Code Cloud से कनेक्ट करें",
 	"connect": "अभी कनेक्ट करें",
 	"cloudBenefitsTitle": "Roo Code Cloud से कनेक्ट करें",
@@ -42,5 +28,4 @@
 		"longRunningTask": "इसमें थोड़ा समय लग सकता है। क्लाउड के साथ कहीं से भी जारी रखें।",
 		"taskList": "रू कोड क्लाउड यहाँ है: कहीं से भी अपने कार्यों का पालन और नियंत्रण करें। <learnMoreLink>और जानें</learnMoreLink>।"
 	}
->>>>>>> 68352562
 }