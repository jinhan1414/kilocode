--- conflicted
+++ resolved
@@ -966,15 +966,11 @@
 		},
 		"RUN_SLASH_COMMAND": {
 			"name": "मॉडल द्वारा शुरू किए गए स्लैश कमांड सक्षम करें",
-<<<<<<< HEAD
 			"description": "जब सक्षम होता है, Kilo Code वर्कफ़्लो चलाने के लिए आपके स्लैश कमांड चला सकता है।"
-=======
-			"description": "जब सक्षम होता है, Roo वर्कफ़्लो चलाने के लिए आपके स्लैश कमांड चला सकता है।"
 		},
 		"MULTIPLE_NATIVE_TOOL_CALLS": {
 			"name": "समानांतर टूल कॉल",
 			"description": "सक्षम होने पर, नेटिव प्रोटोकॉल एकल सहायक संदेश टर्न में एकाधिक टूल निष्पादित कर सकता है।"
->>>>>>> 2c3b2953
 		}
 	},
 	"promptCaching": {
