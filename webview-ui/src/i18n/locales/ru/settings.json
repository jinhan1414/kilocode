--- conflicted
+++ resolved
@@ -767,15 +767,9 @@
 		},
 		"MORPH_FAST_APPLY": {
 			"name": "Включить Fast Apply",
-<<<<<<< HEAD
-			"description": "Если включено, Kilo Code может редактировать файлы с помощью Fast Apply со специализированными моделями, оптимизированными для изменения кода. Требуется провайдер Kilo Code API, OpenRouter или API-ключ Morph.",
-			"apiKey": "API-ключ Morph",
-			"placeholder": "Введите ваш API-ключ Morph",
-=======
 			"description": "Если включено, Kilo Code может редактировать файлы с помощью Fast Apply со специализированными моделями, оптимизированными для изменения кода. Требуется Kilo Gateway Provider, OpenRouter или API-ключ Morph.",
 			"apiKey": "API-ключ Morph (необязательно)",
 			"placeholder": "Введите ваш API-ключ Morph (необязательно)",
->>>>>>> b857bc06
 			"modelLabel": "Выбор модели",
 			"modelDescription": "Выберите модель Fast Apply для редактирования файлов",
 			"models": {
