--- conflicted
+++ resolved
@@ -257,11 +257,7 @@
 	"browser": {
 		"enable": {
 			"label": "Включить инструмент браузера",
-<<<<<<< HEAD
-			"description": "Если включено, Kilo Code может использовать браузер для взаимодействия с сайтами при использовании моделей, поддерживающих работу с компьютером."
-=======
-			"description": "Если включено, Roo может использовать браузер для взаимодействия с сайтами при использовании моделей, поддерживающих работу с компьютером. <0>Подробнее</0>"
->>>>>>> d2e15c16
+			"description": "Если включено, Kilo Code может использовать браузер для взаимодействия с сайтами при использовании моделей, поддерживающих работу с компьютером. <0>Подробнее</0>"
 		},
 		"viewport": {
 			"label": "Размер окна просмотра",
@@ -289,11 +285,7 @@
 	"checkpoints": {
 		"enable": {
 			"label": "Включить автоматические контрольные точки",
-<<<<<<< HEAD
-			"description": "Если включено, Kilo Code будет автоматически создавать контрольные точки во время выполнения задач, что упрощает просмотр изменений или возврат к предыдущим состояниям."
-=======
-			"description": "Если включено, Roo будет автоматически создавать контрольные точки во время выполнения задач, что упрощает просмотр изменений или возврат к предыдущим состояниям. <0>Подробнее</0>"
->>>>>>> d2e15c16
+			"description": "Если включено, Kilo Code будет автоматически создавать контрольные точки во время выполнения задач, что упрощает просмотр изменений или возврат к предыдущим состояниям. <0>Подробнее</0>"
 		}
 	},
 	"notifications": {
