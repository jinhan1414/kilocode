{
	"greeting": "Què pot fer Kilo Code per tu?",
	"task": {
		"title": "Tasca",
		"seeMore": "Veure més",
		"seeLess": "Veure menys",
		"tokens": "Tokens:",
		"cache": "Caché:",
		"apiCost": "Cost d'API:",
		"contextWindow": "Finestra de context:",
		"closeAndStart": "Tancar tasca i iniciar-ne una de nova",
		"export": "Exportar historial de tasques",
		"delete": "Eliminar tasca (Shift + Clic per ometre confirmació)",
		"condenseContext": "Condensar context de forma intel·ligent",
		"share": "Compartir tasca",
		"shareWithOrganization": "Compartir amb l'organització",
		"shareWithOrganizationDescription": "Només els membres de la teva organització poden accedir",
		"sharePublicly": "Compartir públicament",
		"sharePubliclyDescription": "Qualsevol amb l'enllaç pot accedir",
		"connectToCloud": "Connecta al núvol",
		"connectToCloudDescription": "Inicia sessió a Kilo Code Cloud per compartir tasques",
		"sharingDisabledByOrganization": "Compartició deshabilitada per l'organització",
		"shareSuccessOrganization": "Enllaç d'organització copiat al porta-retalls",
		"shareSuccessPublic": "Enllaç públic copiat al porta-retalls"
	},
	"history": {
		"title": "Historial"
	},
	"unpin": "Desfixar",
	"pin": "Fixar",
	"tokenProgress": {
		"availableSpace": "Espai disponible: {{amount}} tokens",
		"tokensUsed": "Tokens utilitzats: {{used}} de {{total}}",
		"reservedForResponse": "Reservat per a resposta del model: {{amount}} tokens"
	},
	"retry": {
		"title": "Tornar a intentar",
		"tooltip": "Torna a provar l'operació"
	},
	"startNewTask": {
		"title": "Començar una nova tasca",
		"tooltip": "Comença una nova tasca"
	},
	"reportBug": {
		"title": "Informa d'un error"
	},
	"proceedAnyways": {
		"title": "Continuar de totes maneres",
		"tooltip": "Continua mentre s'executa l'ordre"
	},
	"save": {
		"title": "Desar",
		"tooltip": "Desa els canvis del missatge"
	},
	"reject": {
		"title": "Rebutjar",
		"tooltip": "Rebutja aquesta acció"
	},
	"completeSubtaskAndReturn": "Completar la subtasca i tornar",
	"approve": {
		"title": "Aprovar",
		"tooltip": "Aprova aquesta acció"
	},
	"runCommand": {
		"title": "Executar ordre",
		"tooltip": "Executa aquesta ordre"
	},
	"proceedWhileRunning": {
		"title": "Continuar mentre s'executa",
		"tooltip": "Continua malgrat els advertiments"
	},
	"killCommand": {
		"title": "Atura l'ordre",
		"tooltip": "Atura l'ordre actual"
	},
	"resumeTask": {
		"title": "Reprendre la tasca",
		"tooltip": "Repren la tasca actual"
	},
	"terminate": {
		"title": "Finalitzar",
		"tooltip": "Finalitza la tasca actual"
	},
	"cancel": {
		"title": "Cancel·lar",
		"tooltip": "Cancel·la l'operació actual"
	},
	"scrollToBottom": "Desplaça't al final del xat",
	"about": "Genera, refactoritza i depura codi amb l'ajuda de la IA. Consulta la nostra <DocsLink>documentació</DocsLink> per obtenir més informació.",
	"onboarding": "<strong> La vostra llista de tasques en aquest espai de treball està buida. </strong> Comença escrivint una tasca a continuació. \nNo esteu segur per on començar? \nMés informació sobre què pot fer Kilo Code als documents.",
	"rooTips": {
		"boomerangTasks": {
			"title": "Orquestració de Tasques",
			"description": "Divideix les tasques en parts més petites i manejables."
		},
		"stickyModels": {
			"title": "Modes persistents",
			"description": "Cada mode recorda el vostre darrer model utilitzat"
		},
		"tools": {
			"title": "Eines",
			"description": "Permet que la IA resolgui problemes navegant per la web, executant ordres i molt més."
		},
		"customizableModes": {
			"title": "Modes personalitzables",
			"description": "Personalitats especialitzades amb comportaments propis i models assignats"
		}
	},
	"selectMode": "Selecciona el mode d'interacció",
	"selectApiConfig": "Seleccioneu la configuració de l'API",
	"selectModelConfig": "Seleccioneu el model",
	"enhancePrompt": "Millora la sol·licitud amb context addicional",
	"addImages": "Afegeix imatges al missatge",
	"sendMessage": "Envia el missatge",
	"stopTts": "Atura la síntesi de veu",
	"typeMessage": "Escriu un missatge...",
	"typeTask": "Construeix, cerca, pregunta alguna cosa",
	"addContext": "@ per afegir context, / per canviar de mode",
	"dragFiles": "manté premut shift per arrossegar fitxers",
	"dragFilesImages": "manté premut shift per arrossegar fitxers/imatges",
	"enhancePromptDescription": "El botó 'Millora la sol·licitud' ajuda a millorar la teva sol·licitud proporcionant context addicional, aclariments o reformulacions. Prova d'escriure una sol·licitud aquí i fes clic al botó de nou per veure com funciona.",
	"modeSelector": {
		"title": "Modes",
		"marketplace": "Marketplace de Modes",
		"settings": "Configuració de Modes",
		"description": "Personalitats especialitzades que adapten el comportament de Kilo Code."
	},
	"errorReadingFile": "Error en llegir el fitxer:",
	"noValidImages": "No s'ha processat cap imatge vàlida",
	"separator": "Separador",
	"edit": "Edita...",
	"forNextMode": "per al següent mode",
	"forPreviousMode": "per al mode anterior",
	"error": "Error",
	"diffError": {
		"title": "Edició fallida"
	},
	"troubleMessage": "Kilo Code està tenint problemes...",
	"apiRequest": {
		"title": "Sol·licitud API",
		"failed": "Sol·licitud API ha fallat",
		"streaming": "Sol·licitud API...",
		"cancelled": "Sol·licitud API cancel·lada",
		"streamingFailed": "Transmissió API ha fallat"
	},
	"checkpoint": {
		"initial": "Punt de control inicial",
		"regular": "Punt de control",
		"initializingWarning": "Encara s'està inicialitzant el punt de control... Si això triga massa, pots desactivar els punts de control a la <settingsLink>configuració</settingsLink> i reiniciar la teva tasca.",
		"menu": {
			"viewDiff": "Veure diferències",
			"restore": "Restaurar punt de control",
			"restoreFiles": "Restaurar arxius",
			"restoreFilesDescription": "Restaura els arxius del teu projecte a una instantània presa en aquest punt.",
			"restoreFilesAndTask": "Restaurar arxius i tasca",
			"confirm": "Confirmar",
			"cancel": "Cancel·lar",
			"cannotUndo": "Aquesta acció no es pot desfer.",
			"restoreFilesAndTaskDescription": "Restaura els arxius del teu projecte a una instantània presa en aquest punt i elimina tots els missatges posteriors a aquest punt."
		},
		"current": "Actual"
	},
	"instructions": {
		"wantsToFetch": "Kilo Code vol obtenir instruccions detallades per ajudar amb la tasca actual."
	},
	"fileOperations": {
		"wantsToRead": "Kilo Code vol llegir aquest fitxer:",
		"wantsToReadOutsideWorkspace": "Kilo Code vol llegir aquest fitxer fora de l'espai de treball:",
		"didRead": "Kilo Code ha llegit aquest fitxer:",
		"wantsToEdit": "Kilo Code vol editar aquest fitxer:",
		"wantsToEditOutsideWorkspace": "Kilo Code vol editar aquest fitxer fora de l'espai de treball:",
		"wantsToEditProtected": "Kilo Code vol editar un fitxer de configuració protegit:",
		"wantsToCreate": "Kilo Code vol crear un nou fitxer:",
		"wantsToSearchReplace": "Kilo Code vol realitzar cerca i substitució en aquest fitxer:",
		"didSearchReplace": "Kilo Code ha realitzat cerca i substitució en aquest fitxer:",
		"wantsToInsert": "Kilo Code vol inserir contingut en aquest fitxer:",
		"wantsToInsertWithLineNumber": "Kilo Code vol inserir contingut a la línia {{lineNumber}} d'aquest fitxer:",
		"wantsToInsertAtEnd": "Kilo Code vol afegir contingut al final d'aquest fitxer:",
		"wantsToReadAndXMore": "En Kilo Code vol llegir aquest fitxer i {{count}} més:",
		"wantsToReadMultiple": "Kilo Code vol llegir diversos fitxers:",
		"wantsToApplyBatchChanges": "Kilo Code vol aplicar canvis a múltiples fitxers:"
	},
	"directoryOperations": {
		"wantsToViewTopLevel": "Kilo Code vol veure els fitxers de nivell superior en aquest directori:",
		"didViewTopLevel": "Kilo Code ha vist els fitxers de nivell superior en aquest directori:",
		"wantsToViewRecursive": "Kilo Code vol veure recursivament tots els fitxers en aquest directori:",
		"didViewRecursive": "Kilo Code ha vist recursivament tots els fitxers en aquest directori:",
		"wantsToViewDefinitions": "Kilo Code vol veure noms de definicions de codi font utilitzats en aquest directori:",
		"didViewDefinitions": "Kilo Code ha vist noms de definicions de codi font utilitzats en aquest directori:",
		"wantsToSearch": "Kilo Code vol cercar en aquest directori <code>{{regex}}</code>:",
		"didSearch": "Kilo Code ha cercat en aquest directori <code>{{regex}}</code>:",
		"wantsToSearchOutsideWorkspace": "Kilo Code vol cercar en aquest directori (fora de l'espai de treball) <code>{{regex}}</code>:",
		"didSearchOutsideWorkspace": "Kilo Code ha cercat en aquest directori (fora de l'espai de treball) <code>{{regex}}</code>:",
		"wantsToViewTopLevelOutsideWorkspace": "Kilo Code vol veure els fitxers de nivell superior en aquest directori (fora de l'espai de treball):",
		"didViewTopLevelOutsideWorkspace": "Kilo Code ha vist els fitxers de nivell superior en aquest directori (fora de l'espai de treball):",
		"wantsToViewRecursiveOutsideWorkspace": "Kilo Code vol veure recursivament tots els fitxers en aquest directori (fora de l'espai de treball):",
		"didViewRecursiveOutsideWorkspace": "Kilo Code ha vist recursivament tots els fitxers en aquest directori (fora de l'espai de treball):",
		"wantsToViewDefinitionsOutsideWorkspace": "Kilo Code vol veure noms de definicions de codi font utilitzats en aquest directori (fora de l'espai de treball):",
		"didViewDefinitionsOutsideWorkspace": "Kilo Code ha vist noms de definicions de codi font utilitzats en aquest directori (fora de l'espai de treball):"
	},
	"commandOutput": "Sortida de l'ordre",
	"response": "Resposta",
	"arguments": "Arguments",
	"mcp": {
		"wantsToUseTool": "Kilo Code vol utilitzar una eina al servidor MCP {{serverName}}:",
		"wantsToAccessResource": "Kilo Code vol accedir a un recurs al servidor MCP {{serverName}}:"
	},
	"modes": {
		"wantsToSwitch": "Kilo Code vol canviar a mode <code>{{mode}}</code>",
		"wantsToSwitchWithReason": "Kilo Code vol canviar a mode <code>{{mode}}</code> perquè: {{reason}}",
		"didSwitch": "Kilo Code ha canviat a mode <code>{{mode}}</code>",
		"didSwitchWithReason": "Kilo Code ha canviat a mode <code>{{mode}}</code> perquè: {{reason}}"
	},
	"subtasks": {
		"wantsToCreate": "Kilo Code vol crear una nova subtasca en mode <code>{{mode}}</code>:",
		"wantsToFinish": "Kilo Code vol finalitzar aquesta subtasca",
		"newTaskContent": "Instruccions de la subtasca",
		"completionContent": "Subtasca completada",
		"resultContent": "Resultats de la subtasca",
		"defaultResult": "Si us plau, continua amb la següent tasca.",
		"completionInstructions": "Subtasca completada! Pots revisar els resultats i suggerir correccions o següents passos. Si tot sembla correcte, confirma per tornar el resultat a la tasca principal."
	},
	"questions": {
		"hasQuestion": "Kilo Code té una pregunta:"
	},
	"taskCompleted": "Tasca completada",
	"powershell": {
		"issues": "Sembla que estàs tenint problemes amb Windows PowerShell, si us plau consulta aquesta documentació per a més informació."
	},
	"autoApprove": {
		"title": "Aprovació automàtica:",
		"none": "Cap",
<<<<<<< HEAD
		"description": "L'aprovació automàtica permet a Kilo Code realitzar accions sense demanar permís. Activa-la només per a accions en les que confies plenament. Configuració més detallada disponible a la <settingsLink>Configuració</settingsLink>."
=======
		"description": "L'aprovació automàtica permet a Roo Code realitzar accions sense demanar permís. Activa-la només per a accions en les que confies plenament. Configuració més detallada disponible a la <settingsLink>Configuració</settingsLink>.",
		"selectOptionsFirst": "Selecciona almenys una opció a continuació per activar l'aprovació automàtica",
		"toggleAriaLabel": "Commuta l'aprovació automàtica",
		"disabledAriaLabel": "Aprovació automàtica desactivada: seleccioneu primer les opcions"
>>>>>>> a0e640cd
	},
	"reasoning": {
		"thinking": "Pensant",
		"seconds": "{{count}}s"
	},
	"contextCondense": {
		"title": "Context condensat",
		"condensing": "Condensant context...",
		"errorHeader": "Error en condensar el context",
		"tokens": "tokens"
	},
	"followUpSuggest": {
		"copyToInput": "Copiar a l'entrada (o Shift + clic)",
		"autoSelectCountdown": "Selecció automàtica en {{count}}s",
		"countdownDisplay": "{{count}}s"
	},
	"announcement": {
		"title": "🎉 Roo Code {{version}} Llançat",
		"description": "Roo Code {{version}} porta noves funcions potents i millores significatives per millorar el vostre flux de treball de desenvolupament.",
		"whatsNew": "Novetats",
		"feature1": "<bold>Indexació de Base de Codi Graduada d'Experimental</bold>: La indexació completa de la base de codi ara és estable i està llesta per a ús en producció amb cerca millorada i comprensió del context.",
		"feature2": "<bold>Nova Funcionalitat de Llista de Tasques Pendents</bold>: Mantingueu les vostres tasques en el bon camí amb gestió integrada de tasques pendents que us ajuda a mantenir-vos organitzats i centrats en els vostres objectius de desenvolupament.",
		"feature3": "<bold>Transicions Millorades d'Arquitecte a Codi</bold>: Transferències fluides de la planificació en mode Arquitecte a la implementació en mode Codi.",
		"hideButton": "Amaga l'anunci",
		"detailsDiscussLinks": "Obtén més detalls i uneix-te a les discussions a <discordLink>Discord</discordLink> i <redditLink>Reddit</redditLink> 🚀"
	},
	"browser": {
		"rooWantsToUse": "Kilo Code vol utilitzar el navegador:",
		"consoleLogs": "Registres de consola",
		"noNewLogs": "(Cap registre nou)",
		"screenshot": "Captura de pantalla del navegador",
		"cursor": "cursor",
		"navigation": {
			"step": "Pas {{current}} de {{total}}",
			"previous": "Anterior",
			"next": "Següent"
		},
		"sessionStarted": "Sessió de navegador iniciada",
		"actions": {
			"title": "Acció de navegació: ",
			"launch": "Iniciar navegador a {{url}}",
			"click": "Clic ({{coordinate}})",
			"type": "Escriure \"{{text}}\"",
			"scrollDown": "Desplaçar avall",
			"scrollUp": "Desplaçar amunt",
			"close": "Tancar navegador"
		}
	},
	"codeblock": {
		"tooltips": {
			"expand": "Expandir bloc de codi",
			"collapse": "Contraure bloc de codi",
			"enable_wrap": "Activar ajustament de línia",
			"disable_wrap": "Desactivar ajustament de línia",
			"copy_code": "Copiar codi"
		}
	},
	"systemPromptWarning": "ADVERTÈNCIA: S'ha activat una substitució personalitzada d'instruccions del sistema. Això pot trencar greument la funcionalitat i causar un comportament impredictible.",
	"profileViolationWarning": "El perfil actual no és compatible amb la configuració de la teva organització",
	"shellIntegration": {
		"title": "Advertència d'execució d'ordres",
		"description": "La teva ordre s'està executant sense la integració de shell del terminal VSCode. Per suprimir aquest advertiment, pots desactivar la integració de shell a la secció <strong>Terminal</strong> de la <settingsLink>configuració de Kilo Code</settingsLink> o solucionar problemes d'integració del terminal VSCode utilitzant l'enllaç a continuació.",
		"troubleshooting": "Fes clic aquí per a la documentació d'integració de shell."
	},
	"ask": {
		"autoApprovedRequestLimitReached": {
			"title": "S'ha arribat al límit de sol·licituds aprovades automàticament",
			"description": "Kilo Code ha arribat al límit aprovat automàticament de {{count}} sol·licitud(s) d'API. Vols reiniciar el comptador i continuar amb la tasca?",
			"button": "Reiniciar i continuar"
		}
	},
	"codebaseSearch": {
<<<<<<< HEAD
		"wantsToSearch": "Kilo Code vol cercar a la base de codi <code>{{query}}</code>:",
		"wantsToSearchWithPath": "Kilo Code vol cercar a la base de codi <code>{{query}}</code> a <code>{{path}}</code>:",
		"didSearch": "S'han trobat {{count}} resultat(s) per a <code>{{query}}</code>:",
=======
		"wantsToSearch": "Roo vol cercar a la base de codi <code>{{query}}</code>:",
		"wantsToSearchWithPath": "Roo vol cercar a la base de codi <code>{{query}}</code> a <code>{{path}}</code>:",
		"didSearch_one": "S'ha trobat 1 resultat",
		"didSearch_other": "S'han trobat {{count}} resultats",
>>>>>>> a0e640cd
		"resultTooltip": "Puntuació de similitud: {{score}} (fes clic per obrir el fitxer)"
	},
	"read-batch": {
		"approve": {
			"title": "Aprovar tot"
		},
		"deny": {
			"title": "Denegar tot"
		}
	},
	"indexingStatus": {
		"ready": "Índex preparat",
		"indexing": "Indexant {{percentage}}%",
		"indexed": "Indexat",
		"error": "Error d'índex",
		"status": "Estat de l'índex"
	},
	"versionIndicator": {
		"ariaLabel": "Versió {{version}} - Feu clic per veure les notes de llançament"
	},
	"editMessage": {
		"placeholder": "Edita el teu missatge..."
	}
}<|MERGE_RESOLUTION|>--- conflicted
+++ resolved
@@ -230,14 +230,10 @@
 	"autoApprove": {
 		"title": "Aprovació automàtica:",
 		"none": "Cap",
-<<<<<<< HEAD
-		"description": "L'aprovació automàtica permet a Kilo Code realitzar accions sense demanar permís. Activa-la només per a accions en les que confies plenament. Configuració més detallada disponible a la <settingsLink>Configuració</settingsLink>."
-=======
 		"description": "L'aprovació automàtica permet a Roo Code realitzar accions sense demanar permís. Activa-la només per a accions en les que confies plenament. Configuració més detallada disponible a la <settingsLink>Configuració</settingsLink>.",
 		"selectOptionsFirst": "Selecciona almenys una opció a continuació per activar l'aprovació automàtica",
 		"toggleAriaLabel": "Commuta l'aprovació automàtica",
 		"disabledAriaLabel": "Aprovació automàtica desactivada: seleccioneu primer les opcions"
->>>>>>> a0e640cd
 	},
 	"reasoning": {
 		"thinking": "Pensant",
@@ -310,16 +306,10 @@
 		}
 	},
 	"codebaseSearch": {
-<<<<<<< HEAD
-		"wantsToSearch": "Kilo Code vol cercar a la base de codi <code>{{query}}</code>:",
-		"wantsToSearchWithPath": "Kilo Code vol cercar a la base de codi <code>{{query}}</code> a <code>{{path}}</code>:",
-		"didSearch": "S'han trobat {{count}} resultat(s) per a <code>{{query}}</code>:",
-=======
 		"wantsToSearch": "Roo vol cercar a la base de codi <code>{{query}}</code>:",
 		"wantsToSearchWithPath": "Roo vol cercar a la base de codi <code>{{query}}</code> a <code>{{path}}</code>:",
 		"didSearch_one": "S'ha trobat 1 resultat",
 		"didSearch_other": "S'han trobat {{count}} resultats",
->>>>>>> a0e640cd
 		"resultTooltip": "Puntuació de similitud: {{score}} (fes clic per obrir el fitxer)"
 	},
 	"read-batch": {
