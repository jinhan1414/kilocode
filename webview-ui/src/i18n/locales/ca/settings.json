{
	"common": {
		"save": "Desar",
		"done": "Fet",
		"cancel": "Cancel·lar",
		"reset": "Restablir",
		"select": "Seleccionar",
		"add": "Afegir capçalera",
		"remove": "Eliminar"
	},
	"header": {
		"title": "Configuració",
		"saveButtonTooltip": "Desar canvis",
		"nothingChangedTooltip": "No s'ha canviat res",
		"doneButtonTooltip": "Descartar els canvis no desats i tancar el panell de configuració"
	},
	"unsavedChangesDialog": {
		"title": "Canvis no desats",
		"description": "Voleu descartar els canvis i continuar?",
		"cancelButton": "Cancel·lar",
		"discardButton": "Descartar canvis"
	},
	"sections": {
		"providers": "Proveïdors",
		"autoApprove": "Auto-aprovació",
		"browser": "Accés a l'ordinador",
		"checkpoints": "Punts de control",
		"display": "Mostrar",
		"notifications": "Notificacions",
		"contextManagement": "Context",
		"terminal": "Terminal",
		"slashCommands": "Comandes de barra",
		"prompts": "Indicacions",
		"ui": "UI",
		"experimental": "Experimental",
		"language": "Idioma",
		"about": "Sobre Kilo Code",
		"autoPurge": "Auto-neteja"
	},
	"slashCommands": {
		"description": "Gestiona les teves comandes de barra per executar ràpidament fluxos de treball i accions personalitzades. <DocsLink>Aprèn-ne més</DocsLink>"
	},
	"prompts": {
		"description": "Configura les indicacions de suport utilitzades per a accions ràpides com millorar indicacions, explicar codi i solucionar problemes. Aquestes indicacions ajuden Kilo Code a proporcionar millor assistència per a tasques comunes de desenvolupament."
	},
	"codeIndex": {
		"title": "Indexació de codi",
		"enableLabel": "Habilitar indexació de codi",
		"enableDescription": "Habilita la indexació de codi per millorar la cerca i la comprensió del context",
		"profileLabel": "Proveïdor d'embeddings",
		"selectProfilePlaceholder": "Seleccionar proveïdor",
		"openaiProvider": "OpenAI",
		"ollamaProvider": "Ollama",
		"geminiProvider": "Gemini",
		"geminiApiKeyLabel": "Clau API:",
		"geminiApiKeyPlaceholder": "Introduïu la vostra clau d'API de Gemini",
		"mistralProvider": "Mistral",
		"mistralApiKeyLabel": "Clau de l'API:",
		"mistralApiKeyPlaceholder": "Introduïu la vostra clau de l'API de Mistral",
		"vercelAiGatewayProvider": "Vercel AI Gateway",
		"vercelAiGatewayApiKeyLabel": "Clau API",
		"vercelAiGatewayApiKeyPlaceholder": "Introduïu la vostra clau API de Vercel AI Gateway",
		"openRouterProvider": "OpenRouter",
		"openRouterApiKeyLabel": "Clau de l'API d'OpenRouter",
		"openRouterApiKeyPlaceholder": "Introduïu la vostra clau de l'API d'OpenRouter",
		"openaiCompatibleProvider": "Compatible amb OpenAI",
		"openAiKeyLabel": "Clau API OpenAI",
		"openAiKeyPlaceholder": "Introduïu la vostra clau API OpenAI",
		"openAiCompatibleBaseUrlLabel": "URL base",
		"openAiCompatibleApiKeyLabel": "Clau API",
		"openAiCompatibleApiKeyPlaceholder": "Introduïu la vostra clau API",
		"openAiCompatibleModelDimensionLabel": "Dimensió d'Embedding:",
		"modelDimensionLabel": "Dimensió del model",
		"openAiCompatibleModelDimensionPlaceholder": "p. ex., 1536",
		"openAiCompatibleModelDimensionDescription": "La dimensió d'embedding (mida de sortida) per al teu model. Consulta la documentació del teu proveïdor per a aquest valor. Valors comuns: 384, 768, 1536, 3072.",
		"modelLabel": "Model",
		"selectModelPlaceholder": "Seleccionar model",
		"ollamaUrlLabel": "URL d'Ollama:",
		"qdrantUrlLabel": "URL de Qdrant",
		"qdrantKeyLabel": "Clau de Qdrant:",
		"startIndexingButton": "Iniciar",
		"clearIndexDataButton": "Esborrar índex",
		"unsavedSettingsMessage": "Si us plau, deseu la configuració abans d'iniciar el procés d'indexació.",
		"clearDataDialog": {
			"title": "Esteu segur?",
			"description": "Aquesta acció no es pot desfer. Eliminarà permanentment les dades d'índex de la vostra base de codi.",
			"cancelButton": "Cancel·lar",
			"confirmButton": "Esborrar dades"
		},
		"description": "Configureu la configuració d'indexació de la base de codi per habilitar la cerca semàntica del vostre projecte. <0>Més informació</0>",
		"statusTitle": "Estat",
		"settingsTitle": "Configuració d'indexació",
		"disabledMessage": "La indexació de la base de codi està actualment deshabilitada. Habiliteu-la a la configuració global per configurar les opcions d'indexació.",
		"embedderProviderLabel": "Proveïdor d'embeddings",
		"modelPlaceholder": "Introduïu el nom del model",
		"selectModel": "Seleccioneu un model",
		"ollamaBaseUrlLabel": "URL base d'Ollama",
		"qdrantApiKeyLabel": "Clau API de Qdrant",
		"qdrantApiKeyPlaceholder": "Introduïu la vostra clau API de Qdrant (opcional)",
		"setupConfigLabel": "Configuració",
		"ollamaUrlPlaceholder": "http://localhost:11434",
		"openAiCompatibleBaseUrlPlaceholder": "https://api.example.com",
		"modelDimensionPlaceholder": "1536",
		"qdrantUrlPlaceholder": "http://localhost:6333",
		"saveError": "Error en desar la configuració",
		"modelDimensions": "({{dimension}} dimensions)",
		"saveSuccess": "Configuració desada correctament",
		"saving": "Desant...",
		"saveSettings": "Desar",
		"indexingStatuses": {
			"standby": "En espera",
			"indexing": "Indexant",
			"indexed": "Indexat",
			"error": "Error"
		},
		"close": "Tancar",
		"validation": {
			"invalidQdrantUrl": "URL de Qdrant no vàlida",
			"invalidOllamaUrl": "URL d'Ollama no vàlida",
			"invalidBaseUrl": "URL de base no vàlida",
			"qdrantUrlRequired": "Cal una URL de Qdrant",
			"openaiApiKeyRequired": "Cal una clau d'API d'OpenAI",
			"modelSelectionRequired": "Cal seleccionar un model",
			"apiKeyRequired": "Cal una clau d'API",
			"modelIdRequired": "Cal un ID de model",
			"modelDimensionRequired": "Cal una dimensió de model",
			"geminiApiKeyRequired": "Cal una clau d'API de Gemini",
			"mistralApiKeyRequired": "La clau de l'API de Mistral és requerida",
			"vercelAiGatewayApiKeyRequired": "Es requereix la clau API de Vercel AI Gateway",
			"ollamaBaseUrlRequired": "Cal una URL base d'Ollama",
			"baseUrlRequired": "Cal una URL base",
			"modelDimensionMinValue": "La dimensió del model ha de ser superior a 0",
			"openRouterApiKeyRequired": "Clau API d'OpenRouter és requerida"
		},
		"advancedConfigLabel": "Configuració avançada",
		"searchMinScoreLabel": "Llindar de puntuació de cerca",
		"searchMinScoreDescription": "Puntuació mínima de similitud (0.0-1.0) requerida per als resultats de la cerca. Valors més baixos retornen més resultats però poden ser menys rellevants. Valors més alts retornen menys resultats però més rellevants.",
		"searchMinScoreResetTooltip": "Restablir al valor per defecte (0.4)",
		"searchMaxResultsLabel": "Màxim de resultats de cerca",
		"searchMaxResultsDescription": "Nombre màxim de resultats de cerca a retornar quan es consulta l'índex de la base de codi. Els valors més alts proporcionen més context però poden incloure resultats menys rellevants.",
		"resetToDefault": "Restablir al valor per defecte",
		"cancelling": "S'està cancel·lant...",
		"cancelIndexingButton": "Cancel·la la indexació"
	},
	"autoApprove": {
		"toggleShortcut": "Pots configurar una drecera global per a aquesta configuració <SettingsLink>a les preferències del teu IDE</SettingsLink>.",
		"description": "Permet que Kilo Code realitzi operacions automàticament sense requerir aprovació. Activeu aquesta configuració només si confieu plenament en la IA i enteneu els riscos de seguretat associats.",
		"enabled": "Auto-aprovació activada",
		"toggleAriaLabel": "Commuta l'aprovació automàtica",
		"disabledAriaLabel": "Aprovació automàtica desactivada: seleccioneu primer les opcions",
		"readOnly": {
			"label": "Llegir",
			"description": "Quan està activat, Kilo Code veurà automàticament el contingut del directori i llegirà fitxers sense que calgui fer clic al botó Aprovar.",
			"outsideWorkspace": {
				"label": "Incloure fitxers fora de l'espai de treball",
				"description": "Permetre a Kilo Code llegir fitxers fora de l'espai de treball actual sense requerir aprovació."
			}
		},
		"write": {
			"label": "Escriure",
			"description": "Crear i editar fitxers automàticament sense requerir aprovació",
			"delayLabel": "Retard després d'escriptura per permetre que els diagnòstics detectin possibles problemes",
			"outsideWorkspace": {
				"label": "Incloure fitxers fora de l'espai de treball",
				"description": "Permetre a Kilo Code crear i editar fitxers fora de l'espai de treball actual sense requerir aprovació."
			},
			"protected": {
				"label": "Incloure fitxers protegits",
				"description": "Permetre a Kilo Code crear i editar fitxers protegits (com .kilocodeignore i fitxers de configuració .kilocode/) sense requerir aprovació."
			}
		},
		"browser": {
			"label": "Navegador",
			"description": "Realitzar accions del navegador automàticament sense requerir aprovació. Nota: Només s'aplica quan el model admet l'ús de l'ordinador"
		},
		"retry": {
			"label": "Reintentar",
			"description": "Tornar a intentar sol·licituds d'API fallides automàticament quan el servidor retorna una resposta d'error",
			"delayLabel": "Retard abans de tornar a intentar la sol·licitud"
		},
		"mcp": {
			"label": "MCP",
			"description": "Habilitar l'aprovació automàtica d'eines MCP individuals a la vista de Servidors MCP (requereix tant aquesta configuració com la casella \"Permetre sempre\" de l'eina)"
		},
		"modeSwitch": {
			"label": "Mode",
			"description": "Canviar automàticament entre diferents modes sense requerir aprovació"
		},
		"subtasks": {
			"label": "Subtasques",
			"description": "Permetre la creació i finalització de subtasques sense requerir aprovació"
		},
		"followupQuestions": {
			"label": "Pregunta",
			"description": "Seleccionar automàticament la primera resposta suggerida per a preguntes de seguiment després del temps d'espera configurat",
			"timeoutLabel": "Temps d'espera abans de seleccionar automàticament la primera resposta"
		},
		"execute": {
			"label": "Executar",
			"description": "Executar automàticament comandes de terminal permeses sense requerir aprovació",
			"allowedCommands": "Comandes d'auto-execució permeses",
			"allowedCommandsDescription": "Prefixos de comandes que poden ser executats automàticament quan \"Aprovar sempre operacions d'execució\" està habilitat. Afegeix * per permetre totes les comandes (usar amb precaució).",
			"deniedCommands": "Comandes denegades",
			"deniedCommandsDescription": "Prefixos de comandes que es rebutjaran automàticament sense requerir aprovació. En cas de conflicte amb comandes permeses, la coincidència de prefix més llarga té prioritat. Afegeix * per denegar totes les comandes.",
			"commandPlaceholder": "Introduïu prefix de comanda (ex. 'git ')",
			"deniedCommandPlaceholder": "Introduïu prefix de comanda a denegar (ex. 'rm -rf')",
			"addButton": "Afegir",
			"autoDenied": "Les comandes amb el prefix `{{prefix}}` han estat prohibides per l'usuari. No eludeixis aquesta restricció executant una altra comanda."
		},
		"showMenu": {
			"label": "Mostrar menú d'aprovació automàtica a la vista de xat",
			"description": "Quan està habilitat, el menú d'aprovació automàtica es mostrarà a la part inferior de la vista de xat, permetent un accés ràpid a la configuració d'aprovació automàtica"
		},
		"updateTodoList": {
			"label": "Todo",
			"description": "La llista de tasques es actualitza automàticament sense aprovació"
		},
		"apiRequestLimit": {
			"title": "Màximes Sol·licituds",
			"description": "Fes aquesta quantitat de sol·licituds API automàticament abans de demanar aprovació per continuar amb la tasca.",
			"unlimited": "Il·limitat"
		},
		"selectOptionsFirst": "Seleccioneu almenys una opció a continuació per activar l'aprovació automàtica",
		"apiCostLimit": {
			"title": "Cost Màxim",
			"unlimited": "Il·limitat"
		},
		"maxLimits": {
			"description": "Fes sol·licituds automàticament fins a aquests límits abans de demanar aprovació per continuar."
		}
	},
	"providers": {
		"providerDocumentation": "Documentació de {{provider}}",
		"configProfile": "Perfil de configuració",
		"description": "Deseu diferents configuracions d'API per canviar ràpidament entre proveïdors i configuracions.",
		"apiProvider": "Proveïdor d'API",
		"model": "Model",
		"nameEmpty": "El nom no pot estar buit",
		"nameExists": "Ja existeix un perfil amb aquest nom",
		"deleteProfile": "Esborrar perfil",
		"invalidArnFormat": "Format ARN no vàlid. Comprova els exemples anteriors.",
		"enterNewName": "Introduïu un nou nom",
		"addProfile": "Afegeix perfil",
		"renameProfile": "Canvia el nom del perfil",
		"newProfile": "Nou perfil de configuració",
		"enterProfileName": "Introduïu el nom del perfil",
		"createProfile": "Crea perfil",
		"cannotDeleteOnlyProfile": "No es pot eliminar l'únic perfil",
		"searchPlaceholder": "Cerca perfils",
		"searchProviderPlaceholder": "Cerca proveïdors",
		"noProviderMatchFound": "No s'han trobat proveïdors",
		"noMatchFound": "No s'han trobat perfils coincidents",
		"vscodeLmDescription": "L'API del model de llenguatge de VS Code us permet executar models proporcionats per altres extensions de VS Code (incloent-hi però limitat a, GitHub Copilot). La manera més senzilla de començar és instal·lar les extensions Copilot i Copilot Chat des del VS Code Marketplace.",
		"vscodeLmUnavailable": "El suport de models de llenguatge de VS Code només està disponible a Visual Studio Code. Els forks com VSCodium i altres poden no funcionar. A més, aquesta capacitat no està disponible a les eines JetBrains.",
		"vscodeLmUnavailableInstructions": "Assegureu-vos que utilitzeu una eina compatible i que VS Code Chat estigui instal·lat i habilitat",
		"awsCustomArnUse": "Introduïu un ARN vàlid d'Amazon Bedrock per al model que voleu utilitzar. Exemples de format:",
		"awsCustomArnDesc": "Assegureu-vos que la regió a l'ARN coincideix amb la regió d'AWS seleccionada anteriorment.",
		"openRouterApiKey": "Clau API d'OpenRouter",
		"getOpenRouterApiKey": "Obtenir clau API d'OpenRouter",
		"vercelAiGatewayApiKey": "Clau API de Vercel AI Gateway",
		"getVercelAiGatewayApiKey": "Obtenir clau API de Vercel AI Gateway",
		"apiKeyStorageNotice": "Les claus API s'emmagatzemen de forma segura a l'Emmagatzematge Secret de VSCode",
		"glamaApiKey": "Clau API de Glama",
		"getGlamaApiKey": "Obtenir clau API de Glama",
		"useCustomBaseUrl": "Utilitzar URL base personalitzada",
		"useReasoning": "Activar raonament",
		"useHostHeader": "Utilitzar capçalera Host personalitzada",
		"useLegacyFormat": "Utilitzar el format d'API OpenAI antic",
		"customHeaders": "Capçaleres personalitzades",
		"headerName": "Nom de la capçalera",
		"headerValue": "Valor de la capçalera",
		"noCustomHeaders": "No hi ha capçaleres personalitzades definides. Feu clic al botó + per afegir-ne una.",
		"requestyApiKey": "Clau API de Requesty",
		"refreshModels": {
			"label": "Actualitzar models",
			"hint": "Si us plau, torneu a obrir la configuració per veure els models més recents.",
			"loading": "Actualitzant la llista de models...",
			"success": "Llista de models actualitzada correctament!",
			"error": "No s'ha pogut actualitzar la llista de models. Si us plau, torneu-ho a provar."
		},
		"getRequestyApiKey": "Obtenir clau API de Requesty",
		"getRequestyBaseUrl": "URL base",
		"requestyUseCustomBaseUrl": "Utilitza l'URL base personalitzada",
		"openRouterTransformsText": "Comprimir prompts i cadenes de missatges a la mida del context (<a>Transformacions d'OpenRouter</a>)",
		"anthropicApiKey": "Clau API d'Anthropic",
		"getAnthropicApiKey": "Obtenir clau API d'Anthropic",
		"anthropicUseAuthToken": "Passar la clau API d'Anthropic com a capçalera d'autorització en lloc de X-Api-Key",
		"anthropic1MContextBetaLabel": "Activa la finestra de context d'1M (Beta)",
		"anthropic1MContextBetaDescription": "Amplia la finestra de context a 1 milió de tokens per a Claude Sonnet 4",
		"awsBedrock1MContextBetaLabel": "Activa la finestra de context d'1M (Beta)",
		"awsBedrock1MContextBetaDescription": "Amplia la finestra de context a 1 milió de tokens per a Claude Sonnet 4",
		"cerebrasApiKey": "Clau API de Cerebras",
		"getCerebrasApiKey": "Obtenir clau API de Cerebras",
		"chutesApiKey": "Clau API de Chutes",
		"getChutesApiKey": "Obtenir clau API de Chutes",
		"fireworksApiKey": "Clau API de Fireworks",
		"getFireworksApiKey": "Obtenir clau API de Fireworks",
		"syntheticApiKey": "Clau API de Synthetic",
		"getSyntheticApiKey": "Obtenir clau API de Synthetic",
		"featherlessApiKey": "Clau API de Featherless",
		"getFeatherlessApiKey": "Obtenir clau API de Featherless",
		"ioIntelligenceApiKey": "Clau API d'IO Intelligence",
		"ioIntelligenceApiKeyPlaceholder": "Introdueix la teva clau d'API de IO Intelligence",
		"getIoIntelligenceApiKey": "Obtenir clau API d'IO Intelligence",
		"deepSeekApiKey": "Clau API de DeepSeek",
		"getDeepSeekApiKey": "Obtenir clau API de DeepSeek",
		"doubaoApiKey": "Clau API de Doubao",
		"getDoubaoApiKey": "Obtenir clau API de Doubao",
		"moonshotApiKey": "Clau API de Moonshot",
		"getMoonshotApiKey": "Obtenir clau API de Moonshot",
		"moonshotBaseUrl": "Punt d'entrada de Moonshot",
		"zaiApiKey": "Clau API de Z AI",
		"getZaiApiKey": "Obtenir clau API de Z AI",
		"zaiEntrypoint": "Punt d'entrada de Z AI",
		"zaiEntrypointDescription": "Si us plau, seleccioneu el punt d'entrada de l'API apropiat segons la vostra ubicació. Si sou a la Xina, trieu open.bigmodel.cn. Altrament, trieu api.z.ai.",
		"minimaxApiKey": "Clau API de MiniMax",
		"getMiniMaxApiKey": "Obtenir clau API de MiniMax",
		"minimaxBaseUrl": "Punt d'entrada de MiniMax",
		"geminiApiKey": "Clau API de Gemini",
		"getGroqApiKey": "Obtenir clau API de Groq",
		"groqApiKey": "Clau API de Groq",
		"getSambaNovaApiKey": "Obtenir clau API de SambaNova",
		"sambaNovaApiKey": "Clau API de SambaNova",
		"getHuggingFaceApiKey": "Obtenir clau API de Hugging Face",
		"huggingFaceApiKey": "Clau API de Hugging Face",
		"getOvhCloudAiEndpointsApiKey": "Obtenir clau API de OVHcloud AI Endpoints",
		"ovhCloudAiEndpointsApiKey": "Clau API de OVHcloud AI Endpoints",
		"ovhCloudAiEndpointsBaseUrl": "URL base",
		"getOvhCloudAiEndpointsBaseUrl": "Utilitzar una URL base personalitzada",
		"huggingFaceModelId": "ID del model",
		"huggingFaceLoading": "Carregant...",
		"huggingFaceModelsCount": "({{count}} models)",
		"huggingFaceSelectModel": "Selecciona un model...",
		"huggingFaceSearchModels": "Cerca models...",
		"huggingFaceNoModelsFound": "No s'han trobat models",
		"huggingFaceProvider": "Proveïdor",
		"huggingFaceProviderAuto": "Automàtic",
		"huggingFaceSelectProvider": "Selecciona un proveïdor...",
		"huggingFaceSearchProviders": "Cerca proveïdors...",
		"huggingFaceNoProvidersFound": "No s'han trobat proveïdors",
		"getGeminiApiKey": "Obtenir clau API de Gemini",
		"openAiApiKey": "Clau API d'OpenAI",
		"apiKey": "Clau API",
		"openAiBaseUrl": "URL base",
		"getOpenAiApiKey": "Obtenir clau API d'OpenAI",
		"mistralApiKey": "Clau API de Mistral",
		"getMistralApiKey": "Obtenir clau API de Mistral / Codestral",
		"codestralBaseUrl": "URL base de Codestral (opcional)",
		"codestralBaseUrlDesc": "Establir una URL alternativa per al model Codestral.",
		"xaiApiKey": "Clau API de xAI",
		"getXaiApiKey": "Obtenir clau API de xAI",
		"litellmApiKey": "Clau API de LiteLLM",
		"litellmBaseUrl": "URL base de LiteLLM",
		"awsCredentials": "Credencials d'AWS",
		"awsProfile": "Perfil d'AWS",
		"awsApiKey": "Clau d'API d'Amazon Bedrock",
		"awsProfileName": "Nom del perfil d'AWS",
		"awsAccessKey": "Clau d'accés d'AWS",
		"awsSecretKey": "Clau secreta d'AWS",
		"awsSessionToken": "Token de sessió d'AWS",
		"awsRegion": "Regió d'AWS",
		"awsCrossRegion": "Utilitzar inferència entre regions",
		"awsBedrockVpc": {
			"useCustomVpcEndpoint": "Utilitzar punt final VPC personalitzat",
			"vpcEndpointUrlPlaceholder": "Introduïu l'URL del punt final VPC (opcional)",
			"examples": "Exemples:"
		},
		"enablePromptCaching": "Habilitar emmagatzematge en caché de prompts",
		"enablePromptCachingTitle": "Habilitar l'emmagatzematge en caché de prompts per millorar el rendiment i reduir els costos per als models compatibles.",
		"cacheUsageNote": "Nota: Si no veieu l'ús de la caché, proveu de seleccionar un model diferent i després tornar a seleccionar el model desitjat.",
		"vscodeLmModel": "Model de llenguatge",
		"vscodeLmWarning": "Nota: Els models accessibles a través de l’API VS Code Language Model poden estar encapsulats o ajustats pel proveïdor; per tant, el comportament pot diferir de l’ús directe del mateix model des d’un proveïdor o enrutador típic. Per utilitzar un model del desplegable «Language Model», primer canvia a aquest model i després fes clic a «Acceptar» a l’avís de Copilot Chat; en cas contrari pots veure un error com 400 «The requested model is not supported».",
		"geminiParameters": {
			"urlContext": {
				"title": "Activa el context d'URL",
				"description": "Permet a Gemini llegir pàgines enllaçades per extreure, comparar i sintetitzar el seu contingut en respostes informades."
			},
			"groundingSearch": {
				"title": "Activa la Fonamentació amb la Cerca de Google",
				"description": "Connecta Gemini a dades web en temps real per a respostes precises i actualitzades amb citacions verificables."
			}
		},
		"googleCloudSetup": {
			"title": "Per utilitzar Google Cloud Vertex AI, necessiteu:",
			"step1": "1. Crear un compte de Google Cloud, habilitar l'API de Vertex AI i habilitar els models Claude necessaris.",
			"step2": "2. Instal·lar Google Cloud CLI i configurar les credencials d'aplicació per defecte.",
			"step3": "3. O crear un compte de servei amb credencials."
		},
		"googleCloudCredentials": "Credencials de Google Cloud",
		"googleCloudKeyFile": "Ruta del fitxer de clau de Google Cloud",
		"googleCloudProjectId": "ID del projecte de Google Cloud",
		"googleCloudRegion": "Regió de Google Cloud",
		"lmStudio": {
			"baseUrl": "URL base (opcional)",
			"modelId": "ID del model",
			"speculativeDecoding": "Habilitar descodificació especulativa",
			"draftModelId": "ID del model d'esborrany",
			"draftModelDesc": "El model d'esborrany ha de ser de la mateixa família de models perquè la descodificació especulativa funcioni correctament.",
			"selectDraftModel": "Seleccionar model d'esborrany",
			"noModelsFound": "No s'han trobat models d'esborrany. Assegureu-vos que LM Studio s'està executant amb el mode servidor habilitat.",
			"description": "LM Studio permet executar models localment al vostre ordinador. Per a instruccions sobre com començar, consulteu la seva <a>Guia d'inici ràpid</a>. També necessitareu iniciar la funció de <b>Servidor Local</b> de LM Studio per utilitzar-la amb aquesta extensió. <span>Nota:</span> Kilo Code utilitza prompts complexos i funciona millor amb models Claude. Els models menys capaços poden no funcionar com s'espera."
		},
		"ollama": {
			"baseUrl": "URL base (opcional)",
			"modelId": "ID del model",
			"apiKey": "Clau API d'Ollama",
			"apiKeyPlaceholder": "Introdueix la teva clau API",
			"apiKeyHelp": "Clau API opcional per a instàncies d'Ollama autenticades o serveis al núvol. Deixa-ho buit per a instal·lacions locals.",
			"numCtx": "Mida de la finestra de context (num_ctx)",
			"numCtxHelp": "Sobreescriu la mida de la finestra de context per defecte del model. Deixeu-ho en blanc per utilitzar la configuració del Modelfile del model. El valor mínim és 128.",
			"description": "Ollama permet executar models localment al vostre ordinador. Per a instruccions sobre com començar, consulteu la Guia d'inici ràpid.",
			"warning": "Nota: Kilo Code utilitza prompts complexos i funciona millor amb models Claude. Els models menys capaços poden no funcionar com s'espera."
		},
		"unboundApiKey": "Clau API d'Unbound",
		"getUnboundApiKey": "Obtenir clau API d'Unbound",
		"unboundRefreshModelsSuccess": "Llista de models actualitzada! Ara podeu seleccionar entre els últims models.",
		"unboundInvalidApiKey": "Clau API no vàlida. Si us plau, comproveu la vostra clau API i torneu-ho a provar.",
		"humanRelay": {
			"description": "No es requereix clau API, però l'usuari necessita ajuda per copiar i enganxar informació al xat d'IA web.",
			"instructions": "Durant l'ús, apareixerà un diàleg i el missatge actual es copiarà automàticament al porta-retalls. Necessiteu enganxar-lo a les versions web d'IA (com ChatGPT o Claude), després copiar la resposta de l'IA de nou al diàleg i fer clic al botó de confirmació."
		},
		"roo": {
			"authenticatedMessage": "Autenticat de forma segura a través del teu compte de Roo Code Cloud.",
			"connectButton": "Connecta amb Roo Code Cloud"
		},
		"openRouter": {
			"providerRouting": {
				"title": "Encaminament de Proveïdors d'OpenRouter",
				"description": "OpenRouter dirigeix les sol·licituds als millors proveïdors disponibles per al vostre model. Per defecte, les sol·licituds s'equilibren entre els principals proveïdors per maximitzar el temps de funcionament. No obstant això, podeu triar un proveïdor específic per utilitzar amb aquest model.",
				"learnMore": "Més informació sobre l'encaminament de proveïdors"
			}
		},
		"customModel": {
			"capabilities": "Configureu les capacitats i preus per al vostre model personalitzat compatible amb OpenAI. Tingueu cura en especificar les capacitats del model, ja que poden afectar com funciona Kilo Code.",
			"maxTokens": {
				"label": "Màxim de tokens de sortida",
				"description": "El nombre màxim de tokens que el model pot generar en una resposta. (Establiu -1 per permetre que el servidor estableixi el màxim de tokens.)"
			},
			"contextWindow": {
				"label": "Mida de la finestra de context",
				"description": "Total de tokens (entrada + sortida) que el model pot processar."
			},
			"imageSupport": {
				"label": "Suport d'imatges",
				"description": "Aquest model és capaç de processar i entendre imatges?"
			},
			"computerUse": {
				"label": "Ús de l'ordinador",
				"description": "Aquest model és capaç d'interactuar amb un navegador?"
			},
			"promptCache": {
				"label": "Emmagatzematge en caché de prompts",
				"description": "Aquest model és capaç d'emmagatzemar prompts en caché?"
			},
			"pricing": {
				"input": {
					"label": "Preu d'entrada",
					"description": "Cost per milió de tokens en l'entrada/prompt. Això afecta el cost d'enviar context i instruccions al model."
				},
				"output": {
					"label": "Preu de sortida",
					"description": "Cost per milió de tokens en la resposta del model. Això afecta el cost del contingut generat i les completions."
				},
				"cacheReads": {
					"label": "Preu de lectures de caché",
					"description": "Cost per milió de tokens per llegir de la caché. Aquest és el preu cobrat quan es recupera una resposta emmagatzemada en caché."
				},
				"cacheWrites": {
					"label": "Preu d'escriptures de caché",
					"description": "Cost per milió de tokens per escriure a la caché. Aquest és el preu cobrat quan s'emmagatzema un prompt per primera vegada."
				}
			},
			"resetDefaults": "Restablir als valors per defecte"
		},
		"rateLimitAfter": {
			"label": "Límit de taxa al final",
			"description": "Comenceu a limitar la taxa un cop acaba el flux de l’API."
		},
		"rateLimitSeconds": {
			"label": "Límit de freqüència",
			"description": "Temps mínim entre sol·licituds d'API."
		},
		"consecutiveMistakeLimit": {
			"label": "Límit d'errors i repeticions",
			"description": "Nombre d'errors consecutius o accions repetides abans de mostrar el diàleg 'En Kilo Code està tenint problemes'",
			"unlimitedDescription": "Reintents il·limitats habilitats (procediment automàtic). El diàleg no apareixerà mai.",
			"warning": "⚠️ Establir a 0 permet reintents il·limitats que poden consumir un ús significatiu de l'API"
		},
		"reasoningEffort": {
			"label": "Esforç de raonament del model",
			"none": "Cap",
			"minimal": "Mínim (el més ràpid)",
			"high": "Alt",
			"medium": "Mitjà",
			"low": "Baix"
		},
		"verbosity": {
			"label": "Verbositat de la sortida",
			"high": "Alta",
			"medium": "Mitjana",
			"low": "Baixa",
			"description": "Controla el nivell de detall de les respostes del model. La verbositat baixa produeix respostes concises, mentre que la verbositat alta proporciona explicacions exhaustives."
		},
		"setReasoningLevel": "Activa l'esforç de raonament",
		"claudeCode": {
			"pathLabel": "Ruta del Codi Claude",
			"description": "Ruta opcional al teu CLI de Claude Code. Per defecte, 'claude' si no s'estableix.",
			"placeholder": "Per defecte: claude",
			"maxTokensLabel": "Tokens màxims de sortida",
			"maxTokensDescription": "Nombre màxim de tokens de sortida per a les respostes de Claude Code. El valor per defecte és 8000."
		},
		"geminiCli": {
			"description": "Aquest proveïdor utilitza l'autenticació OAuth de l'eina Gemini CLI i no requereix claus d'API.",
			"oauthPath": "Ruta de Credencials OAuth (opcional)",
			"oauthPathDescription": "Ruta al fitxer de credencials OAuth. Deixa buit per utilitzar la ubicació per defecte (~/.gemini/oauth_creds.json).",
			"instructions": "Si encara no t'has autenticat, executa",
			"instructionsContinued": "al teu terminal primer.",
			"setupLink": "Instruccions de Configuració de Gemini CLI",
			"requirementsTitle": "Requisits Importants",
			"requirement1": "Primer, necessites instal·lar l'eina Gemini CLI",
			"requirement2": "Després, executa gemini al teu terminal i assegura't d'iniciar sessió amb Google",
			"requirement3": "Només funciona amb comptes personals de Google (no comptes de Google Workspace)",
			"requirement4": "No utilitza claus d'API - l'autenticació es gestiona via OAuth",
			"requirement5": "Requereix que l'eina Gemini CLI estigui instal·lada i autenticada primer",
			"freeAccess": "Accés gratuït via autenticació OAuth"
		},
		"qwenCode": {
			"oauthPath": "Ruta de Credencials OAuth (opcional)",
			"oauthPathDescription": "Ruta al fitxer de credencials OAuth. Deixa buit per utilitzar la ubicació per defecte (~/.qwen/oauth_creds.json).",
			"description": "Aquest proveïdor utilitza l'autenticació OAuth del servei Qwen i no requereix claus d'API.",
			"instructions": "Si us plau, seguiu la documentació oficial per obtenir el fitxer d'autorització i col·locar-lo a la ruta especificada.",
			"setupLink": "Documentació oficial de Qwen"
		}
	},
	"browser": {
		"enable": {
			"label": "Habilitar eina de navegador",
			"description": "Quan està habilitat, Kilo Code pot utilitzar un navegador per interactuar amb llocs web quan s'utilitzen models que admeten l'ús de l'ordinador. <0>Més informació</0>"
		},
		"viewport": {
			"label": "Mida del viewport",
			"description": "Seleccioneu la mida del viewport per a interaccions del navegador. Això afecta com es mostren i interactuen els llocs web.",
			"options": {
				"largeDesktop": "Escriptori gran (1280x800)",
				"smallDesktop": "Escriptori petit (900x600)",
				"tablet": "Tauleta (768x1024)",
				"mobile": "Mòbil (360x640)"
			}
		},
		"screenshotQuality": {
			"label": "Qualitat de captures de pantalla",
			"description": "Ajusteu la qualitat WebP de les captures de pantalla del navegador. Valors més alts proporcionen captures més clares però augmenten l'ús de token."
		},
		"remote": {
			"label": "Utilitzar connexió remota del navegador",
			"description": "Connectar a un navegador Chrome que s'executa amb depuració remota habilitada (--remote-debugging-port=9222).",
			"urlPlaceholder": "URL personalitzada (ex. http://localhost:9222)",
			"testButton": "Provar connexió",
			"testingButton": "Provant...",
			"instructions": "Introduïu l'adreça d'amfitrió del protocol DevTools o deixeu-la buida per descobrir automàticament instàncies locals de Chrome. El botó Provar Connexió provarà la URL personalitzada si es proporciona, o descobrirà automàticament si el camp està buit."
		}
	},
	"checkpoints": {
		"timeout": {
			"label": "Temps d'espera per inicialitzar el punt de control (segons)",
			"description": "Temps màxim d'espera per inicialitzar el servei de punts de control. El valor per defecte és 15 segons. Rang: 10-60 segons."
		},
		"enable": {
			"label": "Habilitar punts de control automàtics",
			"description": "Quan està habilitat, Kilo Code crearà automàticament punts de control durant l'execució de tasques, facilitant la revisió de canvis o la reversió a estats anteriors. <0>Més informació</0>"
		}
	},
	"autoPurge": {
		"enable": {
			"label": "Activar neteja automàtica de tasques",
			"description": "Eliminar automàticament tasques antigues per alliberar espai de disc i millorar el rendiment. Les tasques es classifiquen per tipus i edat per determinar quan s'han d'eliminar."
		},
		"defaultRetention": {
			"label": "Període de retenció per defecte (dies)",
			"description": "Nombre de dies per mantenir les tasques abans que siguin elegibles per a la neteja"
		},
		"neverPurgeFavorited": {
			"label": "Mai eliminar tasques favorites",
			"description": "Quan està activat, les tasques favorites mai s'eliminaran automàticament independentment de l'edat"
		},
		"favoritedRetention": {
			"label": "Retenció de tasques favorites (dies)",
			"description": "Nombre de dies per mantenir tasques favorites (només s'aplica quan 'Mai eliminar tasques favorites' està desactivat)"
		},
		"completedRetention": {
			"label": "Retenció de tasques completades (dies)",
			"description": "Nombre de dies per mantenir tasques que s'han completat amb èxit"
		},
		"incompleteRetention": {
			"label": "Retenció de tasques incompletes (dies)",
			"description": "Nombre de dies per mantenir tasques que no es van completar (normalment més curt que les tasques completades)"
		},
		"lastRun": {
			"label": "Última neteja"
		},
		"manualPurge": {
			"button": "Executar neteja ara"
		}
	},
	"notifications": {
		"sound": {
			"label": "Habilitar efectes de so",
			"description": "Quan està habilitat, Kilo Code reproduirà efectes de so per a notificacions i esdeveniments.",
			"volumeLabel": "Volum"
		},
		"tts": {
			"label": "Habilitar text a veu",
			"description": "Quan està habilitat, Kilo Code llegirà en veu alta les seves respostes utilitzant text a veu.",
			"speedLabel": "Velocitat"
		}
	},
	"contextManagement": {
		"description": "Controleu quina informació s'inclou a la finestra de context de la IA, afectant l'ús de token i la qualitat de resposta",
		"autoCondenseContextPercent": {
			"label": "Llindar per activar la condensació intel·ligent de context",
			"description": "Quan la finestra de context assoleix aquest llindar, Kilo Code la condensarà automàticament."
		},
		"condensingApiConfiguration": {
			"label": "Configuració d'API per a la condensació de context",
			"description": "Seleccioneu quina configuració d'API utilitzar per a les operacions de condensació de context. Deixeu-ho sense seleccionar per utilitzar la configuració activa actual.",
			"useCurrentConfig": "Per defecte"
		},
		"customCondensingPrompt": {
			"label": "Indicació personalitzada de condensació de context",
			"description": "Personalitzeu la indicació del sistema utilitzada per a la condensació de context. Deixeu-ho buit per utilitzar la indicació per defecte.",
			"placeholder": "Introduïu aquí la vostra indicació de condensació personalitzada...\n\nPodeu utilitzar la mateixa estructura que la indicació per defecte:\n- Conversa anterior\n- Treball actual\n- Conceptes tècnics clau\n- Fitxers i codi rellevants\n- Resolució de problemes\n- Tasques pendents i següents passos",
			"reset": "Restablir als valors per defecte",
			"hint": "Buit = utilitzar indicació per defecte"
		},
		"autoCondenseContext": {
			"name": "Activar automàticament la condensació intel·ligent de context",
			"description": "Quan està activat, Kilo Code condensarà automàticament el context quan s'assoleixi el llindar. Quan està desactivat, encara pots activar manualment la condensació de context."
		},
		"openTabs": {
			"label": "Límit de context de pestanyes obertes",
			"description": "Nombre màxim de pestanyes obertes de VSCode a incloure al context. Valors més alts proporcionen més context però augmenten l'ús de token."
		},
		"workspaceFiles": {
			"label": "Límit de context de fitxers de l'espai de treball",
			"description": "Nombre màxim de fitxers a incloure als detalls del directori de treball actual. Valors més alts proporcionen més context però augmenten l'ús de token."
		},
		"rooignore": {
			"label": "Mostrar fitxers .kilocodeignore en llistes i cerques",
			"description": "Quan està habilitat, els fitxers que coincideixen amb els patrons a .kilocodeignore es mostraran en llistes amb un símbol de cadenat. Quan està deshabilitat, aquests fitxers s'ocultaran completament de les llistes de fitxers i cerques."
		},
		"maxReadFile": {
			"label": "Llindar d'auto-truncament de lectura de fitxers",
			"description": "Kilo Code llegeix aquest nombre de línies quan el model omet els valors d'inici/final. Si aquest nombre és menor que el total del fitxer, Kilo Code genera un índex de números de línia de les definicions de codi. Casos especials: -1 indica a Kilo Code que llegeixi tot el fitxer (sense indexació), i 0 indica que no llegeixi cap línia i proporcioni només índexs de línia per a un context mínim. Valors més baixos minimitzen l'ús inicial de context, permetent lectures posteriors de rangs de línies precisos. Les sol·licituds amb inici/final explícits no estan limitades per aquesta configuració.",
			"lines": "línies",
			"always_full_read": "Llegeix sempre el fitxer sencer"
		},
		"maxConcurrentFileReads": {
			"label": "Límit de lectures simultànies",
			"description": "Nombre màxim de fitxers que l'eina 'read_file' pot processar simultàniament. Els valors més alts poden accelerar la lectura de múltiples fitxers petits però augmenten l'ús de memòria."
		},
		"diagnostics": {
			"includeMessages": {
				"label": "Inclou automàticament diagnòstics al context",
				"description": "Quan està activat, els missatges de diagnòstic (errors) dels fitxers editats s'inclouran automàticament al context. Sempre pots incloure manualment tots els diagnòstics de l'espai de treball utilitzant @problems."
			},
			"maxMessages": {
				"label": "Màxim de missatges de diagnòstic",
				"description": "Nombre màxim de missatges de diagnòstic a incloure per fitxer. Aquest límit s'aplica tant a la inclusió automàtica (quan la casella està activada) com a les mencions manuals de @problems. Valors més alts proporcionen més context però augmenten l'ús de tokens.",
				"resetTooltip": "Restablir al valor per defecte (50)",
				"unlimitedLabel": "Il·limitat"
			},
			"delayAfterWrite": {
				"label": "Retard després d'escriptures per permetre que els diagnòstics detectin possibles problemes",
				"description": "Temps d'espera després d'escriptures de fitxers abans de continuar, permetent que les eines de diagnòstic processin els canvis i detectin problemes."
			}
		},
		"condensingThreshold": {
			"label": "Llindar d'activació de condensació",
			"selectProfile": "Configura el llindar per al perfil",
			"defaultProfile": "Per defecte global (tots els perfils)",
			"defaultDescription": "Quan el context arribi a aquest percentatge, es condensarà automàticament per a tots els perfils tret que tinguin configuracions personalitzades",
			"profileDescription": "Llindar personalitzat només per a aquest perfil (substitueix el per defecte global)",
			"inheritDescription": "Aquest perfil hereta el llindar per defecte global ({{threshold}}%)",
			"usesGlobal": "(utilitza global {{threshold}}%)"
		},
		"maxImageFileSize": {
			"label": "Mida màxima d'arxiu d'imatge",
			"mb": "MB",
			"description": "Mida màxima (en MB) per a arxius d'imatge que poden ser processats per l'eina de lectura d'arxius."
		},
		"maxTotalImageSize": {
			"label": "Mida total màxima d'imatges",
			"mb": "MB",
			"description": "Límit de mida acumulativa màxima (en MB) per a totes les imatges processades en una sola operació read_file. Quan es llegeixen múltiples imatges, la mida de cada imatge s'afegeix al total. Si incloure una altra imatge excediria aquest límit, serà omesa."
		},
		"includeCurrentTime": {
			"label": "Inclou l'hora actual en el context",
			"description": "Quan està activat, l'hora actual i la informació del fus horari s'inclouran a la indicació del sistema. Desactiveu-ho si els models deixen de funcionar per problemes amb l'hora."
		},
		"includeCurrentCost": {
			"label": "Inclou el cost actual en el context",
			"description": "Quan està activat, el cost d'ús actual de l'API s'inclourà a la indicació del sistema. Desactiveu-ho si els models deixen de funcionar per problemes amb el cost."
		}
	},
	"terminal": {
		"basic": {
			"label": "Configuració del terminal: Bàsica",
			"description": "Configuració bàsica del terminal"
		},
		"advanced": {
			"label": "Configuració del terminal: Avançat",
			"description": "Aquests paràmetres només s'apliquen quan 'Utilitza terminal en línia' està desactivat. Només afecten el terminal de VS Code i poden requerir reiniciar l'IDE."
		},
		"outputLineLimit": {
			"label": "Límit de sortida del terminal",
			"description": "Conserva les primeres i últimes línies i descarta les del mig per mantenir-se sota el límit. Redueix per estalviar tokens; augmenta per donar a Roo més detalls del mig. Roo veu un marcador on s'ha omès el contingut.<0>Aprèn-ne més</0>"
		},
		"outputCharacterLimit": {
			"label": "Límit de caràcters del terminal",
			"description": "Anul·la el límit de línies per evitar problemes de memòria imposant un límit dur a la mida de sortida. Si se supera, manté l'inici i el final i mostra un marcador a Roo on s'ha omès el contingut. <0>Aprèn-ne més</0>"
		},
		"shellIntegrationTimeout": {
			"label": "Temps d'espera d'integració del shell del terminal",
			"description": "Quant de temps esperar la integració del shell de VS Code abans d'executar comandes. Augmenta si el teu shell s'inicia lentament o veus errors 'Integració del Shell No Disponible'. <0>Aprèn-ne més</0>"
		},
		"shellIntegrationDisabled": {
			"label": "Utilitza terminal en línia (recomanat)",
			"description": "Executa comandes al terminal en línia (xat) per evitar perfils/integració del shell per a execucions més ràpides i fiables. Quan està desactivat, Roo usa el terminal de VS Code amb el teu perfil de shell, prompts i connectors. <0>Aprèn-ne més</0>"
		},
		"commandDelay": {
			"label": "Retard de comanda del terminal",
			"description": "Afegeix una pausa breu després de cada comanda perquè el terminal de VS Code pugui buidar tota la sortida (bash/zsh: PROMPT_COMMAND sleep; PowerShell: start-sleep). Usa només si veus que falta sortida final; altrament deixa a 0. <0>Aprèn-ne més</0>"
		},
		"compressProgressBar": {
			"label": "Comprimeix sortida de barra de progrés",
			"description": "Col·lapsa barres de progrés/spinners perquè només es mantingui l'estat final (estalvia tokens). <0>Aprèn-ne més</0>"
		},
		"powershellCounter": {
			"label": "Activa solució de comptador de PowerShell",
			"description": "Activa quan falta o es duplica la sortida de PowerShell; afegeix un petit comptador a cada comanda per estabilitzar la sortida. Mantén desactivat si la sortida ja es veu correcta. <0>Aprèn-ne més</0>"
		},
		"zshClearEolMark": {
			"label": "Neteja marca EOL de ZSH",
			"description": "Activa quan vegis % extraviats al final de línies o l'anàlisi sembli incorrecta; omet la marca de final de línia (%) de Zsh. <0>Aprèn-ne més</0>"
		},
		"zshOhMy": {
			"label": "Activa integració amb Oh My Zsh",
			"description": "Activa quan el teu tema/connectors d'Oh My Zsh esperin integració del shell; estableix ITERM_SHELL_INTEGRATION_INSTALLED=Yes. Desactiva per evitar establir aquesta variable. <0>Aprèn-ne més</0>"
		},
		"zshP10k": {
			"label": "Activa integració amb Powerlevel10k",
			"description": "Activa quan usis integració del shell de Powerlevel10k. <0>Aprèn-ne més</0>"
		},
		"zdotdir": {
			"label": "Activa gestió de ZDOTDIR",
			"description": "Activa quan la integració del shell de zsh falli o entri en conflicte amb els teus dotfiles. <0>Aprèn-ne més</0>"
		},
		"inheritEnv": {
			"label": "Hereta variables d'entorn",
			"description": "Activa per heretar variables d'entorn del procés pare de VS Code. <0>Aprèn-ne més</0>"
		}
	},
	"advancedSettings": {
		"title": "Configuració avançada"
	},
	"advanced": {
		"diff": {
			"label": "Habilitar edició mitjançant diffs",
<<<<<<< HEAD
			"description": "Quan està habilitat, Kilo Code podrà editar fitxers més ràpidament i rebutjarà automàticament escriptures completes de fitxers truncats. Funciona millor amb l'últim model Claude 4 Sonnet.",
=======
			"description": "Quan està habilitat, Roo podrà editar fitxers més ràpidament i rebutjarà automàticament escriptures completes de fitxers truncats",
>>>>>>> 00518662
			"strategy": {
				"label": "Estratègia de diff",
				"options": {
					"standard": "Estàndard (Bloc únic)",
					"multiBlock": "Experimental: Diff multi-bloc",
					"unified": "Experimental: Diff unificat"
				},
				"descriptions": {
					"standard": "L'estratègia de diff estàndard aplica canvis a un sol bloc de codi alhora.",
					"unified": "L'estratègia de diff unificat pren múltiples enfocaments per aplicar diffs i tria el millor enfocament.",
					"multiBlock": "L'estratègia de diff multi-bloc permet actualitzar múltiples blocs de codi en un fitxer en una sola sol·licitud."
				}
			},
			"matchPrecision": {
				"label": "Precisió de coincidència",
				"description": "Aquest control lliscant controla amb quina precisió han de coincidir les seccions de codi en aplicar diffs. Valors més baixos permeten coincidències més flexibles però augmenten el risc de reemplaçaments incorrectes. Utilitzeu valors per sota del 100% amb extrema precaució."
			}
		},
		"todoList": {
			"label": "Habilitar eina de llista de tasques",
			"description": "Quan està habilitat, Kilo Code pot crear i gestionar llistes de tasques per fer el seguiment del progrés de les tasques. Això ajuda a organitzar tasques complexes en passos manejables."
		}
	},
	"experimental": {
		"DIFF_STRATEGY_UNIFIED": {
			"name": "Utilitzar estratègia diff unificada experimental",
			"description": "Activar l'estratègia diff unificada experimental. Aquesta estratègia podria reduir el nombre de reintents causats per errors del model, però pot causar comportaments inesperats o edicions incorrectes. Activeu-la només si enteneu els riscos i esteu disposats a revisar acuradament tots els canvis."
		},
<<<<<<< HEAD
		"SEARCH_AND_REPLACE": {
			"name": "Utilitzar eina de cerca i reemplaçament experimental",
			"description": "Activar l'eina de cerca i reemplaçament experimental, permetent a Kilo Code reemplaçar múltiples instàncies d'un terme de cerca en una sola petició."
		},
=======
>>>>>>> 00518662
		"INSERT_BLOCK": {
			"name": "Utilitzar eina d'inserció de contingut experimental",
			"description": "Activar l'eina d'inserció de contingut experimental, permetent a Kilo Code inserir contingut a números de línia específics sense necessitat de crear un diff."
		},
		"POWER_STEERING": {
			"name": "Utilitzar mode \"direcció assistida\" experimental",
			"description": "Quan està activat, Kilo Code recordarà al model els detalls de la seva definició de mode actual amb més freqüència. Això portarà a una adherència més forta a les definicions de rol i instruccions personalitzades, però utilitzarà més tokens per missatge."
		},
		"MULTI_SEARCH_AND_REPLACE": {
			"name": "Utilitzar eina diff de blocs múltiples experimental",
			"description": "Quan està activat, Kilo Code utilitzarà l'eina diff de blocs múltiples. Això intentarà actualitzar múltiples blocs de codi a l'arxiu en una sola petició."
		},
		"CONCURRENT_FILE_READS": {
			"name": "Habilitar lectura concurrent de fitxers",
			"description": "Quan està habilitat, Kilo Code pot llegir múltiples fitxers en una sola sol·licitud. Quan està deshabilitat, Kilo Code ha de llegir fitxers un per un. Deshabilitar-ho pot ajudar quan es treballa amb models menys capaços o quan voleu més control sobre l'accés als fitxers."
		},
		"MARKETPLACE": {
			"name": "Habilitar Marketplace",
			"description": "Quan està habilitat, pots instal·lar MCP i modes personalitzats del Marketplace."
		},
		"MULTI_FILE_APPLY_DIFF": {
			"name": "Habilita edicions de fitxers concurrents",
			"description": "Quan està activat, Kilo Code pot editar múltiples fitxers en una sola petició. Quan està desactivat, Kilo Code ha d'editar fitxers d'un en un. Desactivar això pot ajudar quan es treballa amb models menys capaços o quan vols més control sobre les modificacions de fitxers."
		},
		"PREVENT_FOCUS_DISRUPTION": {
			"name": "Edició en segon pla",
			"description": "Quan s'activa, evita la interrupció del focus de l'editor. Les edicions de fitxers es produeixen en segon pla sense obrir la vista diff o robar el focus. Pots continuar treballant sense interrupcions mentre Kilo Code fa canvis. Els fitxers poden obrir-se sense focus per capturar diagnòstics o romandre completament tancats."
		},
		"ASSISTANT_MESSAGE_PARSER": {
			"name": "Utilitza el nou analitzador de missatges",
			"description": "Activa l'analitzador de missatges en streaming experimental que millora el rendiment en respostes llargues processant els missatges de manera més eficient."
		},
		"NEW_TASK_REQUIRE_TODOS": {
			"name": "Requerir la llista 'todos' per a noves tasques",
			"description": "Quan estigui activat, l'eina new_task requerirà que es proporcioni un paràmetre 'todos'. Això garanteix que totes les noves tasques comencin amb una llista clara d'objectius. Quan estigui desactivat (per defecte), el paràmetre 'todos' continua sent opcional per a la compatibilitat amb versions anteriors."
		},
		"IMAGE_GENERATION": {
			"name": "Habilitar generació d'imatges amb IA",
			"description": "Quan estigui habilitat, Kilo Code pot generar imatges a partir de prompts de text. Requereix que es configuri una clau d'API de Kilo Code o OpenRouter.",
			"apiProvider": "Proveïdor d'API",
			"openRouterApiKeyLabel": "Clau API d'OpenRouter",
			"openRouterApiKeyPlaceholder": "Introdueix la teva clau API d'OpenRouter",
			"kiloCodeApiKeyLabel": "Clau API de Kilo Code",
			"kiloCodeApiKeyPlaceholder": "Introdueix la teva clau API de Kilo Code",
			"kiloCodeApiKeyPaste": "Enganxa la clau API actual de Kilo Code",
			"getApiKeyText": "Obté la teva clau API de",
			"modelSelectionLabel": "Model de generació d'imatges",
			"modelSelectionDescription": "Selecciona el model per a la generació d'imatges",
			"warningMissingKey": "⚠️ Es requereix una clau API per a la generació d'imatges, si us plau configura-la a dalt.",
			"successConfigured": "✓ La generació d'imatges està configurada i llesta per utilitzar"
		},
		"INLINE_ASSIST": {
			"name": "Autocomplete",
			"description": "Habilita les funcionalitats d'Autocomplete per a suggeriments de codi ràpids i millores directament al teu editor. Inclou Tasca Ràpida (Cmd+I) per a canvis específics i Autocomplete per a millores contextuals."
		},
		"MORPH_FAST_APPLY": {
			"name": "Habilitar Fast Apply",
			"description": "Quan està habilitat, Kilo Code pot editar fitxers utilitzant Fast Apply amb models especialitzats optimitzats per a modificacions de codi. Requereix Kilo Gateway Provider, OpenRouter o una clau API de Morph.",
			"apiKey": "Clau API de Morph (opcional)",
			"placeholder": "Introduïu la vostra clau d'API de Morph (opcional)",
			"modelLabel": "Selecció de model",
			"modelDescription": "Trieu quin model de Fast Apply utilitzar per a edicions de fitxers",
			"models": {
				"auto": "Automàtic (Per defecte - tria el millor disponible)",
				"morphFast": "Morph v3 Fast (Més ràpid, cost més baix)",
				"morphLarge": "Morph v3 Large (Més capaç)",
				"relace": "Relace Apply v3"
			}
		},
		"RUN_SLASH_COMMAND": {
			"name": "Habilitar comandes de barra diagonal iniciades pel model",
			"description": "Quan està habilitat, Kilo Code pot executar les vostres comandes de barra diagonal per executar fluxos de treball."
		}
	},
	"promptCaching": {
		"label": "Desactivar la memòria cau de prompts",
		"description": "Quan està marcat, Kilo Code no utilitzarà la memòria cau de prompts per a aquest model."
	},
	"temperature": {
		"useCustom": "Utilitzar temperatura personalitzada",
		"description": "Controla l'aleatorietat en les respostes del model.",
		"rangeDescription": "Valors més alts fan que la sortida sigui més aleatòria, valors més baixos la fan més determinista."
	},
	"modelInfo": {
		"supportsImages": "Suporta imatges",
		"noImages": "No suporta imatges",
		"supportsPromptCache": "Suporta emmagatzematge en caché de prompts",
		"noPromptCache": "No suporta emmagatzematge en caché de prompts",
		"contextWindow": "Finestra de context:",
		"maxOutput": "Sortida màxima",
		"inputPrice": "Preu d'entrada",
		"outputPrice": "Preu de sortida",
		"cacheReadsPrice": "Preu de lectures de caché",
		"cacheWritesPrice": "Preu d'escriptures de caché",
		"enableStreaming": "Habilitar streaming",
		"enableR1Format": "Activar els paràmetres del model R1",
		"enableR1FormatTips": "S'ha d'activat quan s'utilitzen models R1 com el QWQ per evitar errors 400",
		"useAzure": "Utilitzar Azure",
		"azureApiVersion": "Establir versió de l'API d'Azure",
		"gemini": {
			"freeRequests": "* Gratuït fins a {{count}} sol·licituds per minut. Després d'això, la facturació depèn de la mida del prompt.",
			"pricingDetails": "Per a més informació, consulteu els detalls de preus.",
			"billingEstimate": "* La facturació és una estimació - el cost exacte depèn de la mida del prompt."
		}
	},
	"modelPicker": {
		"automaticFetch": "L'extensió obté automàticament la llista més recent de models disponibles a <serviceLink>{{serviceName}}</serviceLink>. Si no esteu segur de quin model triar, Kilo Code funciona millor amb <defaultModelLink>{{defaultModelId}}</defaultModelLink>.",
		"label": "Model",
		"searchPlaceholder": "Cerca",
		"noMatchFound": "No s'ha trobat cap coincidència",
		"useCustomModel": "Utilitzar personalitzat: {{modelId}}"
	},
	"footer": {
		"feedback": "Si teniu qualsevol pregunta o comentari, no dubteu a obrir un issue a <githubLink>github.com/Kilo-Org/kilocode</githubLink> o unir-vos a <redditLink>reddit.com/r/kilocode</redditLink> o <discordLink>kilocode.ai/discord</discordLink>",
		"support": "Per a qüestions financeres, poseu-vos en contacte amb el Suport al Client a <supportLink>https://kilocode.ai/support</supportLink>",
		"telemetry": {
			"label": "Permetre informes d'errors i ús",
			"description": "Ajuda a millorar Kilo Code enviant dades d'ús i informes d'errors. Mai s'envia codi, prompts o informació personal. Consulta la nostra política de privacitat per a més detalls."
		},
		"settings": {
			"import": "Importar",
			"export": "Exportar",
			"reset": "Restablir"
		}
	},
	"thinkingBudget": {
		"maxTokens": "Tokens màxims",
		"maxThinkingTokens": "Tokens de pensament màxims"
	},
	"validation": {
		"apiKey": "Heu de proporcionar una clau API vàlida.",
		"awsRegion": "Heu de triar una regió per utilitzar Amazon Bedrock.",
		"googleCloud": "Heu de proporcionar un ID de projecte i regió de Google Cloud vàlids.",
		"modelId": "Heu de proporcionar un ID de model vàlid.",
		"modelSelector": "Heu de proporcionar un selector de model vàlid.",
		"openAi": "Heu de proporcionar una URL base, clau API i ID de model vàlids.",
		"arn": {
			"invalidFormat": "Format ARN no vàlid. Si us plau, comproveu els requisits del format.",
			"regionMismatch": "Avís: La regió del vostre ARN ({{arnRegion}}) no coincideix amb la regió seleccionada ({{region}}). Això pot causar problemes d'accés. El proveïdor utilitzarà la regió de l'ARN."
		},
		"modelAvailability": "L'ID de model ({{modelId}}) que heu proporcionat no està disponible. Si us plau, trieu un altre model.",
		"modelDeprecated": "Aquest model ja no està disponible. Si us plau, seleccioneu un model diferent.",
		"providerNotAllowed": "El proveïdor '{{provider}}' no està permès per la vostra organització",
		"modelNotAllowed": "El model '{{model}}' no està permès per al proveïdor '{{provider}}' per la vostra organització",
		"profileInvalid": "Aquest perfil conté un proveïdor o model que no està permès per la vostra organització",
		"qwenCodeOauthPath": "Has de proporcionar una ruta vàlida de credencials OAuth"
	},
	"placeholders": {
		"apiKey": "Introduïu la clau API...",
		"profileName": "Introduïu el nom del perfil",
		"accessKey": "Introduïu la clau d'accés...",
		"secretKey": "Introduïu la clau secreta...",
		"sessionToken": "Introduïu el token de sessió...",
		"credentialsJson": "Introduïu el JSON de credencials...",
		"keyFilePath": "Introduïu la ruta del fitxer de clau...",
		"projectId": "Introduïu l'ID del projecte...",
		"customArn": "Introduïu l'ARN (p. ex. arn:aws:bedrock:us-east-1:123456789012:foundation-model/my-model)",
		"baseUrl": "Introduïu l'URL base...",
		"modelId": {
			"lmStudio": "p. ex. meta-llama-3.1-8b-instruct",
			"lmStudioDraft": "p. ex. lmstudio-community/llama-3.2-1b-instruct",
			"ollama": "p. ex. llama3.1"
		},
		"numbers": {
			"maxTokens": "p. ex. 4096",
			"contextWindow": "p. ex. 128000",
			"inputPrice": "p. ex. 0.0001",
			"outputPrice": "p. ex. 0.0002",
			"cacheWritePrice": "p. ex. 0.00005"
		}
	},
	"defaults": {
		"ollamaUrl": "Per defecte: http://localhost:11434",
		"lmStudioUrl": "Per defecte: http://localhost:1234",
		"geminiUrl": "Per defecte: https://generativelanguage.googleapis.com"
	},
	"labels": {
		"customArn": "ARN personalitzat",
		"useCustomArn": "Utilitza ARN personalitzat..."
	},
	"display": {
		"taskTimeline": {
			"label": "Mostra la línia temporal de la tasca",
			"description": "Mostra una línia de temps visual dels missatges de tasques, acolorida per tipus, que et permet veure ràpidament el progrés de la tasca i desplaçar-te cap enrere a punts específics de l'historial de la tasca."
		},
		"sendMessageOnEnter": {
			"label": "Envia missatge amb Enter",
			"description": "Quan estigui activat, prem Enter per enviar i Shift+Enter per a una nova línia. Desactiva-ho per utilitzar Shift+Enter per enviar en el seu lloc."
		},
		"costThreshold": {
			"label": "Amaga el cost per sota del llindar",
			"description": "Mostra només els costos de sol·licituds superiors a aquesta quantitat. Els costos sempre són visibles quan el panell de detalls està obert.",
			"currentValue": "Llindar actual: ${{value}}"
		},
		"showTimestamps": {
			"label": "Mostrar marca de temps",
			"description": "Mostrar la marca de temps per a cada missatge a la vista del xat"
		}
	},
	"ghost": {
		"showGutterAnimation": {
			"label": "Mostra l'animació al marge quan s'autocompleta",
			"description": "Mostra un indicador animat al marge de l'editor quan l'autocompletament s'està executant",
			"preview": "Previsualització de l'animació"
		}
	},
	"includeMaxOutputTokens": "Incloure tokens màxims de sortida",
	"includeMaxOutputTokensDescription": "Enviar el paràmetre de tokens màxims de sortida a les sol·licituds API. Alguns proveïdors poden no admetre això.",
	"limitMaxTokensDescription": "Limitar el nombre màxim de tokens en la resposta",
	"maxOutputTokensLabel": "Tokens màxims de sortida",
	"maxTokensGenerateDescription": "Tokens màxims a generar en la resposta",
	"serviceTier": {
		"label": "Nivell de servei",
		"tooltip": "Per a un processament més ràpid de les sol·licituds de l'API, proveu el nivell de servei de processament prioritari. Per a preus més baixos amb una latència més alta, proveu el nivell de processament flexible.",
		"standard": "Estàndard",
		"flex": "Flex",
		"priority": "Prioritat",
		"pricingTableTitle": "Preus per nivell de servei (preu per 1M de fitxes)",
		"columns": {
			"tier": "Nivell",
			"input": "Entrada",
			"output": "Sortida",
			"cacheReads": "Lectures de memòria cau"
		}
	},
	"ui": {
		"collapseThinking": {
			"label": "Replega els missatges de pensament per defecte",
			"description": "Quan estigui activat, els blocs de pensament es replegaran per defecte fins que interactuïs amb ells"
		}
	}
}<|MERGE_RESOLUTION|>--- conflicted
+++ resolved
@@ -766,11 +766,7 @@
 	"advanced": {
 		"diff": {
 			"label": "Habilitar edició mitjançant diffs",
-<<<<<<< HEAD
-			"description": "Quan està habilitat, Kilo Code podrà editar fitxers més ràpidament i rebutjarà automàticament escriptures completes de fitxers truncats. Funciona millor amb l'últim model Claude 4 Sonnet.",
-=======
 			"description": "Quan està habilitat, Roo podrà editar fitxers més ràpidament i rebutjarà automàticament escriptures completes de fitxers truncats",
->>>>>>> 00518662
 			"strategy": {
 				"label": "Estratègia de diff",
 				"options": {
@@ -799,13 +795,6 @@
 			"name": "Utilitzar estratègia diff unificada experimental",
 			"description": "Activar l'estratègia diff unificada experimental. Aquesta estratègia podria reduir el nombre de reintents causats per errors del model, però pot causar comportaments inesperats o edicions incorrectes. Activeu-la només si enteneu els riscos i esteu disposats a revisar acuradament tots els canvis."
 		},
-<<<<<<< HEAD
-		"SEARCH_AND_REPLACE": {
-			"name": "Utilitzar eina de cerca i reemplaçament experimental",
-			"description": "Activar l'eina de cerca i reemplaçament experimental, permetent a Kilo Code reemplaçar múltiples instàncies d'un terme de cerca en una sola petició."
-		},
-=======
->>>>>>> 00518662
 		"INSERT_BLOCK": {
 			"name": "Utilitzar eina d'inserció de contingut experimental",
 			"description": "Activar l'eina d'inserció de contingut experimental, permetent a Kilo Code inserir contingut a números de línia específics sense necessitat de crear un diff."
