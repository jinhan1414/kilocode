--- conflicted
+++ resolved
@@ -1,25 +1,14 @@
 {
 	"title": "MCP 伺服器",
 	"done": "完成",
-<<<<<<< HEAD
-	"description": "<0>Model Context Protocol</0> 能夠與本地運行的 MCP 伺服器進行通訊，提供額外的工具和資源來擴展 Kilo Code 的功能。您可以使用<1>社群開發的伺服器</1>，或者要求 Kilo Code 創建特定於您工作流程的新工具（例如，\"新增一個獲取最新 npm 文檔的工具\"）。",
+	"description": "<0>Model Context Protocol</0> 能與本機執行的 MCP 伺服器通訊，提供額外的工具和資源來擴展 Kilo Code 的功能。您可以使用<1>社群開發的伺服器</1>，或請 Kilo Code 為您的工作流程建立新工具（例如「新增一個取得最新 npm 文件的工具」）。",
 	"enableToggle": {
 		"title": "啟用 MCP 伺服器",
-		"description": "Kilo Code 將能夠與 MCP 伺服器互動以獲取進階功能。如果您不使用 MCP，可以停用此功能以減少 Kilo Code 的 token 使用量。"
-	},
-	"enableServerCreation": {
-		"title": "啟用 MCP 伺服器創建",
-		"description": "啟用後，Kilo Code 可以通過如\"新增工具到...\"之類的命令幫助您創建新的 MCP 伺服器。如果您不需要創建 MCP 伺服器，可以停用此功能以減少 Kilo Code 的 token 使用量。"
-=======
-	"description": "<0>Model Context Protocol</0> 能與本機執行的 MCP 伺服器通訊，提供額外的工具和資源來擴展 Roo 的功能。您可以使用<1>社群開發的伺服器</1>，或請 Roo 為您的工作流程建立新工具（例如「新增一個取得最新 npm 文件的工具」）。",
-	"enableToggle": {
-		"title": "啟用 MCP 伺服器",
-		"description": "啟用後，Roo 將能與 MCP 伺服器互動以取得進階功能。如果您不使用 MCP，可以停用此功能以減少 Roo 的 token 使用量。"
+		"description": "啟用後，Kilo Code 將能與 MCP 伺服器互動以取得進階功能。如果您不使用 MCP，可以停用此功能以減少 Kilo Code 的 token 使用量。"
 	},
 	"enableServerCreation": {
 		"title": "啟用 MCP 伺服器建立",
-		"description": "啟用後，Roo 可以透過如「新增工具到...」等命令協助您建立新的 MCP 伺服器。如果您不需要建立 MCP 伺服器，可以停用此功能以減少 Roo 的 token 使用量。"
->>>>>>> 3d3c97e5
+		"description": "啟用後，Kilo Code 可以透過如「新增工具到...」等命令協助您建立新的 MCP 伺服器。如果您不需要建立 MCP 伺服器，可以停用此功能以減少 Kilo Code 的 token 使用量。"
 	},
 	"editGlobalMCP": "編輯全域 MCP",
 	"editProjectMCP": "編輯專案 MCP",
