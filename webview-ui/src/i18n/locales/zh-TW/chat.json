--- conflicted
+++ resolved
@@ -431,20 +431,14 @@
 		"clickToEdit": "點選以編輯訊息"
 	},
 	"slashCommand": {
-<<<<<<< HEAD
 		"wantsToRun": "Kilo Code 想要執行斜線指令",
 		"didRun": "Kilo Code 執行了斜線指令"
-=======
-		"wantsToRun": "Roo 想要執行斜線指令",
-		"didRun": "Roo 執行了斜線指令"
-	},
-	"docs": "Check our <DocsLink>docs</DocsLink> to learn more.",
+	},
 	"todo": {
 		"partial": "已完成 {{completed}} / {{total}} 個待辦事項",
 		"complete": "已完成 {{total}} 個待辦事項",
 		"updated": "已更新待辦事項列表",
 		"completed": "已完成",
 		"started": "已開始"
->>>>>>> 06b775a8
 	}
 }