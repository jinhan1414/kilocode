--- conflicted
+++ resolved
@@ -179,15 +179,13 @@
 			"commandPlaceholder": "Digite o prefixo do comando (ex. 'git ')",
 			"addButton": "Adicionar"
 		},
-<<<<<<< HEAD
 		"showMenu": {
 			"label": "Mostrar menu de aprovação automática na visualização de chat",
 			"description": "Quando ativado, o menu de aprovação automática será exibido na parte inferior da visualização de chat, permitindo acesso rápido às configurações de aprovação automática"
-=======
+		},
 		"updateTodoList": {
 			"label": "Todo",
 			"description": "A lista de tarefas é atualizada automaticamente sem aprovação"
->>>>>>> 39ab0067
 		},
 		"apiRequestLimit": {
 			"title": "Máximo de Solicitações",
