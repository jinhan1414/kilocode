{
	"greeting": "O que o Kilo Code pode fazer por você?",
	"task": {
		"title": "Tarefa",
		"expand": "Expandir tarefa",
		"collapse": "Recolher tarefa",
		"seeMore": "Ver mais",
		"seeLess": "Ver menos",
		"tokens": "Tokens",
		"cache": "Cache",
		"apiCost": "Custo da API",
		"size": "Tamanho",
		"contextWindow": "Janela de contexto",
		"closeAndStart": "Fechar tarefa e iniciar nova",
		"export": "Exportar histórico de tarefas",
		"delete": "Excluir tarefa (Shift + Clique para pular confirmação)",
		"condenseContext": "Condensar contexto de forma inteligente",
		"share": "Compartilhar tarefa",
		"shareWithOrganization": "Compartilhar com organização",
		"shareWithOrganizationDescription": "Apenas membros da sua organização podem acessar",
		"sharePublicly": "Compartilhar publicamente",
		"sharePubliclyDescription": "Qualquer pessoa com o link pode acessar",
		"connectToCloud": "Conectar ao Cloud",
		"connectToCloudDescription": "Entre no Kilo Code Cloud para compartilhar tarefas",
		"sharingDisabledByOrganization": "Compartilhamento desabilitado pela organização",
		"shareSuccessOrganization": "Link da organização copiado para a área de transferência",
		"shareSuccessPublic": "Link público copiado para a área de transferência",
		"openInCloud": "Abrir tarefa no Roo Code Cloud",
		"openInCloudIntro": "Continue monitorando ou interagindo com Roo de qualquer lugar. Escaneie, clique ou copie para abrir."
	},
	"history": {
		"title": "Histórico"
	},
	"unpin": "Desfixar",
	"pin": "Fixar",
	"tokenProgress": {
		"availableSpace": "Espaço disponível: {{amount}} tokens",
		"tokensUsed": "Tokens usados: {{used}} de {{total}}",
		"reservedForResponse": "Reservado para resposta do modelo: {{amount}} tokens"
	},
	"retry": {
		"title": "Tentar novamente",
		"tooltip": "Tentar a operação novamente"
	},
	"startNewTask": {
		"title": "Iniciar nova tarefa",
		"tooltip": "Começar uma nova tarefa"
	},
	"reportBug": {
		"title": "Reportar Bug"
	},
	"proceedAnyways": {
		"title": "Prosseguir mesmo assim",
		"tooltip": "Continuar enquanto o comando executa"
	},
	"save": {
		"title": "Salvar",
		"tooltip": "Salvar as alterações da mensagem"
	},
	"reject": {
		"title": "Rejeitar",
		"tooltip": "Rejeitar esta ação"
	},
	"completeSubtaskAndReturn": "Completar subtarefa e retornar",
	"approve": {
		"title": "Aprovar",
		"tooltip": "Aprovar esta ação"
	},
	"runCommand": {
		"title": "Comando",
		"tooltip": "Executar este comando"
	},
	"proceedWhileRunning": {
		"title": "Prosseguir durante execução",
		"tooltip": "Continuar apesar dos avisos"
	},
	"killCommand": {
		"title": "Interromper Comando",
		"tooltip": "Interromper o comando atual"
	},
	"resumeTask": {
		"title": "Retomar tarefa",
		"tooltip": "Continuar a tarefa atual"
	},
	"terminate": {
		"title": "Terminar",
		"tooltip": "Encerrar a tarefa atual"
	},
	"cancel": {
		"title": "Cancelar",
		"tooltip": "Cancelar a operação atual"
	},
	"scrollToBottom": "Rolar para o final do chat",
<<<<<<< HEAD
	"about": "Gere, refatore e depure código com assistência de IA. Confira nossa <DocsLink>documentação</DocsLink> para saber mais.",
	"onboarding": "<strong>Sua lista de tarefas neste espaço de trabalho está vazia.</strong> Comece digitando uma tarefa abaixo. Não sabe como começar? Leia mais sobre o que o Kilo Code pode fazer por você nos <DocsLink>documentos</DocsLink>.",
=======
	"about": "Roo Code é uma equipe inteira de desenvolvimento de IA em seu editor.",
	"docs": "Confira nossa <DocsLink>documentação</DocsLink> para saber mais.",
	"onboarding": "Sua lista de tarefas neste espaço de trabalho está vazia.",
>>>>>>> 06b775a8
	"rooTips": {
		"customizableModes": {
			"title": "Modos personalizáveis",
			"description": "Personas especializadas que mantêm o foco na tarefa e entregam resultados."
		},
		"modelAgnostic": {
			"title": "Traga seu próprio modelo",
			"description": "Use sua própria chave de provedor ou até mesmo execute inferência local — sem acréscimos, sem aprisionamento, sem restrições"
		}
	},
	"selectMode": "Selecionar modo de interação",
	"selectApiConfig": "Selecionar configuração da API",
	"selectModelConfig": "Selecionar modelo",
	"enhancePrompt": "Aprimorar prompt com contexto adicional",
	"addImages": "Adicionar imagens à mensagem",
	"sendMessage": "Enviar mensagem",
	"stopTts": "Parar conversão de texto em fala",
	"typeMessage": "Digite uma mensagem...",
	"typeTask": "Digite sua tarefa aqui...",
	"addContext": "@ para adicionar contexto, / para comandos",
	"dragFiles": "segure shift para arrastar arquivos",
	"dragFilesImages": "segure shift para arrastar arquivos/imagens",
	"enhancePromptDescription": "O botão 'Aprimorar prompt' ajuda a melhorar seu pedido fornecendo contexto adicional, esclarecimentos ou reformulações. Tente digitar um pedido aqui e clique no botão novamente para ver como funciona.",
	"modeSelector": {
		"title": "Modos",
		"marketplace": "Marketplace de Modos",
		"settings": "Configurações de Modos",
		"description": "Personas especializadas que adaptam o comportamento do Roo.",
		"searchPlaceholder": "Pesquisar modos...",
		"noResults": "Nenhum resultado encontrado",
		"organizationModes": "Modos da organização"
	},
	"errorReadingFile": "Erro ao ler arquivo",
	"noValidImages": "Nenhuma imagem válida foi processada",
	"separator": "Separador",
	"edit": "Editar...",
	"forNextMode": "para o próximo modo",
	"forPreviousMode": "para o modo anterior",
	"error": "Erro",
	"diffError": {
		"title": "Edição mal-sucedida"
	},
	"troubleMessage": "Kilo Code está tendo problemas...",
	"apiRequest": {
		"title": "Requisição API",
		"failed": "Requisição API falhou",
		"streaming": "Requisição API...",
		"cancelled": "Requisição API cancelada",
		"streamingFailed": "Streaming API falhou"
	},
	"checkpoint": {
		"regular": "Ponto de verificação",
		"initializingWarning": "Ainda inicializando ponto de verificação... Se isso demorar muito, você pode desativar os pontos de verificação nas <settingsLink>configurações</settingsLink> e reiniciar sua tarefa.",
		"menu": {
			"viewDiff": "Ver diferenças",
			"more": "Mais opções",
			"viewDiffFromInit": "Ver todas as alterações",
			"viewDiffWithCurrent": "Ver alterações desde este ponto de verificação",
			"restore": "Restaurar ponto de verificação",
			"restoreFiles": "Restaurar arquivos",
			"restoreFilesDescription": "Restaura os arquivos do seu projeto para um snapshot feito neste ponto.",
			"restoreFilesAndTask": "Restaurar arquivos e tarefa",
			"confirm": "Confirmar",
			"cancel": "Cancelar",
			"cannotUndo": "Esta ação não pode ser desfeita.",
			"restoreFilesAndTaskDescription": "Restaura os arquivos do seu projeto para um snapshot feito neste ponto e exclui todas as mensagens após este ponto."
		},
		"current": "Atual"
	},
	"instructions": {
		"wantsToFetch": "Kilo Code quer buscar instruções detalhadas para ajudar com a tarefa atual"
	},
	"fileOperations": {
		"wantsToRead": "Kilo Code quer ler este arquivo",
		"wantsToReadOutsideWorkspace": "Kilo Code quer ler este arquivo fora do espaço de trabalho",
		"didRead": "Kilo Code leu este arquivo",
		"wantsToEdit": "Kilo Code quer editar este arquivo",
		"wantsToEditOutsideWorkspace": "Kilo Code quer editar este arquivo fora do espaço de trabalho",
		"wantsToEditProtected": "Kilo Code quer editar um arquivo de configuração protegido",
		"wantsToCreate": "Kilo Code quer criar um novo arquivo",
		"wantsToSearchReplace": "Kilo Code quer realizar busca e substituição neste arquivo",
		"didSearchReplace": "Kilo Code realizou busca e substituição neste arquivo",
		"wantsToInsert": "Kilo Code quer inserir conteúdo neste arquivo",
		"wantsToInsertWithLineNumber": "Kilo Code quer inserir conteúdo neste arquivo na linha {{lineNumber}}",
		"wantsToInsertAtEnd": "Kilo Code quer adicionar conteúdo ao final deste arquivo",
		"wantsToReadAndXMore": "Kilo Code quer ler este arquivo e mais {{count}}",
		"wantsToReadMultiple": "Kilo Code deseja ler múltiplos arquivos",
		"wantsToApplyBatchChanges": "Kilo Code quer aplicar alterações a múltiplos arquivos",
		"wantsToGenerateImage": "Kilo Code quer gerar uma imagem",
		"wantsToGenerateImageOutsideWorkspace": "Kilo Code quer gerar uma imagem fora do espaço de trabalho",
		"wantsToGenerateImageProtected": "Kilo Code quer gerar uma imagem em um local protegido",
		"didGenerateImage": "Kilo Code gerou uma imagem"
	},
	"directoryOperations": {
		"wantsToViewTopLevel": "Kilo Code quer visualizar os arquivos de nível superior neste diretório",
		"didViewTopLevel": "Kilo Code visualizou os arquivos de nível superior neste diretório",
		"wantsToViewRecursive": "Kilo Code quer visualizar recursivamente todos os arquivos neste diretório",
		"didViewRecursive": "Kilo Code visualizou recursivamente todos os arquivos neste diretório",
		"wantsToViewDefinitions": "Kilo Code quer visualizar nomes de definição de código-fonte usados neste diretório",
		"didViewDefinitions": "Kilo Code visualizou nomes de definição de código-fonte usados neste diretório",
		"wantsToSearch": "Kilo Code quer pesquisar neste diretório por <code>{{regex}}</code>",
		"didSearch": "Kilo Code pesquisou neste diretório por <code>{{regex}}</code>",
		"wantsToSearchOutsideWorkspace": "Kilo Code quer pesquisar neste diretório (fora do espaço de trabalho) por <code>{{regex}}</code>",
		"didSearchOutsideWorkspace": "Kilo Code pesquisou neste diretório (fora do espaço de trabalho) por <code>{{regex}}</code>",
		"wantsToViewTopLevelOutsideWorkspace": "Kilo Code quer visualizar os arquivos de nível superior neste diretório (fora do espaço de trabalho)",
		"didViewTopLevelOutsideWorkspace": "Kilo Code visualizou os arquivos de nível superior neste diretório (fora do espaço de trabalho)",
		"wantsToViewRecursiveOutsideWorkspace": "Kilo Code quer visualizar recursivamente todos os arquivos neste diretório (fora do espaço de trabalho)",
		"didViewRecursiveOutsideWorkspace": "Kilo Code visualizou recursivamente todos os arquivos neste diretório (fora do espaço de trabalho)",
		"wantsToViewDefinitionsOutsideWorkspace": "Kilo Code quer visualizar nomes de definição de código-fonte usados neste diretório (fora do espaço de trabalho)",
		"didViewDefinitionsOutsideWorkspace": "Kilo Code visualizou nomes de definição de código-fonte usados neste diretório (fora do espaço de trabalho)"
	},
	"commandOutput": "Saída do comando",
	"commandExecution": {
		"running": "Executando",
		"abort": "Interromper",
		"pid": "PID: {{pid}}",
		"exitStatus": "Saiu com o status {{exitCode}}",
		"manageCommands": "Comandos aprovados automaticamente",
		"addToAllowed": "Adicionar à lista de permitidos",
		"removeFromAllowed": "Remover da lista de permitidos",
		"addToDenied": "Adicionar à lista de negados",
		"removeFromDenied": "Remover da lista de negados",
		"abortCommand": "Abortar execução do comando",
		"expandOutput": "Expandir saída",
		"collapseOutput": "Recolher saída",
		"expandManagement": "Expandir seção de gerenciamento de comandos",
		"collapseManagement": "Recolher seção de gerenciamento de comandos"
	},
	"response": "Resposta",
	"arguments": "Argumentos",
	"text": {
		"rooSaid": "Kilo disse"
	},
	"feedback": {
		"youSaid": "Você disse"
	},
	"mcp": {
		"wantsToUseTool": "Kilo Code quer usar uma ferramenta no servidor MCP {{serverName}}",
		"wantsToAccessResource": "Kilo Code quer acessar um recurso no servidor MCP {{serverName}}"
	},
	"modes": {
		"wantsToSwitch": "Kilo Code quer mudar para o modo <code>{{mode}}</code>",
		"wantsToSwitchWithReason": "Kilo Code quer mudar para o modo <code>{{mode}}</code> porque: {{reason}}",
		"didSwitch": "Kilo Code mudou para o modo <code>{{mode}}</code>",
		"didSwitchWithReason": "Kilo Code mudou para o modo <code>{{mode}}</code> porque: {{reason}}"
	},
	"subtasks": {
		"wantsToCreate": "Kilo Code quer criar uma nova subtarefa no modo <code>{{mode}}</code>",
		"wantsToFinish": "Kilo Code quer finalizar esta subtarefa",
		"newTaskContent": "Instruções da subtarefa",
		"completionContent": "Subtarefa concluída",
		"resultContent": "Resultados da subtarefa",
		"defaultResult": "Por favor, continue com a próxima tarefa.",
		"completionInstructions": "Subtarefa concluída! Você pode revisar os resultados e sugerir correções ou próximos passos. Se tudo parecer bom, confirme para retornar o resultado à tarefa principal."
	},
	"questions": {
		"hasQuestion": "Kilo Code tem uma pergunta"
	},
	"taskCompleted": "Tarefa concluída",
	"powershell": {
		"issues": "Parece que você está tendo problemas com o Windows PowerShell, por favor veja este"
	},
	"autoApprove": {
		"tooltipManage": "Gerenciar configurações de aprovação automática",
		"tooltipStatus": "Aprovação automática habilitada para: {{toggles}}",
		"title": "Aprovação automática",
		"toggle": "Alternar aprovação automática",
		"all": "Todos",
		"none": "Nenhum",
		"description": "Execute estas ações sem pedir permissão. Ative isso apenas para ações em que você confia totalmente.",
		"selectOptionsFirst": "Selecione pelo menos uma opção abaixo para ativar a aprovação automática",
		"toggleAriaLabel": "Alternar aprovação automática",
		"disabledAriaLabel": "Aprovação automática desativada - selecione as opções primeiro",
		"triggerLabelOff": "Aprovação automática desativada",
		"triggerLabelOffShort": "Desativada",
		"triggerLabel_zero": "0 aprovados automaticamente",
		"triggerLabel_one": "1 aprovado automaticamente",
		"triggerLabel_other": "{{count}} aprovados automaticamente",
		"triggerLabelAll": "YOLO"
	},
	"reasoning": {
		"thinking": "Pensando",
		"seconds": "{{count}}s"
	},
	"contextCondense": {
		"title": "Contexto condensado",
		"condensing": "Condensando contexto...",
		"errorHeader": "Falha ao condensar contexto",
		"tokens": "tokens"
	},
	"followUpSuggest": {
		"copyToInput": "Copiar para entrada (ou Shift + clique)",
		"autoSelectCountdown": "Seleção automática em {{count}}s",
		"countdownDisplay": "{{count}}s"
	},
	"announcement": {
		"title": "🎉 Roo Code {{version}} Lançado",
		"stealthModel": {
			"feature": "<bold>Modelo stealth GRATUITO por tempo limitado</bold> - Code Supernova: Agora atualizado com uma <bold>janela de contexto de 1M tokens</bold>! Um modelo de codificação agêntica versátil que suporta entradas de imagem, acessível através do Roo Code Cloud.",
			"note": "(Nota: prompts e completações são registrados pelo criador do modelo e usados para melhorá-lo)",
			"connectButton": "Conectar ao Roo Code Cloud",
			"selectModel": "Selecione <code>roo/code-supernova</code> do provedor Roo Code Cloud em Configurações para começar.",
			"goToSettingsButton": "Ir para Configurações"
		},
		"release": {
			"heading": "Novidades na Extensão:",
			"openRouterEmbeddings": "Suporte para modelos de embedding do OpenRouter",
			"chutesDynamic": "Chutes agora carrega os modelos mais recentes dinamicamente",
			"queuedMessagesFix": "Correções para mensagens enfileiradas que se perdiam"
		},
		"cloudAgents": {
			"heading": "Novidades na Nuvem:",
			"prFixer": "Apresentando o agente em nuvem <bold>PR Fixer</bold> para complementar o Revisor de PR.",
			"prFixerDescription": "O PR Fixer do Roo Code aplica alterações de alta qualidade aos seus PRs, diretamente do GitHub. Invoque via comentário de PR e ele lerá todo o histórico de comentários para entender contexto, acordos e compromissos - depois implementa a correção certa.",
			"tryPrFixerButton": "Experimentar PR Fixer"
		},
		"careers": "Além disso, <careersLink>estamos contratando!</careersLink>",
		"socialLinks": "Junte-se a nós no <xLink>X</xLink>, <discordLink>Discord</discordLink>, ou <redditLink>r/RooCode</redditLink> 🚀"
	},
	"browser": {
		"rooWantsToUse": "Kilo Code quer usar o navegador",
		"consoleLogs": "Logs do console",
		"noNewLogs": "(Sem novos logs)",
		"screenshot": "Captura de tela do navegador",
		"cursor": "cursor",
		"navigation": {
			"step": "Passo {{current}} de {{total}}",
			"previous": "Anterior",
			"next": "Próximo"
		},
		"sessionStarted": "Sessão do navegador iniciada",
		"actions": {
			"title": "Ação do navegador: ",
			"launch": "Iniciar navegador em {{url}}",
			"click": "Clique ({{coordinate}})",
			"type": "Digitar \"{{text}}\"",
			"scrollDown": "Rolar para baixo",
			"scrollUp": "Rolar para cima",
			"close": "Fechar navegador"
		}
	},
	"codeblock": {
		"tooltips": {
			"expand": "Expandir bloco de código",
			"collapse": "Recolher bloco de código",
			"enable_wrap": "Ativar quebra de linha",
			"disable_wrap": "Desativar quebra de linha",
			"copy_code": "Copiar código"
		}
	},
	"systemPromptWarning": "AVISO: Substituição personalizada de instrução do sistema ativa. Isso pode comprometer gravemente a funcionalidade e causar comportamento imprevisível.",
	"profileViolationWarning": "O perfil atual não é compatível com as configurações da sua organização",
	"shellIntegration": {
		"title": "Aviso de execução de comando",
		"description": "Seu comando está sendo executado sem a integração de shell do terminal VSCode. Para suprimir este aviso, você pode desativar a integração de shell na seção <strong>Terminal</strong> das <settingsLink>configurações do Kilo Code</settingsLink> ou solucionar problemas de integração do terminal VSCode usando o link abaixo.",
		"troubleshooting": "Clique aqui para a documentação de integração de shell."
	},
	"ask": {
		"autoApprovedRequestLimitReached": {
			"title": "Limite de Solicitações Auto-aprovadas Atingido",
			"description": "Kilo Code atingiu o limite auto-aprovado de {{count}} solicitação(ões) de API. Deseja redefinir a contagem e prosseguir com a tarefa?",
			"button": "Redefinir e Continuar"
		},
		"autoApprovedCostLimitReached": {
			"title": "Limite de Custo com Aprovação Automática Atingido",
			"description": "Kilo Code atingiu o limite de custo com aprovação automática de US${{count}}. Você gostaria de redefinir o custo e prosseguir com a tarefa?",
			"button": "Redefinir e Continuar"
		}
	},
	"codebaseSearch": {
		"wantsToSearch": "Kilo Code quer pesquisar na base de código por <code>{{query}}</code>",
		"wantsToSearchWithPath": "Kilo Code quer pesquisar na base de código por <code>{{query}}</code> em <code>{{path}}</code>",
		"didSearch_one": "Encontrado 1 resultado",
		"didSearch_other": "Encontrados {{count}} resultados",
		"resultTooltip": "Pontuação de similaridade: {{score}} (clique para abrir o arquivo)"
	},
	"read-batch": {
		"approve": {
			"title": "Aprovar tudo"
		},
		"deny": {
			"title": "Negar tudo"
		}
	},
	"indexingStatus": {
		"ready": "Índice pronto",
		"indexing": "Indexando {{percentage}}%",
		"indexed": "Indexado",
		"error": "Erro do índice",
		"status": "Status do índice"
	},
	"versionIndicator": {
		"ariaLabel": "Versão {{version}} - Clique para ver as notas de lançamento"
	},
	"rooCloudCTA": {
		"title": "Roo Code Cloud está evoluindo!",
		"description": "Execute agentes remotos na nuvem, acesse suas tarefas de qualquer lugar, colabore com outros e muito mais.",
		"joinWaitlist": "Cadastre-se para receber as últimas atualizações."
	},
	"editMessage": {
		"placeholder": "Edite sua mensagem..."
	},
	"command": {
		"triggerDescription": "Acionar o comando {{name}}"
	},
	"slashCommands": {
		"tooltip": "Gerenciar comandos de barra",
		"title": "Comandos de Barra",
		"description": "Use comandos de barra integrados ou crie personalizados para acesso rápido a prompts e fluxos de trabalho usados com frequência. <DocsLink>Documentação</DocsLink>",
		"manageCommands": "Gerenciar comandos de barra nas configurações",
		"builtInCommands": "Comandos Integrados",
		"globalCommands": "Comandos Globais",
		"workspaceCommands": "Comandos do Espaço de Trabalho",
		"globalCommand": "Comando global",
		"editCommand": "Editar comando",
		"deleteCommand": "Excluir comando",
		"newGlobalCommandPlaceholder": "Novo comando global...",
		"newWorkspaceCommandPlaceholder": "Novo comando do espaço de trabalho...",
		"deleteDialog": {
			"title": "Excluir Comando",
			"description": "Tem certeza de que deseja excluir o comando \"{{name}}\"? Esta ação não pode ser desfeita.",
			"cancel": "Cancelar",
			"confirm": "Excluir"
		}
	},
	"contextMenu": {
		"noResults": "Nenhum resultado",
		"problems": "Problemas",
		"terminal": "Terminal",
		"url": "Cole o URL para buscar o conteúdo"
	},
	"queuedMessages": {
		"title": "Mensagens na fila",
		"clickToEdit": "Clique para editar a mensagem"
	},
	"slashCommand": {
<<<<<<< HEAD
		"wantsToRun": "Kilo Code quer executar um comando slash",
		"didRun": "Kilo Code executou um comando slash"
=======
		"wantsToRun": "Roo quer executar um comando slash",
		"didRun": "Roo executou um comando slash"
	},
	"docs": "Check our <DocsLink>docs</DocsLink> to learn more.",
	"todo": {
		"partial": "{{completed}} de {{total}} tarefas concluídas",
		"complete": "{{total}} tarefas concluídas",
		"updated": "A lista de tarefas foi atualizada",
		"completed": "Concluído",
		"started": "Iniciado"
>>>>>>> 06b775a8
	}
}<|MERGE_RESOLUTION|>--- conflicted
+++ resolved
@@ -91,14 +91,9 @@
 		"tooltip": "Cancelar a operação atual"
 	},
 	"scrollToBottom": "Rolar para o final do chat",
-<<<<<<< HEAD
 	"about": "Gere, refatore e depure código com assistência de IA. Confira nossa <DocsLink>documentação</DocsLink> para saber mais.",
+	"docs": "Confira nossa <DocsLink>documentação</DocsLink> para saber mais.",
 	"onboarding": "<strong>Sua lista de tarefas neste espaço de trabalho está vazia.</strong> Comece digitando uma tarefa abaixo. Não sabe como começar? Leia mais sobre o que o Kilo Code pode fazer por você nos <DocsLink>documentos</DocsLink>.",
-=======
-	"about": "Roo Code é uma equipe inteira de desenvolvimento de IA em seu editor.",
-	"docs": "Confira nossa <DocsLink>documentação</DocsLink> para saber mais.",
-	"onboarding": "Sua lista de tarefas neste espaço de trabalho está vazia.",
->>>>>>> 06b775a8
 	"rooTips": {
 		"customizableModes": {
 			"title": "Modos personalizáveis",
@@ -435,20 +430,14 @@
 		"clickToEdit": "Clique para editar a mensagem"
 	},
 	"slashCommand": {
-<<<<<<< HEAD
 		"wantsToRun": "Kilo Code quer executar um comando slash",
 		"didRun": "Kilo Code executou um comando slash"
-=======
-		"wantsToRun": "Roo quer executar um comando slash",
-		"didRun": "Roo executou um comando slash"
-	},
-	"docs": "Check our <DocsLink>docs</DocsLink> to learn more.",
+	},
 	"todo": {
 		"partial": "{{completed}} de {{total}} tarefas concluídas",
 		"complete": "{{total}} tarefas concluídas",
 		"updated": "A lista de tarefas foi atualizada",
 		"completed": "Concluído",
 		"started": "Iniciado"
->>>>>>> 06b775a8
 	}
 }