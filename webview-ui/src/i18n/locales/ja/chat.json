{
	"greeting": "Kilo Code は何をお手伝いできますか？",
	"task": {
		"title": "タスク",
		"expand": "タスクを展開",
		"collapse": "タスクを折りたたむ",
		"seeMore": "もっと見る",
		"seeLess": "表示を減らす",
		"tokens": "トークン",
		"cache": "キャッシュ",
		"apiCost": "APIコスト",
		"size": "サイズ",
		"contextWindow": "コンテキストウィンドウ",
		"closeAndStart": "タスクを閉じて新しいタスクを開始",
		"export": "タスク履歴をエクスポート",
		"delete": "タスクを削除（Shift + クリックで確認をスキップ）",
		"condenseContext": "コンテキストをインテリジェントに圧縮",
		"share": "タスクを共有",
		"shareWithOrganization": "組織と共有",
		"shareWithOrganizationDescription": "組織のメンバーのみがアクセスできます",
		"sharePublicly": "公開で共有",
		"sharePubliclyDescription": "リンクを持つ誰でもアクセスできます",
		"connectToCloud": "クラウドに接続",
		"connectToCloudDescription": "タスクを共有するためにKilo Code Cloudにサインイン",
		"sharingDisabledByOrganization": "組織により共有が無効化されています",
		"shareSuccessOrganization": "組織リンクをクリップボードにコピーしました",
		"shareSuccessPublic": "公開リンクをクリップボードにコピーしました",
		"openInCloud": "Roo Code Cloudでタスクを開く",
		"openInCloudIntro": "どこからでもRooの監視や操作を続けられます。スキャン、クリック、またはコピーして開いてください。"
	},
	"history": {
		"title": "履歴"
	},
	"unpin": "ピン留めを解除",
	"pin": "ピン留め",
	"tokenProgress": {
		"availableSpace": "利用可能な空き容量: {{amount}} トークン",
		"tokensUsed": "使用トークン: {{used}} / {{total}}",
		"reservedForResponse": "モデル応答用に予約: {{amount}} トークン"
	},
	"retry": {
		"title": "再試行",
		"tooltip": "操作を再試行"
	},
	"startNewTask": {
		"title": "新しいタスクを開始",
		"tooltip": "新しいタスクを開始"
	},
	"reportBug": {
		"title": "バグを報告"
	},
	"proceedAnyways": {
		"title": "それでも続行",
		"tooltip": "コマンド実行中でも続行"
	},
	"save": {
		"title": "保存",
		"tooltip": "メッセージの変更を保存"
	},
	"reject": {
		"title": "拒否",
		"tooltip": "このアクションを拒否"
	},
	"completeSubtaskAndReturn": "サブタスクを完了して戻る",
	"approve": {
		"title": "承認",
		"tooltip": "このアクションを承認"
	},
	"runCommand": {
		"title": "コマンド",
		"tooltip": "このコマンドを実行"
	},
	"proceedWhileRunning": {
		"title": "実行中も続行",
		"tooltip": "警告にもかかわらず続行"
	},
	"killCommand": {
		"title": "コマンドを強制終了",
		"tooltip": "現在のコマンドを強制終了します"
	},
	"resumeTask": {
		"title": "タスクを再開",
		"tooltip": "現在のタスクを続行"
	},
	"terminate": {
		"title": "終了",
		"tooltip": "現在のタスクを終了"
	},
	"cancel": {
		"title": "キャンセル",
		"tooltip": "現在の操作をキャンセル"
	},
	"scrollToBottom": "チャットの最下部にスクロール",
	"about": "AIアシスタンスでコードを生成、リファクタリング、デバッグします。詳細については、<DocsLink>ドキュメント</DocsLink>をご確認ください。",
	"docs": "詳細については、<DocsLink>ドキュメント</DocsLink>をご確認ください。",
	"onboarding": "このワークスペースのタスクリストは空です。",
	"rooTips": {
		"customizableModes": {
			"title": "カスタマイズ可能なモード",
			"description": "タスクに集中し、成果を出す専門のペルソナ。"
		},
		"modelAgnostic": {
			"title": "独自のモデルを持ち込む",
			"description": "独自のプロバイダーキーを使用したり、ローカルで推論を実行したりできます — マークアップ、ロックイン、制限はありません"
		}
	},
	"selectMode": "対話モードを選択",
	"selectApiConfig": "API構成を選択",
	"selectModelConfig": "モデルを選択",
	"enhancePrompt": "追加コンテキストでプロンプトを強化",
	"addImages": "メッセージに画像を追加",
	"sendMessage": "メッセージを送信",
	"stopTts": "テキスト読み上げを停止",
	"typeMessage": "メッセージを入力...",
	"typeTask": "ここにタスクを入力...",
	"addContext": "コンテキスト追加は@、コマンドは/",
	"dragFiles": "ファイルをドラッグするにはShiftキーを押したまま",
	"dragFilesImages": "ファイル/画像をドラッグするにはShiftキーを押したまま",
	"enhancePromptDescription": "「プロンプトを強化」ボタンは、追加コンテキスト、説明、または言い換えを提供することで、リクエストを改善します。ここにリクエストを入力し、ボタンを再度クリックして動作を確認してください。",
	"modeSelector": {
		"title": "モード",
		"marketplace": "モードマーケットプレイス",
		"settings": "モード設定",
		"description": "Kilo Codeの動作をカスタマイズする専門的なペルソナ。",
		"searchPlaceholder": "モードを検索...",
		"noResults": "結果が見つかりません",
		"organizationModes": "組織モード"
	},
	"errorReadingFile": "ファイル読み込みエラー",
	"noValidImages": "有効な画像が処理されませんでした",
	"separator": "区切り",
	"edit": "編集...",
	"forNextMode": "次のモード用",
	"forPreviousMode": "前のモード用",
	"error": "エラー",
	"diffError": {
		"title": "編集に失敗しました"
	},
	"troubleMessage": "Kilo Codeに問題が発生しています...",
	"apiRequest": {
		"title": "APIリクエスト",
		"failed": "APIリクエスト失敗",
		"streaming": "APIリクエスト...",
		"cancelled": "APIリクエストキャンセル",
		"streamingFailed": "APIストリーミング失敗"
	},
	"checkpoint": {
		"regular": "チェックポイント",
		"initializingWarning": "チェックポイントの初期化中... 時間がかかりすぎる場合は、<settingsLink>設定</settingsLink>でチェックポイントを無効にしてタスクを再開できます。",
		"menu": {
			"viewDiff": "差分を表示",
			"more": "その他のオプション",
			"viewDiffFromInit": "すべての変更を表示",
			"viewDiffWithCurrent": "このチェックポイント以降の変更を表示",
			"restore": "チェックポイントを復元",
			"restoreFiles": "ファイルを復元",
			"restoreFilesDescription": "この時点で撮影されたスナップショットにプロジェクトのファイルを復元します。",
			"restoreFilesAndTask": "ファイルとタスクを復元",
			"confirm": "確認",
			"cancel": "キャンセル",
			"cannotUndo": "このアクションは元に戻せません。",
			"restoreFilesAndTaskDescription": "この時点で撮影されたスナップショットにプロジェクトのファイルを復元し、この時点以降のすべてのメッセージを削除します。"
		},
		"current": "現在"
	},
	"instructions": {
		"wantsToFetch": "Kilo Codeは現在のタスクを支援するための詳細な指示を取得したい"
	},
	"fileOperations": {
		"wantsToRead": "Kilo Codeはこのファイルを読みたい",
		"wantsToReadOutsideWorkspace": "Kilo Codeはワークスペース外のこのファイルを読みたい",
		"didRead": "Kilo Codeはこのファイルを読みました",
		"wantsToEdit": "Kilo Codeはこのファイルを編集したい",
		"wantsToEditOutsideWorkspace": "Kilo Codeはワークスペース外のこのファイルを編集したい",
		"wantsToEditProtected": "Kilo Codeは保護された設定ファイルを編集したい",
		"wantsToCreate": "Kilo Codeは新しいファイルを作成したい",
		"wantsToSearchReplace": "Kilo Codeはこのファイルで検索と置換を行う",
		"didSearchReplace": "Kilo Codeはこのファイルで検索と置換を実行しました",
		"wantsToInsert": "Kilo Codeはこのファイルにコンテンツを挿入したい",
		"wantsToInsertWithLineNumber": "Kilo Codeはこのファイルの{{lineNumber}}行目にコンテンツを挿入したい",
		"wantsToInsertAtEnd": "Kilo Codeはこのファイルの末尾にコンテンツを追加したい",
		"wantsToReadAndXMore": "Kilo Code はこのファイルと他に {{count}} 個のファイルを読み込もうとしています",
		"wantsToReadMultiple": "Kilo Codeは複数のファイルを読み取ろうとしています",
		"wantsToApplyBatchChanges": "Kilo Codeは複数のファイルに変更を適用したい",
		"wantsToGenerateImage": "Kilo Codeは画像を生成したい",
		"wantsToGenerateImageOutsideWorkspace": "Kilo Codeはワークスペース外で画像を生成したい",
		"wantsToGenerateImageProtected": "Kilo Codeは保護された場所で画像を生成したい",
		"didGenerateImage": "Kilo Codeは画像を生成しました",
		"wantsToDelete": "Kilo Codeはこのファイルを削除したい",
		"wantsToDeleteDirectory": "Kilo Codeはこのディレクトリを削除したい"
	},
	"directoryOperations": {
		"wantsToViewTopLevel": "Kilo Codeはこのディレクトリのトップレベルファイルを表示したい",
		"didViewTopLevel": "Kilo Codeはこのディレクトリのトップレベルファイルを表示しました",
		"wantsToViewRecursive": "Kilo Codeはこのディレクトリのすべてのファイルを再帰的に表示したい",
		"didViewRecursive": "Kilo Codeはこのディレクトリのすべてのファイルを再帰的に表示しました",
		"wantsToViewDefinitions": "Kilo Codeはこのディレクトリで使用されているソースコード定義名を表示したい",
		"didViewDefinitions": "Kilo Codeはこのディレクトリで使用されているソースコード定義名を表示しました",
		"wantsToSearch": "Kilo Codeはこのディレクトリで <code>{{regex}}</code> を検索したい",
		"didSearch": "Kilo Codeはこのディレクトリで <code>{{regex}}</code> を検索しました",
		"wantsToSearchOutsideWorkspace": "Kilo Codeはこのディレクトリ（ワークスペース外）で <code>{{regex}}</code> を検索したい",
		"didSearchOutsideWorkspace": "Kilo Codeはこのディレクトリ（ワークスペース外）で <code>{{regex}}</code> を検索しました",
		"wantsToViewTopLevelOutsideWorkspace": "Kilo Codeはこのディレクトリ（ワークスペース外）のトップレベルファイルを表示したい",
		"didViewTopLevelOutsideWorkspace": "Kilo Codeはこのディレクトリ（ワークスペース外）のトップレベルファイルを表示しました",
		"wantsToViewRecursiveOutsideWorkspace": "Kilo Codeはこのディレクトリ（ワークスペース外）のすべてのファイルを再帰的に表示したい",
		"didViewRecursiveOutsideWorkspace": "Kilo Codeはこのディレクトリ（ワークスペース外）のすべてのファイルを再帰的に表示しました",
		"wantsToViewDefinitionsOutsideWorkspace": "Kilo Codeはこのディレクトリ（ワークスペース外）で使用されているソースコード定義名を表示したい",
		"didViewDefinitionsOutsideWorkspace": "Kilo Codeはこのディレクトリ（ワークスペース外）で使用されているソースコード定義名を表示しました"
	},
	"commandOutput": "コマンド出力",
	"commandExecution": {
		"abort": "中止",
		"running": "実行中",
		"pid": "PID: {{pid}}",
		"exitStatus": "ステータス {{exitCode}} で終了しました",
		"manageCommands": "自動承認されたコマンド",
		"addToAllowed": "許可リストに追加",
		"removeFromAllowed": "許可リストから削除",
		"addToDenied": "拒否リストに追加",
		"removeFromDenied": "拒否リストから削除",
		"abortCommand": "コマンドの実行を中止",
		"expandOutput": "出力を展開",
		"collapseOutput": "出力を折りたたむ",
		"expandManagement": "コマンド管理セクションを展開",
		"collapseManagement": "コマンド管理セクションを折りたたむ"
	},
	"response": "応答",
	"arguments": "引数",
	"text": {
		"rooSaid": "Rooの発言"
	},
	"feedback": {
		"youSaid": "あなたの発言"
	},
	"mcp": {
		"wantsToUseTool": "Kilo Code{{serverName}}でツールを使用したい",
		"wantsToAccessResource": "Kilo Code{{serverName}}のリソースにアクセスしたい"
	},
	"modes": {
		"wantsToSwitch": "Kilo Codeは<code>{{mode}}</code>モードに切り替えたい",
		"wantsToSwitchWithReason": "Kilo Codeは次の理由で<code>{{mode}}</code>モードに切り替えたい: {{reason}}",
		"didSwitch": "Kilo Codeは<code>{{mode}}</code>モードに切り替えました",
		"didSwitchWithReason": "Kilo Codeは次の理由で<code>{{mode}}</code>モードに切り替えました: {{reason}}"
	},
	"subtasks": {
		"wantsToCreate": "Kilo Code<code>{{mode}}</code>モードで新しいサブタスクを作成したい",
		"wantsToFinish": "Kilo Codeはこのサブタスクを終了したい",
		"newTaskContent": "サブタスク指示",
		"completionContent": "サブタスク完了",
		"resultContent": "サブタスク結果",
		"defaultResult": "次のタスクに進んでください。",
		"completionInstructions": "サブタスク完了！結果を確認し、修正や次のステップを提案できます。問題なければ、親タスクに結果を返すために確認してください。"
	},
	"questions": {
		"hasQuestion": "Kilo Codeは質問があります"
	},
	"taskCompleted": "タスク完了",
	"powershell": {
		"issues": "Windows PowerShellに問題があるようです。こちらを参照してください"
	},
	"autoApprove": {
		"tooltipManage": "自動承認設定を管理する",
		"tooltipStatus": "自動承認が有効です: {{toggles}}",
		"title": "自動承認",
		"toggle": "自動承認を切り替える",
		"all": "すべて",
		"none": "なし",
		"description": "許可を求めずにこれらのアクションを実行します。完全に信頼するアクションに対してのみ有効にしてください。",
		"selectOptionsFirst": "自動承認を有効にするには、以下のオプションを少なくとも1つ選択してください",
		"toggleAriaLabel": "自動承認を切り替える",
		"disabledAriaLabel": "自動承認が無効です - 最初にオプションを選択してください",
		"triggerLabelOff": "自動承認オフ",
		"triggerLabelOffShort": "オフ",
		"triggerLabel_zero": "0個の自動承認",
		"triggerLabel_one": "1個の自動承認済み",
		"triggerLabel_other": "{{count}}個の自動承認済み",
		"triggerLabelAll": "YOLO"
	},
	"reasoning": {
		"thinking": "考え中",
		"seconds": "{{count}}秒"
	},
	"contextCondense": {
		"title": "コンテキスト要約",
		"condensing": "コンテキストを圧縮中...",
		"errorHeader": "コンテキストの圧縮に失敗しました",
		"tokens": "トークン"
	},
	"followUpSuggest": {
		"copyToInput": "入力欄にコピー（またはShift + クリック）",
		"autoSelectCountdown": "{{count}}秒後に自動選択します",
		"countdownDisplay": "{{count}}秒"
	},
	"announcement": {
		"title": "🎉 Roo Code {{version}} リリース",
		"stealthModel": {
			"feature": "<bold>期間限定無料ステルスモデル</bold> - Code Supernova：<bold>1Mトークンコンテキストウィンドウ</bold>にアップグレード！画像入力をサポートする多目的エージェントコーディングモデル、Roo Code Cloud 経由で利用可能。",
			"note": "(注意：プロンプトと補完はモデル作成者によってログに記録され、モデルの改善に使用されます)",
			"connectButton": "Roo Code Cloud に接続",
			"selectModel": "設定で Roo Code Cloud プロバイダーから <code>roo/code-supernova</code> を選択して開始してください。",
			"goToSettingsButton": "設定に移動"
		},
		"release": {
			"heading": "このバージョンの新機能:",
			"browserUse": "Browser Use 2.0 は、永続的なセッション、より明確なフィードバック、専用ブラウザパネル、より自然なアクション説明を備えた、チャット内ブラウジング体験をアップグレードします",
			"cloudPaid": "Roo Code Cloud プロバイダーは、クラウドエージェントと推論の両方に使用できるクレジットを購入できるようになりました"
		},
		"cloudAgents": {
			"heading": "クラウドの新機能:",
			"specialized": "<bold>Explainer</bold>、<bold>Planner</bold>、<bold>Coder</bold> の 3 つの専門クラウドエージェントを紹介します。ワークフローを強化します。",
			"description": "エージェントはクラウドで連携して動作し、Web または Slack からトリガーできます。",
			"tryButton": "クラウドエージェントを試す"
		},
		"careers": "また、<careersLink>採用中です！</careersLink>",
		"socialLinks": "<xLink>X</xLink>、<discordLink>Discord</discordLink>、または<redditLink>r/RooCode</redditLink>でフォローしてください 🚀"
	},
	"browser": {
<<<<<<< HEAD
		"rooWantsToUse": "Kilo Codeはブラウザを使用したい",
=======
		"session": "ブラウザセッション",
		"rooWantsToUse": "Rooはブラウザを使用したい",
>>>>>>> 2c3b2953
		"consoleLogs": "コンソールログ",
		"noNewLogs": "(新しいログはありません)",
		"screenshot": "ブラウザのスクリーンショット",
		"cursor": "カーソル",
		"navigation": {
			"step": "ステップ {{current}} / {{total}}",
			"previous": "前へ",
			"next": "次へ"
		},
		"sessionStarted": "ブラウザセッション開始",
		"actions": {
			"title": "ブラウザ操作: ",
			"launch": "{{url}} でブラウザを起動",
			"click": "クリック ({{coordinate}})",
			"type": "入力 \"{{text}}\"",
			"press": "{{key}}を押す",
			"scrollDown": "下にスクロール",
			"scrollUp": "上にスクロール",
			"hover": "ホバー ({{coordinate}})",
			"close": "ブラウザを閉じる"
		}
	},
	"codeblock": {
		"tooltips": {
			"expand": "コードブロックを展開",
			"collapse": "コードブロックを折りたたむ",
			"enable_wrap": "折り返しを有効化",
			"disable_wrap": "折り返しを無効化",
			"copy_code": "コードをコピー"
		}
	},
	"systemPromptWarning": "警告：カスタムシステムプロンプトの上書きが有効です。これにより機能が深刻に損なわれ、予測不可能な動作が発生する可能性があります。",
	"profileViolationWarning": "現在のプロファイルは組織の設定と互換性がありません",
	"shellIntegration": {
		"title": "コマンド実行警告",
		"description": "コマンドはVSCodeターミナルシェル統合なしで実行されています。この警告を非表示にするには、<settingsLink>Kilo Code設定</settingsLink>の<strong>Terminal</strong>セクションでシェル統合を無効にするか、以下のリンクを使用してVSCodeターミナル統合のトラブルシューティングを行ってください。",
		"troubleshooting": "シェル統合のドキュメントはこちらをクリック"
	},
	"ask": {
		"autoApprovedRequestLimitReached": {
			"title": "自動承認リクエスト制限に達しました",
			"description": "Kilo Codeは{{count}}件のAPI自動承認リクエスト制限に達しました。カウントをリセットしてタスクを続行しますか？",
			"button": "リセットして続行"
		},
		"autoApprovedCostLimitReached": {
			"title": "自動承認コスト制限に達しました",
			"description": "Kilo Codeは自動承認されたコスト制限の${{count}}に達しました。コストをリセットしてタスクを続行しますか？",
			"button": "リセットして続ける"
		}
	},
	"codebaseSearch": {
		"wantsToSearch": "Kilo Codeはコードベースで <code>{{query}}</code> を検索したい",
		"wantsToSearchWithPath": "Kilo Codeは <code>{{path}}</code> 内のコードベースで <code>{{query}}</code> を検索したい",
		"didSearch_one": "1件の結果が見つかりました",
		"didSearch_other": "{{count}}件の結果が見つかりました",
		"resultTooltip": "類似度スコア: {{score}} (クリックしてファイルを開く)"
	},
	"read-batch": {
		"approve": {
			"title": "すべて承認"
		},
		"deny": {
			"title": "すべて拒否"
		}
	},
	"indexingStatus": {
		"ready": "インデックス準備完了",
		"indexing": "インデックス作成中 {{percentage}}%",
		"indexed": "インデックス作成済み",
		"error": "インデックスエラー",
		"status": "インデックス状態"
	},
	"versionIndicator": {
		"ariaLabel": "バージョン {{version}} - クリックしてリリースノートを表示"
	},
	"rooCloudCTA": {
		"title": "Roo Code Cloud が進化中！",
		"description": "クラウドでリモートエージェントを実行し、どこからでもタスクにアクセスし、他の人と協力し、その他多くの機能を利用できます。",
		"joinWaitlist": "最新のアップデートを受け取るためにサインアップしてください。"
	},
	"editMessage": {
		"placeholder": "メッセージを編集..."
	},
	"command": {
		"triggerDescription": "{{name}}コマンドをトリガー"
	},
	"slashCommands": {
		"tooltip": "スラッシュコマンドを管理",
		"title": "スラッシュコマンド",
		"description": "組み込みスラッシュコマンドを使用するか、よく使用するプロンプトやワークフローに素早くアクセスするためのカスタムスラッシュコマンドを作成します。<DocsLink>ドキュメント</DocsLink>",
		"manageCommands": "設定でスラッシュコマンドを管理",
		"builtInCommands": "組み込みコマンド",
		"globalCommands": "グローバルコマンド",
		"workspaceCommands": "ワークスペースコマンド",
		"globalCommand": "グローバルコマンド",
		"editCommand": "コマンドを編集",
		"deleteCommand": "コマンドを削除",
		"newGlobalCommandPlaceholder": "新しいグローバルコマンド...",
		"newWorkspaceCommandPlaceholder": "新しいワークスペースコマンド...",
		"deleteDialog": {
			"title": "コマンドを削除",
			"description": "\"{{name}}\" コマンドを削除してもよろしいですか？この操作は元に戻せません。",
			"cancel": "キャンセル",
			"confirm": "削除"
		}
	},
	"contextMenu": {
		"noResults": "結果なし",
		"problems": "問題",
		"terminal": "ターミナル",
		"url": "URLを貼り付けてコンテンツを取得"
	},
	"queuedMessages": {
		"title": "キューメッセージ",
		"clickToEdit": "クリックしてメッセージを編集"
	},
	"slashCommand": {
		"wantsToRun": "Kilo Codeはスラッシュコマンドを実行したい",
		"didRun": "Kilo Codeはスラッシュコマンドを実行しました"
	},
	"todo": {
		"partial": "{{total}}件中{{completed}}件のTo-Doが完了",
		"complete": "{{total}}件のTo-Doが完了",
		"updated": "To-Doリストを更新しました",
		"completed": "完了",
		"started": "開始"
	}
}<|MERGE_RESOLUTION|>--- conflicted
+++ resolved
@@ -315,12 +315,8 @@
 		"socialLinks": "<xLink>X</xLink>、<discordLink>Discord</discordLink>、または<redditLink>r/RooCode</redditLink>でフォローしてください 🚀"
 	},
 	"browser": {
-<<<<<<< HEAD
+		"session": "ブラウザセッション",
 		"rooWantsToUse": "Kilo Codeはブラウザを使用したい",
-=======
-		"session": "ブラウザセッション",
-		"rooWantsToUse": "Rooはブラウザを使用したい",
->>>>>>> 2c3b2953
 		"consoleLogs": "コンソールログ",
 		"noNewLogs": "(新しいログはありません)",
 		"screenshot": "ブラウザのスクリーンショット",
