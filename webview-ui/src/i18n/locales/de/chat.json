--- conflicted
+++ resolved
@@ -1,9 +1,5 @@
 {
-<<<<<<< HEAD
 	"greeting": "Was kann Kilo Code für dich tun?",
-=======
-	"greeting": "Willkommen bei Roo Code",
->>>>>>> 7f026f5c
 	"task": {
 		"title": "Aufgabe",
 		"seeMore": "Mehr anzeigen",
@@ -72,10 +68,7 @@
 		"tooltip": "Aktuelle Operation abbrechen"
 	},
 	"scrollToBottom": "Zum Chat-Ende scrollen",
-<<<<<<< HEAD
-=======
-	"onboarding": "<strong>Deine Aufgabenliste in diesem Arbeitsbereich ist leer.</strong> Beginne mit der Eingabe einer Aufgabe unten. Du bist dir nicht sicher, wie du anfangen sollst? Lies mehr darüber, was Roo für dich tun kann, in <DocsLink>den Dokumenten</DocsLink>.",
->>>>>>> 7f026f5c
+	"onboarding": "<strong>Deine Aufgabenliste in diesem Arbeitsbereich ist leer.</strong> Beginne mit der Eingabe einer Aufgabe unten. Du bist dir nicht sicher, wie du anfangen sollst? Lies mehr darüber, was Kilo Code für dich tun kann, in <DocsLink>den Dokumenten</DocsLink>.",
 	"selectMode": "Interaktionsmodus auswählen",
 	"selectApiConfig": "API-Konfiguration auswählen",
 	"enhancePrompt": "Prompt mit zusätzlichem Kontext verbessern",
