--- conflicted
+++ resolved
@@ -766,7 +766,6 @@
 			"name": "Requerir lista de 'todos' para nuevas tareas",
 			"description": "Cuando está habilitado, la herramienta new_task requerirá que se proporcione un parámetro todos. Esto asegura que todas las nuevas tareas comiencen con una lista clara de objetivos. Cuando está deshabilitado (predeterminado), el parámetro todos permanece opcional por compatibilidad con versiones anteriores."
 		},
-<<<<<<< HEAD
 		"IMAGE_GENERATION": {
 			"name": "Habilitar generación de imágenes con IA",
 			"description": "Cuando esté habilitado, Roo puede generar imágenes a partir de prompts de texto usando los modelos de generación de imágenes de OpenRouter. Requiere que se configure una clave de API de OpenRouter.",
@@ -777,11 +776,10 @@
 			"modelSelectionDescription": "Selecciona el modelo para la generación de imágenes",
 			"warningMissingKey": "⚠️ La clave API de OpenRouter es requerida para la generación de imágenes. Por favor, configúrala arriba.",
 			"successConfigured": "✓ La generación de imágenes está configurada y lista para usar"
-=======
+		},
 		"INLINE_ASSIST": {
 			"name": "Autocomplete",
 			"description": "Habilita las funciones de Autocomplete para sugerencias de código rápidas y mejoras directamente en tu editor. Incluye Tarea Rápida (Cmd+I) para cambios específicos y Autocomplete para mejoras contextuales."
->>>>>>> 3513c60f
 		}
 	},
 	"promptCaching": {
