--- conflicted
+++ resolved
@@ -10,14 +10,8 @@
 	"cloudBenefitSharing": "Share tasks with others",
 	"cloudBenefitHistory": "Access your task history",
 	"cloudBenefitMetrics": "Get a holistic view of your token consumption",
-<<<<<<< HEAD
 	"visitCloudWebsite": "Visit Kilo Code Cloud",
 	"remoteControl": "Kilo remote Control",
-	"remoteControlDescription": "Enable following and interacting with tasks in this workspace with Kilo Code Cloud"
-=======
-	"visitCloudWebsite": "Visit Roo Code Cloud",
-	"remoteControl": "Roomote Control",
-	"remoteControlDescription": "Enable following and interacting with tasks in this workspace with Roo Code Cloud",
-	"cloudUrlPillLabel": "Roo Code Cloud URL"
->>>>>>> 173acdb1
+	"remoteControlDescription": "Enable following and interacting with tasks in this workspace with Kilo Code Cloud",
+	"cloudUrlPillLabel": "Kilo Code Cloud URL"
 }