import { z } from "zod"
import { getModelId, ProviderName, ProviderSettings } from "../provider-settings.js"

export const toolUseStyles = ["xml", "json"] as const

export const toolUseStylesSchema = z.enum(toolUseStyles)

export type ToolUseStyle = z.infer<typeof toolUseStylesSchema>

// a list of all provider slugs that have been tested to support native function calling
export const nativeFunctionCallingProviders = [
	"openrouter",
	"kilocode",
	"openai",
	"lmstudio",
	"chutes",
	"deepinfra",
	"xai",
	"zai",
	"synthetic",
	"human-relay",
	"qwen-code",
	"inception",
<<<<<<< HEAD
	"litellm",
=======
	"minimax",
	"anthropic",
	"moonshot",
>>>>>>> 7aeda0f9
] satisfies ProviderName[] as ProviderName[]

const modelsDefaultingToJsonKeywords = ["claude-haiku-4.5", "claude-haiku-4-5"]

export function getActiveToolUseStyle(settings: ProviderSettings | undefined): ToolUseStyle {
	if (
		!settings ||
		(settings.apiProvider && !nativeFunctionCallingProviders.includes(settings.apiProvider as ProviderName))
	) {
		return "xml"
	}
	if (settings.toolStyle) {
		return settings.toolStyle
	}
	const model = getModelId(settings)?.toLowerCase()
	if (model && modelsDefaultingToJsonKeywords.some((keyword) => model.includes(keyword))) {
		return "json"
	}
	return "xml"
}<|MERGE_RESOLUTION|>--- conflicted
+++ resolved
@@ -21,13 +21,10 @@
 	"human-relay",
 	"qwen-code",
 	"inception",
-<<<<<<< HEAD
 	"litellm",
-=======
 	"minimax",
 	"anthropic",
 	"moonshot",
->>>>>>> 7aeda0f9
 ] satisfies ProviderName[] as ProviderName[]
 
 const modelsDefaultingToJsonKeywords = ["claude-haiku-4.5", "claude-haiku-4-5"]
