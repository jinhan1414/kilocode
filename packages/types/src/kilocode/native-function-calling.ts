--- conflicted
+++ resolved
@@ -8,9 +8,6 @@
 export type ToolUseStyle = z.infer<typeof toolUseStylesSchema>
 
 // a list of all provider slugs that have been tested to support native function calling
-<<<<<<< HEAD
-export const nativeFunctionCallingProviders = ["openrouter", "kilocode", "openai", "lmstudio"]
-=======
 export const nativeFunctionCallingProviders = [
 	"openrouter",
 	"kilocode",
@@ -21,7 +18,6 @@
 	"xai",
 	"zai",
 ] satisfies ProviderName[] as ProviderName[]
->>>>>>> f540cc59
 
 const modelsDefaultingToNativeFunctionCalls = ["anthropic/claude-haiku-4.5"]
 
