--- conflicted
+++ resolved
@@ -49,11 +49,7 @@
 		],
 	},
 	"claude-opus-4-1-20250805": {
-<<<<<<< HEAD
-		maxTokens: 32_000, // kilocode_change: https://openrouter.ai/anthropic/claude-opus-4.1/providers
-=======
 		maxTokens: 32_000, // Overridden to 8k if `enableReasoningEffort` is false.
->>>>>>> 06b775a8
 		contextWindow: 200_000,
 		supportsImages: true,
 		supportsPromptCache: true,
