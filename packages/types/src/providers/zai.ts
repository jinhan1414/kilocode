import type { ModelInfo } from "../model.js"
import { ZaiApiLine } from "../provider-settings.js"

// Z AI
<<<<<<< HEAD
// https://docs.z.ai/guides/llm/glm-4.6 // kilocode_change: overwrite the entire file on merge conflicts
=======
// https://docs.z.ai/guides/llm/glm-4-32b-0414-128k
// https://docs.z.ai/guides/llm/glm-4.5
// https://docs.z.ai/guides/llm/glm-4.6
>>>>>>> 00518662
// https://docs.z.ai/guides/overview/pricing
// https://bigmodel.cn/pricing

export type InternationalZAiModelId = keyof typeof internationalZAiModels
<<<<<<< HEAD
export const internationalZAiDefaultModelId: InternationalZAiModelId = "glm-4.6" // kilocode_change: overwrite the entire file on merge conflicts
=======
export const internationalZAiDefaultModelId: InternationalZAiModelId = "glm-4.6"
>>>>>>> 00518662
export const internationalZAiModels = {
	"glm-4.5": {
		maxTokens: 98_304,
		contextWindow: 131_072,
		supportsImages: false,
		supportsPromptCache: true,
		supportsReasoningBinary: true,
		inputPrice: 0.6,
		outputPrice: 2.2,
		cacheWritesPrice: 0,
		cacheReadsPrice: 0.11,
		description: "Zhipu's previous flagship model.", // kilocode_change: overwrite the entire file on merge conflicts
	},
	"glm-4.5-air": {
		maxTokens: 98_304,
		contextWindow: 131_072,
		supportsImages: false,
		supportsPromptCache: true,
		inputPrice: 0.2,
		outputPrice: 1.1,
		cacheWritesPrice: 0,
		cacheReadsPrice: 0.03,
		description:
			"GLM-4.5-Air is the lightweight version of GLM-4.5. It balances performance and cost-effectiveness, and can flexibly switch to hybrid thinking models.",
	},
<<<<<<< HEAD
	"glm-4.5-flash": {
		maxTokens: 98304,
		contextWindow: 131072,
		supportsImages: false,
		supportsPromptCache: false,
=======
	"glm-4.5-x": {
		maxTokens: 98_304,
		contextWindow: 131_072,
		supportsImages: false,
		supportsPromptCache: true,
		inputPrice: 2.2,
		outputPrice: 8.9,
		cacheWritesPrice: 0,
		cacheReadsPrice: 0.45,
		description:
			"GLM-4.5-X is a high-performance variant optimized for strong reasoning with ultra-fast responses.",
	},
	"glm-4.5-airx": {
		maxTokens: 98_304,
		contextWindow: 131_072,
		supportsImages: false,
		supportsPromptCache: true,
		inputPrice: 1.1,
		outputPrice: 4.5,
		cacheWritesPrice: 0,
		cacheReadsPrice: 0.22,
		description: "GLM-4.5-AirX is a lightweight, ultra-fast variant delivering strong performance with lower cost.",
	},
	"glm-4.5-flash": {
		maxTokens: 98_304,
		contextWindow: 131_072,
		supportsImages: false,
		supportsPromptCache: true,
>>>>>>> 00518662
		inputPrice: 0,
		outputPrice: 0,
		cacheWritesPrice: 0,
		cacheReadsPrice: 0,
<<<<<<< HEAD
		description: "Zhipu's most advanced free model to date.",
=======
		description: "GLM-4.5-Flash is a free, high-speed model excellent for reasoning, coding, and agentic tasks.",
	},
	"glm-4.5v": {
		maxTokens: 16_384,
		contextWindow: 131_072,
		supportsImages: true,
		supportsPromptCache: true,
		inputPrice: 0.6,
		outputPrice: 1.8,
		cacheWritesPrice: 0,
		cacheReadsPrice: 0.11,
		description:
			"GLM-4.5V is Z.AI's multimodal visual reasoning model (image/video/text/file input), optimized for GUI tasks, grounding, and document/video understanding.",
>>>>>>> 00518662
	},
	"glm-4.6": {
		maxTokens: 98_304,
		contextWindow: 200_000,
		supportsImages: false,
		supportsPromptCache: true,
		supportsReasoningBinary: true,
		inputPrice: 0.6,
		outputPrice: 2.2,
		cacheWritesPrice: 0,
		cacheReadsPrice: 0.11,
		description:
			"GLM-4.6 is Zhipu's newest model with an extended context window of up to 200k tokens, providing enhanced capabilities for processing longer documents and conversations.",
	},
	"glm-4-32b-0414-128k": {
		maxTokens: 98_304,
		contextWindow: 131_072,
		supportsImages: false,
		supportsPromptCache: false,
		inputPrice: 0.1,
		outputPrice: 0.1,
		cacheWritesPrice: 0,
		cacheReadsPrice: 0,
		description: "GLM-4-32B is a 32 billion parameter model with 128k context length, optimized for efficiency.",
	},
} as const satisfies Record<string, ModelInfo>

export type MainlandZAiModelId = keyof typeof mainlandZAiModels
<<<<<<< HEAD
export const mainlandZAiDefaultModelId: MainlandZAiModelId = "glm-4.6" // kilocode_change: overwrite the entire file on merge conflicts
=======
export const mainlandZAiDefaultModelId: MainlandZAiModelId = "glm-4.6"
>>>>>>> 00518662
export const mainlandZAiModels = {
	"glm-4.5": {
		maxTokens: 98_304,
		contextWindow: 131_072,
		supportsImages: false,
		supportsPromptCache: true,
		supportsReasoningBinary: true,
		inputPrice: 0.29,
		outputPrice: 1.14,
		cacheWritesPrice: 0,
		cacheReadsPrice: 0.057,
<<<<<<< HEAD
		description: "Zhipu's previous flagship model.", // kilocode_change: overwrite the entire file on merge conflicts
		tiers: [
			{
				contextWindow: 32_000,
				inputPrice: 0.21,
				outputPrice: 1.0,
				cacheReadsPrice: 0.043,
			},
			{
				contextWindow: 128_000,
				inputPrice: 0.29,
				outputPrice: 1.14,
				cacheReadsPrice: 0.057,
			},
			{
				contextWindow: Infinity,
				inputPrice: 0.29,
				outputPrice: 1.14,
				cacheReadsPrice: 0.057,
			},
		],
=======
		description:
			"GLM-4.5 is Zhipu's latest featured model. Its comprehensive capabilities in reasoning, coding, and agent reach the state-of-the-art (SOTA) level among open-source models, with a context length of up to 128k.",
>>>>>>> 00518662
	},
	"glm-4.5-air": {
		maxTokens: 98_304,
		contextWindow: 131_072,
		supportsImages: false,
		supportsPromptCache: true,
		inputPrice: 0.1,
		outputPrice: 0.6,
		cacheWritesPrice: 0,
		cacheReadsPrice: 0.02,
		description:
			"GLM-4.5-Air is the lightweight version of GLM-4.5. It balances performance and cost-effectiveness, and can flexibly switch to hybrid thinking models.",
	},
	"glm-4.5-x": {
		maxTokens: 98_304,
		contextWindow: 131_072,
		supportsImages: false,
		supportsPromptCache: true,
		inputPrice: 0.29,
		outputPrice: 1.14,
		cacheWritesPrice: 0,
		cacheReadsPrice: 0.057,
		description:
			"GLM-4.5-X is a high-performance variant optimized for strong reasoning with ultra-fast responses.",
	},
	"glm-4.5-airx": {
		maxTokens: 98_304,
		contextWindow: 131_072,
		supportsImages: false,
		supportsPromptCache: true,
		inputPrice: 0.1,
		outputPrice: 0.6,
		cacheWritesPrice: 0,
		cacheReadsPrice: 0.02,
		description: "GLM-4.5-AirX is a lightweight, ultra-fast variant delivering strong performance with lower cost.",
	},
	"glm-4.5-flash": {
		maxTokens: 98_304,
		contextWindow: 131_072,
		supportsImages: false,
		supportsPromptCache: true,
		inputPrice: 0,
		outputPrice: 0,
		cacheWritesPrice: 0,
		cacheReadsPrice: 0,
		description: "GLM-4.5-Flash is a free, high-speed model excellent for reasoning, coding, and agentic tasks.",
	},
	"glm-4.5v": {
		maxTokens: 16_384,
		contextWindow: 131_072,
		supportsImages: true,
		supportsPromptCache: true,
		inputPrice: 0.29,
		outputPrice: 0.93,
		cacheWritesPrice: 0,
		cacheReadsPrice: 0.057,
		description:
			"GLM-4.5V is Z.AI's multimodal visual reasoning model (image/video/text/file input), optimized for GUI tasks, grounding, and document/video understanding.",
	},
	"glm-4.5-flash": {
		maxTokens: 98304,
		contextWindow: 131072,
		supportsImages: false,
		supportsPromptCache: false,
		inputPrice: 0,
		outputPrice: 0,
		cacheWritesPrice: 0,
		cacheReadsPrice: 0,
		description: "Zhipu's most advanced free model to date.",
	},
	"glm-4.6": {
		maxTokens: 98_304,
		contextWindow: 204_800,
		supportsImages: false,
		supportsPromptCache: true,
		supportsReasoningBinary: true,
		inputPrice: 0.29,
		outputPrice: 1.14,
		cacheWritesPrice: 0,
		cacheReadsPrice: 0.057,
		description:
			"GLM-4.6 is Zhipu's newest model with an extended context window of up to 200k tokens, providing enhanced capabilities for processing longer documents and conversations.",
	},
} as const satisfies Record<string, ModelInfo>

export const ZAI_DEFAULT_TEMPERATURE = 0.6

export const zaiApiLineConfigs = {
	international_coding: {
		name: "International",
		baseUrl: "https://api.z.ai/api/coding/paas/v4",
		isChina: false,
	},
	china_coding: {
		name: "China",
		baseUrl: "https://open.bigmodel.cn/api/coding/paas/v4",
		isChina: true,
	},
} satisfies Record<ZaiApiLine, { name: string; baseUrl: string; isChina: boolean }><|MERGE_RESOLUTION|>--- conflicted
+++ resolved
@@ -2,22 +2,14 @@
 import { ZaiApiLine } from "../provider-settings.js"
 
 // Z AI
-<<<<<<< HEAD
-// https://docs.z.ai/guides/llm/glm-4.6 // kilocode_change: overwrite the entire file on merge conflicts
-=======
 // https://docs.z.ai/guides/llm/glm-4-32b-0414-128k
 // https://docs.z.ai/guides/llm/glm-4.5
 // https://docs.z.ai/guides/llm/glm-4.6
->>>>>>> 00518662
 // https://docs.z.ai/guides/overview/pricing
 // https://bigmodel.cn/pricing
 
 export type InternationalZAiModelId = keyof typeof internationalZAiModels
-<<<<<<< HEAD
-export const internationalZAiDefaultModelId: InternationalZAiModelId = "glm-4.6" // kilocode_change: overwrite the entire file on merge conflicts
-=======
 export const internationalZAiDefaultModelId: InternationalZAiModelId = "glm-4.6"
->>>>>>> 00518662
 export const internationalZAiModels = {
 	"glm-4.5": {
 		maxTokens: 98_304,
@@ -29,7 +21,8 @@
 		outputPrice: 2.2,
 		cacheWritesPrice: 0,
 		cacheReadsPrice: 0.11,
-		description: "Zhipu's previous flagship model.", // kilocode_change: overwrite the entire file on merge conflicts
+		description:
+			"GLM-4.5 is Zhipu's latest featured model. Its comprehensive capabilities in reasoning, coding, and agent reach the state-of-the-art (SOTA) level among open-source models, with a context length of up to 128k.",
 	},
 	"glm-4.5-air": {
 		maxTokens: 98_304,
@@ -43,13 +36,6 @@
 		description:
 			"GLM-4.5-Air is the lightweight version of GLM-4.5. It balances performance and cost-effectiveness, and can flexibly switch to hybrid thinking models.",
 	},
-<<<<<<< HEAD
-	"glm-4.5-flash": {
-		maxTokens: 98304,
-		contextWindow: 131072,
-		supportsImages: false,
-		supportsPromptCache: false,
-=======
 	"glm-4.5-x": {
 		maxTokens: 98_304,
 		contextWindow: 131_072,
@@ -78,14 +64,10 @@
 		contextWindow: 131_072,
 		supportsImages: false,
 		supportsPromptCache: true,
->>>>>>> 00518662
 		inputPrice: 0,
 		outputPrice: 0,
 		cacheWritesPrice: 0,
 		cacheReadsPrice: 0,
-<<<<<<< HEAD
-		description: "Zhipu's most advanced free model to date.",
-=======
 		description: "GLM-4.5-Flash is a free, high-speed model excellent for reasoning, coding, and agentic tasks.",
 	},
 	"glm-4.5v": {
@@ -99,7 +81,6 @@
 		cacheReadsPrice: 0.11,
 		description:
 			"GLM-4.5V is Z.AI's multimodal visual reasoning model (image/video/text/file input), optimized for GUI tasks, grounding, and document/video understanding.",
->>>>>>> 00518662
 	},
 	"glm-4.6": {
 		maxTokens: 98_304,
@@ -128,11 +109,7 @@
 } as const satisfies Record<string, ModelInfo>
 
 export type MainlandZAiModelId = keyof typeof mainlandZAiModels
-<<<<<<< HEAD
-export const mainlandZAiDefaultModelId: MainlandZAiModelId = "glm-4.6" // kilocode_change: overwrite the entire file on merge conflicts
-=======
 export const mainlandZAiDefaultModelId: MainlandZAiModelId = "glm-4.6"
->>>>>>> 00518662
 export const mainlandZAiModels = {
 	"glm-4.5": {
 		maxTokens: 98_304,
@@ -144,32 +121,8 @@
 		outputPrice: 1.14,
 		cacheWritesPrice: 0,
 		cacheReadsPrice: 0.057,
-<<<<<<< HEAD
-		description: "Zhipu's previous flagship model.", // kilocode_change: overwrite the entire file on merge conflicts
-		tiers: [
-			{
-				contextWindow: 32_000,
-				inputPrice: 0.21,
-				outputPrice: 1.0,
-				cacheReadsPrice: 0.043,
-			},
-			{
-				contextWindow: 128_000,
-				inputPrice: 0.29,
-				outputPrice: 1.14,
-				cacheReadsPrice: 0.057,
-			},
-			{
-				contextWindow: Infinity,
-				inputPrice: 0.29,
-				outputPrice: 1.14,
-				cacheReadsPrice: 0.057,
-			},
-		],
-=======
 		description:
 			"GLM-4.5 is Zhipu's latest featured model. Its comprehensive capabilities in reasoning, coding, and agent reach the state-of-the-art (SOTA) level among open-source models, with a context length of up to 128k.",
->>>>>>> 00518662
 	},
 	"glm-4.5-air": {
 		maxTokens: 98_304,
@@ -228,17 +181,6 @@
 		cacheReadsPrice: 0.057,
 		description:
 			"GLM-4.5V is Z.AI's multimodal visual reasoning model (image/video/text/file input), optimized for GUI tasks, grounding, and document/video understanding.",
-	},
-	"glm-4.5-flash": {
-		maxTokens: 98304,
-		contextWindow: 131072,
-		supportsImages: false,
-		supportsPromptCache: false,
-		inputPrice: 0,
-		outputPrice: 0,
-		cacheWritesPrice: 0,
-		cacheReadsPrice: 0,
-		description: "Zhipu's most advanced free model to date.",
 	},
 	"glm-4.6": {
 		maxTokens: 98_304,
