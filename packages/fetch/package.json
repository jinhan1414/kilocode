--- conflicted
+++ resolved
@@ -1,10 +1,6 @@
 {
   "name": "@continuedev/fetch",
-<<<<<<< HEAD
-  "version": "1.0.11",
-=======
   "version": "1.0.13",
->>>>>>> 67b19a63
   "description": "",
   "main": "dist/index.js",
   "types": "dist/index.d.ts",
