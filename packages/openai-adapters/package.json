--- conflicted
+++ resolved
@@ -1,10 +1,6 @@
 {
   "name": "@continuedev/openai-adapters",
-<<<<<<< HEAD
-  "version": "1.0.24",
-=======
   "version": "1.0.26",
->>>>>>> 2d128a55
   "description": "",
   "main": "dist/index.js",
   "types": "dist/index.d.ts",
