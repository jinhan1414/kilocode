import { z } from "zod";

export const clientCertificateOptionsSchema = z.object({
  cert: z.string(),
  key: z.string(),
  passphrase: z.string().optional(),
});
export type ClientCertificateOptions = z.infer<
  typeof clientCertificateOptionsSchema
>;

export const requestOptionsSchema = z.object({
  timeout: z.number().optional(),
  verifySsl: z.boolean().optional(),
  caBundlePath: z.union([z.string(), z.array(z.string())]).optional(),
  proxy: z.string().optional(),
  headers: z.record(z.string()).optional(),
  extraBodyProperties: z.record(z.any()).optional(),
  noProxy: z.array(z.string()).optional(),
  clientCertificate: clientCertificateOptionsSchema.optional(),
});
export type RequestOptions = z.infer<typeof requestOptionsSchema>;
export const modelRolesSchema = z.enum([
  "chat",
  "autocomplete",
  "embed",
  "rerank",
  "edit",
  "apply",
  "summarize",
]);
export type ModelRole = z.infer<typeof modelRolesSchema>;

// TODO consider just using array of strings for model capabilities
// To allow more dynamic string parsing
export const modelCapabilitySchema = z.union([
  z.literal("tool_use"),
  z.literal("image_input"),
]);
export type ModelCapability = z.infer<typeof modelCapabilitySchema>;

export const completionOptionsSchema = z.object({
  contextLength: z.number().optional(),
  maxTokens: z.number().optional(),
  temperature: z.number().optional(),
  topP: z.number().optional(),
  topK: z.number().optional(),
  stop: z.array(z.string()).optional(),
  n: z.number().optional(),
  reasoning: z.boolean().optional(),
  reasoningBudgetTokens: z.number().optional(),
});
export type CompletionOptions = z.infer<typeof completionOptionsSchema>;

<<<<<<< HEAD
export const embeddingTasksSchema = z.union([
  z.literal("chunk"),
  z.literal("query")
]);
export type EmbeddingTasks = z.infer<typeof embeddingTasksSchema>;

export const embeddingPrefixesSchema = z.record(embeddingTasksSchema, z.string());
export type EmbeddingPrefixes = z.infer<typeof embeddingPrefixesSchema>;
=======
export const cacheBehaviorSchema = z.object({
  cacheSystemMessage: z.boolean().optional(),
  cacheConversation: z.boolean().optional(),
});
export type CacheBehavior = z.infer<typeof cacheBehaviorSchema>;
>>>>>>> 8020ddfc

export const embedOptionsSchema = z.object({
  maxChunkSize: z.number().optional(),
  maxBatchSize: z.number().optional(),
  embeddingPrefixes: embeddingPrefixesSchema.optional(),
});
export type EmbedOptions = z.infer<typeof embedOptionsSchema>;

export const chatOptionsSchema = z.object({
  baseSystemMessage: z.string().optional(),
  baseAgentSystemMessage: z.string().optional()
});
export type ChatOptions = z.infer<typeof chatOptionsSchema>;

const templateSchema = z.enum([
  "llama2",
  "alpaca",
  "zephyr",
  "phi2",
  "phind",
  "anthropic",
  "chatml",
  "none",
  "openchat",
  "deepseek",
  "xwin-coder",
  "neural-chat",
  "codellama-70b",
  "llava",
  "gemma",
  "granite",
  "llama3",
  "codestral",
]);

/** Prompt templates use Handlebars syntax */
const promptTemplatesSchema = z.object({
  apply: z.string().optional(),
  chat: templateSchema.optional(),
  edit: z.string().optional(),
  autocomplete: z.string().optional(),
});
export type PromptTemplates = z.infer<typeof promptTemplatesSchema>;

const baseModelFields = {
  name: z.string(),
  model: z.string(),
  apiKey: z.string().optional(),
  apiBase: z.string().optional(),
  roles: modelRolesSchema.array().optional(),
  capabilities: modelCapabilitySchema.array().optional(),
  defaultCompletionOptions: completionOptionsSchema.optional(),
  cacheBehavior: cacheBehaviorSchema.optional(),
  requestOptions: requestOptionsSchema.optional(),
  embedOptions: embedOptionsSchema.optional(),
  chatOptions: chatOptionsSchema.optional(),
  promptTemplates: promptTemplatesSchema.optional(),
  useLegacyCompletionsEndpoint: z.boolean().optional(),
  env: z
    .record(z.string(), z.union([z.string(), z.boolean(), z.number()]))
    .optional(),
};

export const modelSchema = z.union([
  z.object({
    ...baseModelFields,
    provider: z.literal("continue-proxy"),
    apiKeyLocation: z.string(),
    orgScopeId: z.string().nullable(),
    onPremProxyUrl: z.string().nullable(),
  }),
  z.object({
    ...baseModelFields,
    provider: z.string().refine((val) => val !== "continue-proxy"),
  }),
]);

export const partialModelSchema = z.union([
  z
    .object({
      ...baseModelFields,
      provider: z.literal("continue-proxy"),
      apiKeyLocation: z.string(),
    })
    .partial(),
  z
    .object({
      ...baseModelFields,
      provider: z.string().refine((val) => val !== "continue-proxy"),
    })
    .partial(),
]);

export type ModelConfig = z.infer<typeof modelSchema>;<|MERGE_RESOLUTION|>--- conflicted
+++ resolved
@@ -52,7 +52,6 @@
 });
 export type CompletionOptions = z.infer<typeof completionOptionsSchema>;
 
-<<<<<<< HEAD
 export const embeddingTasksSchema = z.union([
   z.literal("chunk"),
   z.literal("query")
@@ -61,13 +60,13 @@
 
 export const embeddingPrefixesSchema = z.record(embeddingTasksSchema, z.string());
 export type EmbeddingPrefixes = z.infer<typeof embeddingPrefixesSchema>;
-=======
+
 export const cacheBehaviorSchema = z.object({
   cacheSystemMessage: z.boolean().optional(),
   cacheConversation: z.boolean().optional(),
 });
 export type CacheBehavior = z.infer<typeof cacheBehaviorSchema>;
->>>>>>> 8020ddfc
+
 
 export const embedOptionsSchema = z.object({
   maxChunkSize: z.number().optional(),
