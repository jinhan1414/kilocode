{
  "name": "continue",
  "icon": "media/icon.png",
<<<<<<< HEAD
  "version": "0.9.192",
=======
  "version": "0.9.191",
>>>>>>> 816f89cc
  "repository": {
    "type": "git",
    "url": "https://github.com/continuedev/continue"
  },
  "extensionKind": [
    "ui",
    "workspace"
  ],
  "bugs": {
    "url": "https://github.com/continuedev/continue/issues",
    "email": "nate@continue.dev"
  },
  "homepage": "https://continue.dev",
  "qna": "https://github.com/continuedev/continue/issues/new/choose",
  "license": "Apache-2.0",
  "displayName": "Continue - Codestral, Claude, and more",
  "pricing": "Free",
  "description": "The leading open-source AI code assistant",
  "publisher": "Continue",
  "engines": {
    "vscode": "^1.70.0",
    "node": ">=20.11.0"
  },
  "engine-strict": true,
  "galleryBanner": {
    "color": "#1E1E1E",
    "theme": "dark"
  },
  "categories": [
    "AI",
    "Chat",
    "Programming Languages",
    "Education",
    "Machine Learning",
    "Snippets"
  ],
  "keywords": [
    "chatgpt",
    "github",
    "copilot",
    "claude",
    "sonnet",
    "mistral",
    "codestral",
    "codegpt",
    "ai",
    "llama"
  ],
  "activationEvents": [
    "onStartupFinished",
    "onView:continueGUIView"
  ],
  "main": "./out/extension.js",
  "browser": "./out/extension.js",
  "contributes": {
    "languages": [
      {
        "filenames": [
          "config.json",
          ".continuerc.json"
        ],
        "id": "jsonc"
      }
    ],
    "configuration": {
      "title": "Continue",
      "properties": {
        "continue.telemetryEnabled": {
          "type": "boolean",
          "default": true,
          "markdownDescription": "Continue collects anonymous usage data, cleaned of PII, to help us improve the product for our users. Read more  at [continue.dev › Telemetry](https://docs.continue.dev/telemetry)."
        },
<<<<<<< HEAD
        "continue.enableContinueForTeams": {
=======
        "continue.enableContinueForTeamsBeta": {
>>>>>>> 816f89cc
          "type": "boolean",
          "default": false,
          "markdownDescription": "Enable Continue for teams beta features (requires window reload)"
        },
        "continue.showInlineTip": {
          "type": "boolean",
          "default": true,
          "description": "Show inline suggestion to use the Continue keyboard shortcuts (e.g. \"Cmd/Ctrl L to select code, Cmd/Ctrl I to edit\")."
        },
        "continue.enableQuickActions": {
          "type": "boolean",
          "default": false,
          "markdownDescription": "Enable the experimental Quick Actions feature. Read our walkthrough to learn about configuration and how to share feedback: [continue.dev › Walkthrough: Quick Actions (experimental)](https://docs.continue.dev/features/quick-actions)"
        },
        "continue.enableTabAutocomplete": {
          "type": "boolean",
          "default": true,
          "markdownDescription": "Enable Continue's tab autocomplete feature. Read our walkthrough to learn about configuration and how to share feedback: [continue.dev › Walkthrough: Tab Autocomplete (beta)](https://docs.continue.dev/features/tab-autocomplete)"
        },
        "continue.pauseTabAutocompleteOnBattery": {
          "type": "boolean",
          "default": false,
          "markdownDescription": "Pause Continue's tab autocomplete feature when your battery is low."
        },
        "continue.pauseCodebaseIndexOnStart": {
          "type": "boolean",
          "default": false,
          "markdownDescription": "Pause Continue's codebase index on start."
        },
        "continue.enableDebugLogs": {
          "type": "boolean",
          "default": false,
          "markdownDescription": "Enable Continue Debug Logs in the Output panel."
        },
        "continue.remoteConfigServerUrl": {
          "type": "string",
          "default": null,
          "markdownDescription": "If your team is set up to use shared configuration, enter the server URL here and your user token below to enable automatic syncing."
        },
        "continue.userToken": {
          "type": "string",
          "default": null,
          "markdownDescription": "If your team is set up to use shared configuration, enter your user token here and your server URL above to enable automatic syncing."
        },
        "continue.remoteConfigSyncPeriod": {
          "type": "number",
          "default": 60,
          "description": "The period of time in minutes between automatic syncs."
        }
      }
    },
    "commands": [
      {
        "command": "continue.acceptDiff",
        "category": "Continue",
        "title": "Accept Diff",
        "group": "Continue"
      },
      {
        "command": "continue.rejectDiff",
        "category": "Continue",
        "title": "Reject Diff",
        "group": "Continue",
        "icon": "$(stop)"
      },
      {
        "command": "continue.acceptVerticalDiffBlock",
        "category": "Continue",
        "title": "Accept Vertical Diff Block",
        "group": "Continue"
      },
      {
        "command": "continue.rejectVerticalDiffBlock",
        "category": "Continue",
        "title": "Reject Vertical Diff Block",
        "group": "Continue"
      },
      {
        "command": "continue.quickEdit",
        "category": "Continue",
        "title": "Generate Code",
        "group": "Continue"
      },
      {
        "command": "continue.focusContinueInput",
        "category": "Continue",
        "title": "Add Highlighted Code to Context",
        "group": "Continue"
      },
      {
        "command": "continue.focusContinueInputWithoutClear",
        "category": "Continue",
        "title": "Add Highlighted Code to Context",
        "group": "Continue"
      },
      {
        "command": "continue.debugTerminal",
        "category": "Continue",
        "title": "Continue: Debug Terminal",
        "group": "Continue"
      },
      {
        "command": "continue.toggleFullScreen",
        "category": "Continue",
        "title": "Toggle Full Screen",
        "icon": "$(fullscreen)",
        "group": "Continue"
      },
      {
        "command": "continue.openConfigJson",
        "category": "Continue",
        "title": "Open config.json",
        "group": "Continue"
      },
      {
        "command": "continue.toggleTabAutocompleteEnabled",
        "category": "Continue",
        "title": "Toggle Autocomplete Enabled",
        "group": "Continue"
      },
      {
        "command": "continue.selectFilesAsContext",
        "category": "Continue",
        "title": "Continue: Select Files as Context",
        "group": "Continue"
      },
      {
        "command": "continue.newSession",
        "category": "Continue",
        "title": "New Session",
        "icon": "$(add)",
        "group": "Continue"
      },
      {
        "command": "continue.viewHistory",
        "category": "Continue",
        "title": "View History",
        "icon": "$(history)",
        "group": "Continue"
      },
      {
        "command": "continue.writeCommentsForCode",
        "category": "Continue",
        "title": "Write Comments for this Code",
        "group": "Continue"
      },
      {
        "command": "continue.writeDocstringForCode",
        "category": "Continue",
        "title": "Write a Docstring for this Code",
        "group": "Continue"
      },
      {
        "command": "continue.fixCode",
        "category": "Continue",
        "title": "Fix this Code",
        "group": "Continue"
      },
      {
        "command": "continue.optimizeCode",
        "category": "Continue",
        "title": "Optimize this Code",
        "group": "Continue"
      },
      {
        "command": "continue.fixGrammar",
        "category": "Continue",
        "title": "Fix Grammar / Spelling",
        "group": "Continue"
      },
      {
        "command": "continue.codebaseForceReIndex",
        "category": "Continue",
        "title": "Codebase Force Re-Index",
        "group": "Continue"
      },
      {
        "command": "continue.docsIndex",
        "category": "Continue",
        "title": "Docs Index",
        "group": "Continue"
      },
      {
        "command": "continue.docsReIndex",
        "category": "Continue",
        "title": "Docs Force Re-Index",
        "group": "Continue"
      }
    ],
    "keybindings": [
      {
        "command": "continue.focusContinueInput",
        "mac": "cmd+l",
        "key": "ctrl+l"
      },
      {
        "command": "continue.focusContinueInputWithoutClear",
        "mac": "cmd+shift+l",
        "key": "ctrl+shift+l"
      },
      {
        "command": "continue.toggleAuxiliaryBar",
        "mac": "alt+cmd+l",
        "key": "alt+ctrl+l"
      },
      {
        "command": "continue.acceptDiff",
        "mac": "shift+cmd+enter",
        "key": "shift+ctrl+enter"
      },
      {
        "command": "continue.rejectDiff",
        "mac": "shift+cmd+backspace",
        "key": "shift+ctrl+backspace"
      },
      {
        "command": "continue.rejectDiff",
        "mac": "cmd+z",
        "key": "ctrl+z",
        "when": "continue.diffVisible"
      },
      {
        "command": "continue.quickEditHistoryUp",
        "mac": "up",
        "key": "up",
        "when": "false && continue.quickEditHistoryFocused"
      },
      {
        "command": "continue.quickEditHistoryDown",
        "mac": "down",
        "key": "down",
        "when": "false && continue.quickEditHistoryFocused"
      },
      {
        "command": "continue.acceptVerticalDiffBlock",
        "mac": "alt+cmd+y",
        "key": "alt+ctrl+y"
      },
      {
        "command": "continue.rejectVerticalDiffBlock",
        "mac": "alt+cmd+n",
        "key": "alt+ctrl+n"
      },
      {
        "command": "continue.quickEdit",
        "mac": "cmd+i",
        "key": "ctrl+i"
      },
      {
        "command": "continue.debugTerminal",
        "mac": "cmd+shift+r",
        "key": "ctrl+shift+r"
      },
      {
        "command": "continue.toggleFullScreen",
        "mac": "cmd+k cmd+m",
        "key": "ctrl+k ctrl+m",
        "when": "!terminalFocus"
      },
      {
        "command": "continue.toggleTabAutocompleteEnabled",
        "mac": "cmd+k cmd+a",
        "key": "ctrl+k ctrl+a",
        "when": "!terminalFocus"
      }
    ],
    "submenus": [
      {
        "id": "continue.continueSubMenu",
        "label": "Continue"
      }
    ],
    "menus": {
      "commandPalette": [
        {
          "command": "continue.quickEdit"
        },
        {
          "command": "continue.focusContinueInput"
        },
        {
          "command": "continue.focusContinueInputWithoutClear"
        },
        {
          "command": "continue.debugTerminal"
        },
        {
          "command": "continue.toggleFullScreen"
        },
        {
          "command": "continue.newSession"
        }
      ],
      "editor/context": [
        {
          "submenu": "continue.continueSubMenu",
          "group": "0_acontinue"
        }
      ],
      "editor/title/run": [
        {
          "command": "continue.rejectDiff",
          "group": "Continue",
          "when": "continue.streamingDiff"
        }
      ],
      "continue.continueSubMenu": [
        {
          "command": "continue.focusContinueInputWithoutClear",
          "group": "Continue",
          "when": "editorHasSelection"
        },
        {
          "command": "continue.writeCommentsForCode",
          "group": "Continue",
          "when": "editorHasSelection"
        },
        {
          "command": "continue.writeDocstringForCode",
          "group": "Continue",
          "when": "editorHasSelection"
        },
        {
          "command": "continue.fixCode",
          "group": "Continue",
          "when": "editorHasSelection"
        },
        {
          "command": "continue.optimizeCode",
          "group": "Continue",
          "when": "editorHasSelection"
        },
        {
          "command": "continue.fixGrammar",
          "group": "Continue",
          "when": "editorHasSelection && editorLangId == 'markdown'"
        }
      ],
      "explorer/context": [
        {
          "command": "continue.selectFilesAsContext",
          "group": "1_debug@1"
        }
      ],
      "view/title": [
        {
          "command": "continue.newSession",
          "group": "navigation@1",
          "when": "view == continue.continueGUIView"
        },
        {
          "command": "continue.toggleFullScreen",
          "group": "navigation@1",
          "when": "view == continue.continueGUIView"
        },
        {
          "command": "continue.viewHistory",
          "group": "navigation@1",
          "when": "view == continue.continueGUIView"
        }
      ],
      "editor/title": [
        {
          "command": "continue.toggleFullScreen",
          "group": "navigation@1",
          "when": "activeWebviewPanelId == continue.continueGUIView"
        }
      ],
      "terminal/context": [
        {
          "command": "continue.debugTerminal",
          "group": "navigation@top"
        }
      ]
    },
    "viewsContainers": {
      "activitybar": [
        {
          "id": "continue",
          "title": "Continue",
          "icon": "media/sidebar-icon.png"
        }
      ]
    },
    "views": {
      "continue": [
        {
          "type": "webview",
          "id": "continue.continueGUIView",
          "name": "",
          "visibility": "visible"
        }
      ]
    },
    "walkthroughs": [
      {
        "id": "continue",
        "title": "Getting Started",
        "description": "Learn how to use Continue",
        "steps": [
          {
            "id": "edit",
            "title": "Edit in natural language",
            "description": "Highlight a section of code and instruct Continue to refactor it (e.g. `/edit rewrite this function to be async`)",
            "media": {
              "image": "media/edit.png",
              "altText": "Empty image"
            },
            "completionEvents": []
          },
          {
            "id": "explain",
            "title": "Get possible explanations",
            "description": "Ask Continue about a part of your code to get another perspective (e.g. `where in the page should I be making this request to the backend?`)",
            "media": {
              "image": "media/explain.png",
              "altText": "Empty image"
            },
            "completionEvents": []
          },
          {
            "id": "generate",
            "title": "Generate files from scratch",
            "description": "Let Continue build the scaffolding of Python scripts, React components, and more (e.g. `/edit here is a connector for postgres, now write one for kafka`)",
            "media": {
              "image": "media/generate.png",
              "altText": "Empty image"
            },
            "completionEvents": []
          }
        ]
      }
    ],
    "jsonValidation": [
      {
        "fileMatch": "config.json",
        "url": "./config_schema.json"
      },
      {
        "fileMatch": ".continuerc.json",
        "url": "./continue_rc_schema.json"
      }
    ]
  },
  "scripts": {
    "esbuild-base": "node scripts/esbuild.js",
    "vscode:prepublish": "npm run esbuild-base -- --minify",
    "esbuild": "npm run esbuild-base -- --sourcemap",
    "esbuild-watch": "npm run esbuild-base -- --sourcemap --watch",
    "tsc": "tsc -p ./",
    "tsc-watch": "tsc -watch -p ./",
    "rebuild": "electron-rebuild -v 19.1.8 node-pty",
    "lint": "eslint src --ext ts",
    "build-test": "npm run esbuild && node esbuild.test.mjs",
    "test": "npm run build-test && node ./out/runTestOnVSCodeHost.js",
    "quick-test": "npm run build-test && node ./out/runTestOnVSCodeHost.js",
    "prepackage": "node scripts/prepackage.js",
    "package": "node scripts/package.js",
    "package-all": "node scripts/package-all.js",
    "package:pre-release": "node scripts/package.js --pre-release",
    "build:rust": "cargo-cp-artifact -ac sync sync.node -- cargo build --manifest-path ../../sync/Cargo.toml --message-format=json-render-diagnostics",
    "build-debug:rust": "npm run build:rust --",
    "build-release:rust": "npm run build:rust -- --release"
  },
  "devDependencies": {
    "@biomejs/biome": "1.6.4",
    "@nestjs/common": "^8.4.7",
    "@openapitools/openapi-generator-cli": "^2.5.2",
    "@types/cors": "^2.8.17",
    "@types/express": "^4.17.21",
    "@types/follow-redirects": "^1.14.4",
    "@types/glob": "^8.0.0",
    "@types/mocha": "^10.0.6",
    "@types/node": "16.x",
    "@types/react-dom": "^18.2.4",
    "@types/request": "^2.48.8",
    "@types/vscode": "1.70",
    "@types/ws": "^8.5.4",
    "@typescript-eslint/eslint-plugin": "^5.45.0",
    "@typescript-eslint/parser": "^5.45.0",
    "@vscode/vsce": "^2.22.0",
    "cargo-cp-artifact": "^0.1",
    "esbuild": "0.17.19",
    "eslint": "^8.28.0",
    "glob": "^8.0.3",
    "json-schema-to-typescript": "^12.0.0",
    "mocha": "^10.4.0",
    "ovsx": "^0.8.3",
    "rimraf": "^5.0.5",
    "typescript": "^5.3.3",
    "vite": "^4.3.9",
    "vsce": "^2.15.0"
  },
  "dependencies": {
    "@electron/rebuild": "^3.2.10",
    "@reduxjs/toolkit": "^1.9.3",
    "@types/node-fetch": "^2.6.11",
    "@types/uuid": "^9.0.8",
    "@vscode/ripgrep": "^1.15.9",
    "@vscode/test-electron": "^2.3.9",
    "axios": "^1.2.5",
    "core": "file:../../core",
    "cors": "^2.8.5",
    "dbinfoz": "^0.1.4",
    "downshift": "^7.6.0",
    "esbuild": "^0.17.19",
    "express": "^4.18.2",
    "fkill": "^8.1.0",
    "follow-redirects": "^1.15.4",
    "handlebars": "^4.7.8",
    "highlight.js": "^11.7.0",
    "highlightable": "^1.3.0-beta.0",
    "http-proxy": "^1.18.1",
    "http-proxy-agent": "^7.0.0",
    "http-proxy-middleware": "^2.0.6",
    "https-proxy-agent": "^7.0.2",
    "ignore": "^5.3.0",
    "jsdom": "^24.0.0",
    "minisearch": "^7.0.0",
    "monaco-editor": "^0.45.0",
    "monaco-vscode-textmate-theme-converter": "^0.1.7",
    "ncp": "^2.0.0",
    "node-fetch": "^3.3.2",
    "node-machine-id": "^1.1.12",
    "posthog-node": "^3.6.3",
    "react-markdown": "^8.0.7",
    "react-redux": "^8.0.5",
    "read-last-lines": "^1.8.0",
    "request": "^2.88.2",
    "socket.io-client": "^4.7.2",
    "strip-ansi": "^7.1.0",
    "systeminformation": "^5.22.10",
    "tailwindcss": "^3.3.2",
    "undici": "^6.2.0",
    "uuid": "^9.0.1",
    "uuidv4": "^6.2.13",
    "vectordb": "^0.4.20",
    "vscode-languageclient": "^8.0.2",
    "ws": "^8.13.0",
    "yarn": "^1.22.21"
  }
}<|MERGE_RESOLUTION|>--- conflicted
+++ resolved
@@ -1,11 +1,7 @@
 {
   "name": "continue",
   "icon": "media/icon.png",
-<<<<<<< HEAD
   "version": "0.9.192",
-=======
-  "version": "0.9.191",
->>>>>>> 816f89cc
   "repository": {
     "type": "git",
     "url": "https://github.com/continuedev/continue"
@@ -78,11 +74,7 @@
           "default": true,
           "markdownDescription": "Continue collects anonymous usage data, cleaned of PII, to help us improve the product for our users. Read more  at [continue.dev › Telemetry](https://docs.continue.dev/telemetry)."
         },
-<<<<<<< HEAD
         "continue.enableContinueForTeams": {
-=======
-        "continue.enableContinueForTeamsBeta": {
->>>>>>> 816f89cc
           "type": "boolean",
           "default": false,
           "markdownDescription": "Enable Continue for teams beta features (requires window reload)"
