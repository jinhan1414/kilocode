--- conflicted
+++ resolved
@@ -82,7 +82,6 @@
     );
     // NOTE: Only turn it on locally when testing (for review purposes).
     // TODO: revert back
-<<<<<<< HEAD
     if (IS_NEXT_EDIT_ACTIVE || true) {
       // this.nextEditProvider = new NextEditProvider(
       //   this.configHandler,
@@ -101,18 +100,6 @@
         "fineTuned",
       );
     }
-=======
-    // if (IS_NEXT_EDIT_ACTIVE) {
-    //   this.nextEditProvider = new NextEditProvider(
-    //     this.configHandler,
-    //     this.ide,
-    //     getAutocompleteModel,
-    //     this.onError.bind(this),
-    //     getDefinitionsFromLsp,
-    //     "fineTuned",
-    //   );
-    // }
->>>>>>> ade51381
     this.recentlyVisitedRanges = new RecentlyVisitedRangesService(ide);
   }
 
