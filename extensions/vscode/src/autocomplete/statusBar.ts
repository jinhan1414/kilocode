--- conflicted
+++ resolved
@@ -5,7 +5,7 @@
   Disabled,
   Enabled,
   Paused,
-};
+}
 
 const statusBarItemText = (status: StatusBarStatus | undefined) => {
   switch (status) {
@@ -17,7 +17,7 @@
     case StatusBarStatus.Paused:
       return "$(debug-pause) Continue";
   }
-}
+};
 
 const statusBarItemTooltip = (status: StatusBarStatus | undefined) => {
   switch (status) {
@@ -29,7 +29,7 @@
     case StatusBarStatus.Paused:
       return "Tab autocomplete is paused";
   }
-}
+};
 
 let statusBarStatus: StatusBarStatus | undefined = undefined;
 let statusBarItem: vscode.StatusBarItem | undefined = undefined;
@@ -59,26 +59,21 @@
 
   statusBarItem.text = loading
     ? "$(loading~spin) Continue"
-<<<<<<< HEAD
-    : statusBarItemText(enabled);
-  statusBarItem.tooltip = statusBarItemTooltip(enabled);
-  statusBarItem.command = "continue.openTabAutocompleteConfigMenu";
-=======
     : statusBarItemText(status);
   statusBarItem.tooltip = statusBarItemTooltip(status ?? statusBarStatus);
-  statusBarItem.command = "continue.toggleTabAutocompleteEnabled";
->>>>>>> 38766c5f
+  statusBarItem.command = "continue.openTabAutocompleteConfigMenu";
 
   statusBarItem.show();
-  if (status !== undefined)
-    statusBarStatus = status;
+  if (status !== undefined) statusBarStatus = status;
 
   vscode.workspace.onDidChangeConfiguration((event) => {
     if (event.affectsConfiguration("continue")) {
       const config = vscode.workspace.getConfiguration("continue");
       const enabled = config.get<boolean>("enableTabAutocomplete");
       if (enabled && statusBarStatus === StatusBarStatus.Paused) return;
-      setupStatusBar(enabled ? StatusBarStatus.Enabled : StatusBarStatus.Disabled);
+      setupStatusBar(
+        enabled ? StatusBarStatus.Enabled : StatusBarStatus.Disabled,
+      );
     }
   });
 }
@@ -92,8 +87,14 @@
     const config = vscode.workspace.getConfiguration("continue");
     const enabled = config.get<boolean>("enableTabAutocomplete");
     if (!!enabled) {
-      const pauseOnBattery = config.get<boolean>("pauseTabAutocompleteOnBattery");
-      setupStatusBar(acConnected || !pauseOnBattery ? StatusBarStatus.Enabled : StatusBarStatus.Paused);
+      const pauseOnBattery = config.get<boolean>(
+        "pauseTabAutocompleteOnBattery",
+      );
+      setupStatusBar(
+        acConnected || !pauseOnBattery
+          ? StatusBarStatus.Enabled
+          : StatusBarStatus.Paused,
+      );
     }
   });
 }