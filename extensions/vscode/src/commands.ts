--- conflicted
+++ resolved
@@ -11,12 +11,9 @@
   streamEdit,
   verticalPerLineDiffManager,
 } from "./diff/verticalPerLine/manager";
-<<<<<<< HEAD
+import { VsCodeIde } from "./ideProtocol";
 import { AutocompleteOutcome } from "./lang-server/completionProvider";
-=======
-import { VsCodeIde } from "./ideProtocol";
 import { configHandler, llmFromTitle } from "./loadConfig";
->>>>>>> 1aacfb9d
 
 function addHighlightedCodeToContext(edit: boolean) {
   const editor = vscode.window.activeTextEditor;
@@ -174,11 +171,11 @@
     } else {
       // Pick context first
       const quickPickItems: Promise<vscode.QuickPickItem[]> = configHandler
-        .loadConfig(new VsCodeIde())
+        .loadConfig()
         .then((config) => {
           return (
             config.contextProviders
-              ?.filter((provider) => !provider.description.requiresQuery)
+              ?.filter((provider) => provider.description.type === "normal")
               .map((provider) => {
                 return {
                   label: provider.description.displayTitle,
@@ -204,9 +201,8 @@
         title: "Continue Quick Edit",
       });
       if (text) {
-        const ide = new VsCodeIde();
         const llm = await llmFromTitle();
-        const config = await configHandler.loadConfig(ide);
+        const config = await configHandler.loadConfig();
         const context = (
           await Promise.all(
             selectedProviders?.map((providerTitle) => {
@@ -220,9 +216,10 @@
 
               return provider.getContextItems("", {
                 embeddingsProvider: config.embeddingsProvider,
-                ide,
+                ide: new VsCodeIde(),
                 llm,
                 fullInput: text || "",
+                selectedCode: [],
               });
             }) || []
           )
