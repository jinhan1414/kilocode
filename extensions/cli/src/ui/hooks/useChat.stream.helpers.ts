import type { ChatHistoryItem, ToolCallState, ToolStatus } from "core/index.js";

<<<<<<< HEAD
import { getAllBuiltinTools } from "src/tools/index.js";
=======
import { logger } from "src/util/logger.js";

import { services } from "../../services/index.js";
import { getCurrentSession, updateSessionTitle } from "../../session.js";

import { generateSessionTitle } from "./useChat.helpers.js";
>>>>>>> 114c0573

interface CreateStreamCallbacksOptions {
  setChatHistory: React.Dispatch<React.SetStateAction<ChatHistoryItem[]>>;
  setActivePermissionRequest: React.Dispatch<React.SetStateAction<any>>;
  llmApi?: any;
  model?: any;
}

/**
 * Create stream callbacks for chat response
 */
export function createStreamCallbacks(
  options: CreateStreamCallbacksOptions,
): any {
  const { setChatHistory, setActivePermissionRequest, llmApi, model } = options;

  return {
    onContent: (_: string) => {},

    onContentComplete: async (content: string) => {
      // Do not add assistant messages via service; handleToolCalls is the single writer
      // For environments where the service isn't ready (unit tests), update local state only
      try {
        const svc = services.chatHistory;
        const useService = typeof svc?.isReady === "function" && svc.isReady();
        if (!useService && content) {
          setChatHistory((prev) => [
            ...prev,
            {
              contextItems: [],
              message: {
                role: "assistant",
                content: content,
                isStreaming: false,
              },
            },
          ]);
        }
      } catch (error) {
        logger.error("Failed to update chat history", { error });
      }
      // Generate session title after first assistant response
      if (content && llmApi && model) {
        const currentSession = getCurrentSession();
        const generatedTitle = await generateSessionTitle(
          content,
          llmApi,
          model,
          currentSession.title,
        );

        if (generatedTitle) {
          updateSessionTitle(generatedTitle);
        }
      }
    },

    onToolStart: (toolName: string, toolArgs?: any) => {
      // When ChatHistoryService is ready, let handleToolCalls add entries
      const svc = services.chatHistory;
      const useService = typeof svc?.isReady === "function" && svc.isReady();
      if (useService) return;

      // Fallback (service not ready): create a local assistant message representing the tool call
      setChatHistory((prev) => {
        const newHistory = [...prev];

        const toolCallId = `tool_${Date.now()}_${Math.random().toString(36).substring(2, 15)}`;
        const toolCallState: ToolCallState = {
          toolCallId: toolCallId,
          toolCall: {
            id: toolCallId,
            type: "function",
            function: {
              name: toolName,
              arguments: JSON.stringify(toolArgs || {}),
            },
          },
          status: "calling",
          parsedArgs: toolArgs,
        };

        newHistory.push({
          message: {
            role: "assistant",
            content: "",
            toolCalls: [
              {
                id: toolCallId,
                type: "function",
                function: {
                  name: toolName,
                  arguments: JSON.stringify(toolArgs || {}),
                },
              },
            ],
          },
          contextItems: [],
          toolCallStates: [toolCallState],
        });

        return newHistory;
      });
    },

    onToolResult: (result: string, toolName: string, status: ToolStatus) => {
      // When service is ready, it updates tool results; avoid duplicate local updates
      const svc = services.chatHistory;
      const useService = typeof svc?.isReady === "function" && svc.isReady();
      if (useService) return;

      // Fallback (service not ready): update local UI-only state
      setChatHistory((prev) => {
        const newHistory = [...prev];

        for (let i = newHistory.length - 1; i >= 0; i--) {
          const item = newHistory[i];
          if (item.toolCallStates) {
            const toolState = item.toolCallStates.find(
              (ts) =>
                ts.toolCall.function.name === toolName &&
                (ts.status === "calling" || ts.status === "generated"),
            );

            if (toolState) {
              toolState.status = status;
              toolState.output = [
                {
                  content: result,
                  name: `Tool Result: ${toolName}`,
                  description: "Tool execution result",
                },
              ];
              break;
            }
          }
        }

        return newHistory;
      });
    },

    onToolError: (error: string, toolName?: string) => {
      // When service is ready, handleToolCalls adds error entries; avoid duplicate local updates
      const svc = services.chatHistory;
      const useService = typeof svc?.isReady === "function" && svc.isReady();
      if (useService) return;

      setChatHistory((prev) => {
        const newHistory = [...prev];

        if (toolName) {
          for (let i = newHistory.length - 1; i >= 0; i--) {
            const item = newHistory[i];
            if (item.toolCallStates) {
              const toolState = item.toolCallStates.find(
                (ts) =>
                  ts.toolCall.function.name === toolName &&
                  (ts.status === "calling" || ts.status === "generated"),
              );

              if (toolState) {
                toolState.status = "errored";
                toolState.output = [
                  {
                    content: error,
                    name: `Tool Error: ${toolName}`,
                    description: "Tool execution error",
                  },
                ];
                break;
              }
            }
          }
        } else {
          // General error message
          newHistory.push({
            message: {
              role: "system",
              content: error,
            },
            contextItems: [],
          });
        }

        return newHistory;
      });
    },

    onToolPermissionRequest: (
      toolName: string,
      toolArgs: any,
      requestId: string,
      toolCallPreview?: any[],
    ) => {
      // Check if this tool has dynamic evaluation
      const tool = getAllBuiltinTools().find((t: any) => t.name === toolName);
      const hasDynamicEvaluation = !!tool?.evaluateToolCallPolicy;

      setActivePermissionRequest({
        toolName,
        toolArgs,
        requestId,
        toolCallPreview,
        hasDynamicEvaluation,
      });
    },

    onSystemMessage: (message: string) => {
      try {
        const svc = services.chatHistory;
        if (typeof svc?.isReady === "function" && svc.isReady()) {
          svc.addSystemMessage(message);
          return;
        }
      } catch {}
      // Fallback to local state if service unavailable
      setChatHistory((prev) => [
        ...prev,
        {
          message: {
            role: "system",
            content: message,
          },
          contextItems: [],
        },
      ]);
    },
  };
}

interface ExecuteStreamingOptions {
  chatHistory: ChatHistoryItem[];
  model: any;
  llmApi: any;
  controller: AbortController;
  streamCallbacks: any;
  currentCompactionIndex: number | null;
}

/**
 * Execute streaming chat response
 */
export async function executeStreaming({
  chatHistory,
  model,
  llmApi,
  controller,
  streamCallbacks,
  currentCompactionIndex,
}: ExecuteStreamingOptions): Promise<void> {
  const { getHistoryForLLM } = await import("../../compaction.js");
  const { streamChatResponse } = await import(
    "../../stream/streamChatResponse.js"
  );

  if (model && llmApi) {
    if (
      currentCompactionIndex !== null &&
      currentCompactionIndex !== undefined
    ) {
      const historyForLLM = getHistoryForLLM(
        chatHistory,
        currentCompactionIndex,
      );

      await streamChatResponse(
        historyForLLM,
        model,
        llmApi,
        controller,
        streamCallbacks,
      );

      // Service-driven streaming; history updates occur via ChatHistoryService
    } else {
      await streamChatResponse(
        chatHistory,
        model,
        llmApi,
        controller,
        streamCallbacks,
      );
    }
  }
}<|MERGE_RESOLUTION|>--- conflicted
+++ resolved
@@ -1,15 +1,12 @@
 import type { ChatHistoryItem, ToolCallState, ToolStatus } from "core/index.js";
 
-<<<<<<< HEAD
 import { getAllBuiltinTools } from "src/tools/index.js";
-=======
 import { logger } from "src/util/logger.js";
 
 import { services } from "../../services/index.js";
 import { getCurrentSession, updateSessionTitle } from "../../session.js";
 
 import { generateSessionTitle } from "./useChat.helpers.js";
->>>>>>> 114c0573
 
 interface CreateStreamCallbacksOptions {
   setChatHistory: React.Dispatch<React.SetStateAction<ChatHistoryItem[]>>;
